/* C language support definitions for GDB, the GNU debugger.

   Copyright (C) 1992-2017 Free Software Foundation, Inc.

   This file is part of GDB.

   This program is free software; you can redistribute it and/or modify
   it under the terms of the GNU General Public License as published by
   the Free Software Foundation; either version 3 of the License, or
   (at your option) any later version.

   This program is distributed in the hope that it will be useful,
   but WITHOUT ANY WARRANTY; without even the implied warranty of
   MERCHANTABILITY or FITNESS FOR A PARTICULAR PURPOSE.  See the
   GNU General Public License for more details.

   You should have received a copy of the GNU General Public License
   along with this program.  If not, see <http://www.gnu.org/licenses/>.  */


#if !defined (C_LANG_H)
#define C_LANG_H 1

struct ui_file;
struct language_arch_info;
struct type_print_options;
struct parser_state;

#include "value.h"
#include "macroexp.h"
#include "parser-defs.h"
#include "common/enum-flags.h"


/* The various kinds of C string and character.  Note that these
   values are chosen so that they may be or'd together in certain
   ways.  */
enum c_string_type_values
  {
    /* An ordinary string: "value".  */
    C_STRING = 0,
    /* A wide string: L"value".  */
    C_WIDE_STRING = 1,
    /* A 16-bit Unicode string: u"value".  */
    C_STRING_16 = 2,
    /* A 32-bit Unicode string: U"value".  */
    C_STRING_32 = 3,
    /* An ordinary char: 'v'.  This can also be or'd with one of the
       above to form the corresponding CHAR value from a STRING
       value.  */
    C_CHAR = 4,
    /* A wide char: L'v'.  */
    C_WIDE_CHAR = 5,
    /* A 16-bit Unicode char: u'v'.  */
    C_CHAR_16 = 6,
    /* A 32-bit Unicode char: U'v'.  */
    C_CHAR_32 = 7
  };

DEF_ENUM_FLAGS_TYPE (enum c_string_type_values, c_string_type);

/* Defined in c-exp.y.  */

extern int c_parse (struct parser_state *);

extern void c_yyerror (char *);

extern int c_parse_escape (const char **, struct obstack *);

/* Defined in c-typeprint.c */
extern void c_print_type (struct type *, const char *,
			  struct ui_file *, int, int,
			  const struct type_print_options *);

extern void c_print_typedef (struct type *,
			     struct symbol *,
			     struct ui_file *);

extern void c_val_print (struct type *,
			 int, CORE_ADDR,
			 struct ui_file *, int,
			 struct value *,
			 const struct value_print_options *);

extern void c_value_print (struct value *, struct ui_file *,
			   const struct value_print_options *);

/* These are in c-lang.c: */

extern struct value *evaluate_subexp_c (struct type *expect_type,
					struct expression *exp,
					int *pos,
					enum noside noside);

extern void c_printchar (int, struct type *, struct ui_file *);

extern void c_printstr (struct ui_file * stream,
			struct type *elttype,
			const gdb_byte *string,
			unsigned int length,
			const char *user_encoding,
			int force_ellipses,
			const struct value_print_options *options);

extern void c_language_arch_info (struct gdbarch *gdbarch,
				  struct language_arch_info *lai);

extern const struct exp_descriptor exp_descriptor_c;

extern void c_emit_char (int c, struct type *type,
			 struct ui_file *stream, int quoter);

extern const struct op_print c_op_print_tab[];

/* These are in c-typeprint.c: */

extern void c_type_print_base (struct type *, struct ui_file *,
			       int, int, const struct type_print_options *);

/* These are in cp-valprint.c */

extern void cp_print_class_member (const gdb_byte *, struct type *,
				   struct ui_file *, char *);

extern void cp_print_value_fields (struct type *, struct type *,
				   LONGEST, CORE_ADDR,
				   struct ui_file *, int,
				   struct value *,
				   const struct value_print_options *,
				   struct type **, int);

extern void cp_print_value_fields_rtti (struct type *,
					const gdb_byte *, LONGEST, CORE_ADDR,
					struct ui_file *, int,
					struct value *,
					const struct value_print_options *,
					struct type **, int);

extern int cp_is_vtbl_ptr_type (struct type *);

extern int cp_is_vtbl_member (struct type *);

/* These are in c-valprint.c.  */

extern int c_textual_element_type (struct type *, char);

/* Create a new instance of the C compiler and return it.  The new
   compiler is owned by the caller and must be freed using the destroy
   method.  This function never returns NULL, but rather throws an
   exception on failure.  This is suitable for use as the
   la_get_compile_instance language method.  */

extern struct compile_instance *c_get_compile_context (void);

<<<<<<< HEAD
/* Create a new instance of the C++ compiler and return it.  The new
   compiler is owned by the caller and must be freed using the destroy
   method.  This function never returns NULL, but rather throws an
   exception on failure.  This is suitable for use as the
   la_get_compile_instance language method.  */

extern struct compile_instance *cplus_get_compile_context (void);

/* This takes the user-supplied text and returns a newly malloc'd bit
   of code to compile.
=======
/* This takes the user-supplied text and returns a new bit of code to
   compile.
>>>>>>> f129e49f

   This is used as the la_compute_program language method; see that
   for a description of the arguments.  */

extern std::string c_compute_program (struct compile_instance *inst,
				      const char *input,
				      struct gdbarch *gdbarch,
				      const struct block *expr_block,
				      CORE_ADDR expr_pc);

/* This takes the user-supplied text and returns a newly malloc'd bit
   of code to compile.

   This is used as the la_compute_program language method; see that
   for a description of the arguments.  */

extern char *cplus_compute_program (struct compile_instance *inst,
				    const char *input,
				    struct gdbarch *gdbarch,
				    const struct block *expr_block,
				    CORE_ADDR expr_pc);

#endif /* !defined (C_LANG_H) */<|MERGE_RESOLUTION|>--- conflicted
+++ resolved
@@ -152,7 +152,6 @@
 
 extern struct compile_instance *c_get_compile_context (void);
 
-<<<<<<< HEAD
 /* Create a new instance of the C++ compiler and return it.  The new
    compiler is owned by the caller and must be freed using the destroy
    method.  This function never returns NULL, but rather throws an
@@ -161,12 +160,8 @@
 
 extern struct compile_instance *cplus_get_compile_context (void);
 
-/* This takes the user-supplied text and returns a newly malloc'd bit
-   of code to compile.
-=======
 /* This takes the user-supplied text and returns a new bit of code to
    compile.
->>>>>>> f129e49f
 
    This is used as the la_compute_program language method; see that
    for a description of the arguments.  */
@@ -177,16 +172,15 @@
 				      const struct block *expr_block,
 				      CORE_ADDR expr_pc);
 
-/* This takes the user-supplied text and returns a newly malloc'd bit
-   of code to compile.
+/* This takes the user-supplied text and returns a new bit of code to compile.
 
    This is used as the la_compute_program language method; see that
    for a description of the arguments.  */
 
-extern char *cplus_compute_program (struct compile_instance *inst,
-				    const char *input,
-				    struct gdbarch *gdbarch,
-				    const struct block *expr_block,
-				    CORE_ADDR expr_pc);
+extern std::string cplus_compute_program (struct compile_instance *inst,
+					  const char *input,
+					  struct gdbarch *gdbarch,
+					  const struct block *expr_block,
+					  CORE_ADDR expr_pc);
 
 #endif /* !defined (C_LANG_H) */