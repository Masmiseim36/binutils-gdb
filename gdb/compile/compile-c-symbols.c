--- conflicted
+++ resolved
@@ -487,13 +487,8 @@
 /* Generate C code to compute the length of a VLA.  */
 
 static void
-<<<<<<< HEAD
-generate_vla_size (struct compile_instance *compiler,
-		   struct ui_file *stream,
-=======
-generate_vla_size (struct compile_c_instance *compiler,
+generate_vla_size (compile_instance *compiler,
 		   string_file &stream,
->>>>>>> a474bd8e
 		   struct gdbarch *gdbarch,
 		   unsigned char *registers_used,
 		   CORE_ADDR pc,
@@ -548,13 +543,8 @@
 /* Generate C code to compute the address of SYM.  */
 
 static void
-<<<<<<< HEAD
-generate_c_for_for_one_variable (struct compile_instance *compiler,
-				 struct ui_file *stream,
-=======
-generate_c_for_for_one_variable (struct compile_c_instance *compiler,
+generate_c_for_for_one_variable (compile_instance *compiler,
 				 string_file &stream,
->>>>>>> a474bd8e
 				 struct gdbarch *gdbarch,
 				 unsigned char *registers_used,
 				 CORE_ADDR pc,
@@ -621,16 +611,11 @@
   END_CATCH
 }
 
-/* See compile-internal.h.  */
+/* See compile-c.h.  */
 
 unsigned char *
-<<<<<<< HEAD
-generate_c_for_variable_locations (struct compile_instance *compiler,
-				   struct ui_file *stream,
-=======
-generate_c_for_variable_locations (struct compile_c_instance *compiler,
+generate_c_for_variable_locations (compile_instance *compiler,
 				   string_file &stream,
->>>>>>> a474bd8e
 				   struct gdbarch *gdbarch,
 				   const struct block *block,
 				   CORE_ADDR pc)
