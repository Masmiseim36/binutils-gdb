/* General Compile and inject code

   Copyright (C) 2014-2017 Free Software Foundation, Inc.

   This file is part of GDB.

   This program is free software; you can redistribute it and/or modify
   it under the terms of the GNU General Public License as published by
   the Free Software Foundation; either version 3 of the License, or
   (at your option) any later version.

   This program is distributed in the hope that it will be useful,
   but WITHOUT ANY WARRANTY; without even the implied warranty of
   MERCHANTABILITY or FITNESS FOR A PARTICULAR PURPOSE.  See the
   GNU General Public License for more details.

   You should have received a copy of the GNU General Public License
   along with this program.  If not, see <http://www.gnu.org/licenses/>.  */

#include "defs.h"
#include "top.h"
#include "ui-out.h"
#include "command.h"
#include "cli/cli-script.h"
#include "cli/cli-utils.h"
#include "completer.h"
#include "gdbcmd.h"
#include "compile.h"
#include "compile-internal.h"
#include "compile-object-load.h"
#include "compile-object-run.h"
#include "language.h"
#include "frame.h"
#include "source.h"
#include "block.h"
#include "arch-utils.h"
#include "filestuff.h"
#include "target.h"
#include "osabi.h"
#include "gdb_wait.h"
#include "valprint.h"
#include "common/gdb_optional.h"
#include "common/gdb_unlinker.h"



/* Initial filename for temporary files.  */

#define TMP_PREFIX "/tmp/gdbobj-"

/* Hold "compile" commands.  */

static struct cmd_list_element *compile_command_list;

/* Debug flag for "compile" commands.  */

int compile_debug;

/* Implement "show debug compile".  */

static void
show_compile_debug (struct ui_file *file, int from_tty,
		    struct cmd_list_element *c, const char *value)
{
  fprintf_filtered (file, _("Compile debugging is %s.\n"), value);
}



/* Check *ARG for a "-raw" or "-r" argument.  Return 0 if not seen.
   Return 1 if seen and update *ARG.  */

static int
check_raw_argument (char **arg)
{
  *arg = skip_spaces (*arg);

  if (arg != NULL
      && (check_for_argument (arg, "-raw", sizeof ("-raw") - 1)
	  || check_for_argument (arg, "-r", sizeof ("-r") - 1)))
      return 1;
  return 0;
}

/* Handle the input from the 'compile file' command.  The "compile
   file" command is used to evaluate an expression contained in a file
   that may contain calls to the GCC compiler.  */

static void
compile_file_command (char *arg, int from_tty)
{
  enum compile_i_scope_types scope = COMPILE_I_SIMPLE_SCOPE;
  char *buffer;
  struct cleanup *cleanup;

  scoped_restore save_async = make_scoped_restore (&current_ui->async, 0);

  /* Check the user did not just <enter> after command.  */
  if (arg == NULL)
    error (_("You must provide a filename for this command."));

  /* Check if a raw (-r|-raw) argument is provided.  */
  if (arg != NULL && check_raw_argument (&arg))
    {
      scope = COMPILE_I_RAW_SCOPE;
      arg = skip_spaces (arg);
    }

  /* After processing arguments, check there is a filename at the end
     of the command.  */
  if (arg[0] == '\0')
    error (_("You must provide a filename with the raw option set."));

  if (arg[0] == '-')
    error (_("Unknown argument specified."));

  arg = skip_spaces (arg);
  arg = gdb_abspath (arg);
  cleanup = make_cleanup (xfree, arg);
  buffer = xstrprintf ("#include \"%s\"\n", arg);
  make_cleanup (xfree, buffer);
  eval_compile_command (NULL, buffer, scope, NULL);
  do_cleanups (cleanup);
}

/* Handle the input from the 'compile code' command.  The
   "compile code" command is used to evaluate an expression that may
   contain calls to the GCC compiler.  The language expected in this
   compile command is the language currently set in GDB.  */

static void
compile_code_command (char *arg, int from_tty)
{
  enum compile_i_scope_types scope = COMPILE_I_SIMPLE_SCOPE;

  scoped_restore save_async = make_scoped_restore (&current_ui->async, 0);

  if (arg != NULL && check_raw_argument (&arg))
    {
      scope = COMPILE_I_RAW_SCOPE;
      arg = skip_spaces (arg);
    }

  arg = skip_spaces (arg);

  if (arg != NULL && !check_for_argument (&arg, "--", sizeof ("--") - 1))
    {
      if (arg[0] == '-')
	error (_("Unknown argument specified."));
    }

  if (arg && *arg)
    eval_compile_command (NULL, arg, scope, NULL);
  else
    {
      command_line_up l = get_command_line (compile_control, "");

      l->control_u.compile.scope = scope;
      execute_control_command_untraced (l.get ());
    }
}

/* Callback for compile_print_command.  */

void
compile_print_value (struct value *val, void *data_voidp)
{
  const struct format_data *fmtp = (const struct format_data *) data_voidp;

  print_value (val, fmtp);
}

/* Handle the input from the 'compile print' command.  The "compile
   print" command is used to evaluate and print an expression that may
   contain calls to the GCC compiler.  The language expected in this
   compile command is the language currently set in GDB.  */

static void
compile_print_command (char *arg_param, int from_tty)
{
  const char *arg = arg_param;
  enum compile_i_scope_types scope = COMPILE_I_PRINT_ADDRESS_SCOPE;
  struct format_data fmt;

  scoped_restore save_async = make_scoped_restore (&current_ui->async, 0);

  /* Passing &FMT as SCOPE_DATA is safe as do_module_cleanup will not
     touch the stale pointer if compile_object_run has already quit.  */
  print_command_parse_format (&arg, "compile print", &fmt);

  if (arg && *arg)
    eval_compile_command (NULL, arg, scope, &fmt);
  else
    {
      command_line_up l = get_command_line (compile_control, "");

      l->control_u.compile.scope = scope;
      l->control_u.compile.scope_data = &fmt;
      execute_control_command_untraced (l.get ());
    }
}

/* A cleanup function to remove a directory and all its contents.  */

static void
do_rmdir (void *arg)
{
  const char *dir = (const char *) arg;
  char *zap;
  int wstat;

  gdb_assert (startswith (dir, TMP_PREFIX));
  zap = concat ("rm -rf ", dir, (char *) NULL);
  wstat = system (zap);
  if (wstat == -1 || !WIFEXITED (wstat) || WEXITSTATUS (wstat) != 0)
    warning (_("Could not remove temporary directory %s"), dir);
  XDELETEVEC (zap);
}

/* Return the name of the temporary directory to use for .o files, and
   arrange for the directory to be removed at shutdown.  */

static const char *
get_compile_file_tempdir (void)
{
  static char *tempdir_name;

#define TEMPLATE TMP_PREFIX "XXXXXX"
  char tname[sizeof (TEMPLATE)];

  if (tempdir_name != NULL)
    return tempdir_name;

  strcpy (tname, TEMPLATE);
#undef TEMPLATE
#ifdef HAVE_MKDTEMP
  tempdir_name = mkdtemp (tname);
#else
  error (_("Command not supported on this host."));
#endif
  if (tempdir_name == NULL)
    perror_with_name (_("Could not make temporary directory"));

  tempdir_name = xstrdup (tempdir_name);
  make_final_cleanup (do_rmdir, tempdir_name);
  return tempdir_name;
}

/* Compute the names of source and object files to use.  */

static compile_file_names
get_new_file_names ()
{
  static int seq;
  const char *dir = get_compile_file_tempdir ();

  ++seq;

  return compile_file_names (string_printf ("%s%sout%d.c",
					    dir, SLASH_STRING, seq),
			     string_printf ("%s%sout%d.o",
					    dir, SLASH_STRING, seq));
}

/* Get the block and PC at which to evaluate an expression.  */

static const struct block *
get_expr_block_and_pc (CORE_ADDR *pc)
{
  const struct block *block = get_selected_block (pc);

  if (block == NULL)
    {
      struct symtab_and_line cursal = get_current_source_symtab_and_line ();

      if (cursal.symtab)
	block = BLOCKVECTOR_BLOCK (SYMTAB_BLOCKVECTOR (cursal.symtab),
				   STATIC_BLOCK);
      if (block != NULL)
	*pc = BLOCK_START (block);
    }
  else
    *pc = BLOCK_START (block);

  return block;
}

/* Call buildargv (via gdb_argv), set its result for S into *ARGVP but
   calculate also the number of parsed arguments into *ARGCP.  If
   buildargv has returned NULL then *ARGCP is set to zero.  */

static void
build_argc_argv (const char *s, int *argcp, char ***argvp)
{
  gdb_argv args (s);

  *argcp = args.count ();
  *argvp = args.release ();
}

/* String for 'set compile-args' and 'show compile-args'.  */
static char *compile_args;

/* Parsed form of COMPILE_ARGS.  COMPILE_ARGS_ARGV is NULL terminated.  */
static int compile_args_argc;
static char **compile_args_argv;

/* Implement 'set compile-args'.  */

static void
set_compile_args (char *args, int from_tty, struct cmd_list_element *c)
{
  freeargv (compile_args_argv);
  build_argc_argv (compile_args, &compile_args_argc, &compile_args_argv);
}

/* Implement 'show compile-args'.  */

static void
show_compile_args (struct ui_file *file, int from_tty,
		   struct cmd_list_element *c, const char *value)
{
  fprintf_filtered (file, _("Compile command command-line arguments "
			    "are \"%s\".\n"),
		    value);
}

/* Append ARGC and ARGV (as parsed by build_argc_argv) to *ARGCP and *ARGVP.
   ARGCP+ARGVP can be zero+NULL and also ARGC+ARGV can be zero+NULL.  */

static void
append_args (int *argcp, char ***argvp, int argc, char **argv)
{
  int argi;

  *argvp = XRESIZEVEC (char *, *argvp, (*argcp + argc + 1));

  for (argi = 0; argi < argc; argi++)
    (*argvp)[(*argcp)++] = xstrdup (argv[argi]);
  (*argvp)[(*argcp)] = NULL;
}

/* String for 'set compile-gcc' and 'show compile-gcc'.  */
static char *compile_gcc;

/* Implement 'show compile-gcc'.  */

static void
show_compile_gcc (struct ui_file *file, int from_tty,
		  struct cmd_list_element *c, const char *value)
{
  fprintf_filtered (file, _("Compile command GCC driver filename is \"%s\".\n"),
		    value);
}

/* Return DW_AT_producer parsed for get_selected_frame () (if any).
   Return NULL otherwise.

   GCC already filters its command-line arguments only for the suitable ones to
   put into DW_AT_producer - see GCC function gen_producer_string.  */

static const char *
get_selected_pc_producer_options (void)
{
  CORE_ADDR pc = get_frame_pc (get_selected_frame (NULL));
  struct compunit_symtab *symtab = find_pc_compunit_symtab (pc);
  const char *cs;

  if (symtab == NULL || symtab->producer == NULL
      || !startswith (symtab->producer, "GNU "))
    return NULL;

  cs = symtab->producer;
  while (*cs != 0 && *cs != '-')
    cs = skip_spaces_const (skip_to_space_const (cs));
  if (*cs != '-')
    return NULL;
  return cs;
}

/* Filter out unwanted options from *ARGCP and ARGV.  */

static void
filter_args (int *argcp, char **argv)
{
  char **destv;

  for (destv = argv; *argv != NULL; argv++)
    {
      /* -fpreprocessed may get in commonly from ccache.  */
      if (strcmp (*argv, "-fpreprocessed") == 0)
	{
	  xfree (*argv);
	  (*argcp)--;
	  continue;
	}
      *destv++ = *argv;
    }
  *destv = NULL;
}

/* Produce final vector of GCC compilation options.

   The first element of the combined argument vector are arguments
   relating to the target size ("-m64", "-m32" etc.). These are
   sourced from the inferior's architecture.

   The second element of the combined argument vector are arguments
   stored in the inferior DW_AT_producer section.  If these are stored
   in the inferior (there is no guarantee that they are), they are
   added to the vector.

   The third element of the combined argument vector are argument
   supplied by the language implementation provided by
   compile-{lang}-support. These contain language specific arguments.

   The final element of the combined argument vector are arguments
   supplied by the "set compiler-args" command. These are always
   appended last so as to override any of the arguments automatically
   generated above.  */

static void
get_args (const compile::compile_instance *compiler,
	  struct gdbarch *gdbarch, int *argcp, char ***argvp)
{
  const char *cs_producer_options;
  int argc_compiler;
  char **argv_compiler;

  build_argc_argv (gdbarch_gcc_target_options (gdbarch),
		   argcp, argvp);

  cs_producer_options = get_selected_pc_producer_options ();
  if (cs_producer_options != NULL)
    {
      int argc_producer;
      char **argv_producer;

      build_argc_argv (cs_producer_options, &argc_producer, &argv_producer);
      filter_args (&argc_producer, argv_producer);
      append_args (argcp, argvp, argc_producer, argv_producer);
      freeargv (argv_producer);
    }

  build_argc_argv (compiler->gcc_target_options ().c_str (),
		   &argc_compiler, &argv_compiler);
  append_args (argcp, argvp, argc_compiler, argv_compiler);
  freeargv (argv_compiler);

  append_args (argcp, argvp, compile_args_argc, compile_args_argv);
}

/* A cleanup function to destroy a compile_instance.  */

static void
cleanup_compile_instance (void *arg)
{
  compile::compile_instance *inst
    = static_cast<compile::compile_instance *> (arg);

  delete inst;
}

/* A helper function suitable for use as the "print_callback" in the
   compiler object.  */

static void
print_callback (void *ignore, const char *message)
{
  fputs_filtered (message, gdb_stderr);
}

/* Process the compilation request.  On success it returns the object
   and source file names.  On an error condition, error () is
   called.  */

static compile_file_names
compile_to_object (struct command_line *cmd, const char *cmd_string,
		   enum compile_i_scope_types scope)
{
<<<<<<< HEAD
  compile::compile_instance *compiler;
  struct cleanup *cleanup, *inner_cleanup;
=======
  struct compile_instance *compiler;
  struct cleanup *cleanup;
>>>>>>> 1a457753
  const struct block *expr_block;
  CORE_ADDR trash_pc, expr_pc;
  int argc;
  char **argv;
  bool ok;
  FILE *src;
  struct gdbarch *gdbarch = get_current_arch ();
  char *triplet_rx = NULL;
  char *error_message;

  if (!target_has_execution)
    error (_("The program must be running for the compile command to "\
	     "work."));

  expr_block = get_expr_block_and_pc (&trash_pc);
  expr_pc = get_frame_address_in_block (get_selected_frame (NULL));

  /* Set up instance and context for the compiler.  */
  if (current_language->la_get_compile_instance == NULL)
    error (_("No compiler support for language %s."),
	   current_language->la_name);
  compiler = current_language->la_get_compile_instance ();
  cleanup = make_cleanup (cleanup_compile_instance, compiler);

  compiler->set_print_callback (print_callback, NULL);
  compiler->set_scope (scope);
  compiler->set_block (expr_block);

  /* From the provided expression, build a scope to pass to the
     compiler.  */

  string_file input_buf;
  const char *input;

  if (cmd != NULL)
    {
      struct command_line *iter;

      for (iter = cmd->body_list[0]; iter; iter = iter->next)
	{
	  input_buf.puts (iter->line);
	  input_buf.puts ("\n");
	}

      input = input_buf.c_str ();
    }
  else if (cmd_string != NULL)
    input = cmd_string;
  else
    error (_("Neither a simple expression, or a multi-line specified."));

  std::string code
    = current_language->la_compute_program (compiler, input, gdbarch,
					    expr_block, expr_pc);
  if (compile_debug)
    fprintf_unfiltered (gdb_stdlog, "debug output:\n\n%s", code.c_str ());

  if (compiler->version () >= GCC_FE_VERSION_1)
    compiler->set_verbose (compile_debug);

  if (compile_gcc[0] != 0)
    {
      if (compiler->version () < GCC_FE_VERSION_1)
	error (_("Command 'set compile-gcc' requires GCC version 6 or higher "
		 "(libcc1 interface version 1 or higher)"));

      compiler->set_driver_filename (compile_gcc);
    }
  else
    {
      const char *os_rx = osabi_triplet_regexp (gdbarch_osabi (gdbarch));
      const char *arch_rx = gdbarch_gnu_triplet_regexp (gdbarch);

      /* Allow triplets with or without vendor set.  */
      triplet_rx = concat (arch_rx, "(-[^-]*)?-", os_rx, (char *) NULL);
      make_cleanup (xfree, triplet_rx);

      if (compiler->version () >= GCC_FE_VERSION_1)
	compiler->set_triplet_regexp (triplet_rx);
    }

  /* Set compiler command-line arguments.  */
  get_args (compiler, gdbarch, &argc, &argv);
  gdb_argv argv_holder (argv);

  if (compiler->version ()>= GCC_FE_VERSION_1)
    error_message = compiler->set_arguments (argc, argv);
  else
    error_message = compiler->set_arguments (triplet_rx, argc, argv);
  if (error_message != NULL)
    {
      make_cleanup (xfree, error_message);
      error ("%s", error_message);
    }

  if (compile_debug)
    {
      int argi;

      fprintf_unfiltered (gdb_stdlog, "Passing %d compiler options:\n", argc);
      for (argi = 0; argi < argc; argi++)
	fprintf_unfiltered (gdb_stdlog, "Compiler option %d: <%s>\n",
			    argi, argv[argi]);
    }

  compile_file_names fnames = get_new_file_names ();

  gdb::optional<gdb::unlinker> source_remover;

  {
    gdb_file_up src = gdb_fopen_cloexec (fnames.source_file (), "w");
    if (src == NULL)
      perror_with_name (_("Could not open source file for writing"));

    source_remover.emplace (fnames.source_file ());

    if (fputs (code.c_str (), src.get ()) == EOF)
      perror_with_name (_("Could not write to source file"));
  }

  if (compile_debug)
    fprintf_unfiltered (gdb_stdlog, "source file produced: %s\n\n",
			fnames.source_file ());

  /* Call the compiler and start the compilation process.  */
  compiler->set_source_file (fnames.source_file ());

  if (compiler->version () >= GCC_FE_VERSION_1)
    ok = compiler->compile (fnames.object_file ());
  else
    ok = compiler->compile (fnames.object_file (), compile_debug);
  if (!ok)
    error (_("Compilation failed."));

  if (compile_debug)
    fprintf_unfiltered (gdb_stdlog, "object file produced: %s\n\n",
			fnames.object_file ());

  /* Keep the source file.  */
  source_remover->keep ();

  do_cleanups (cleanup);

  return fnames;
}

/* The "compile" prefix command.  */

static void
compile_command (char *args, int from_tty)
{
  /* If a sub-command is not specified to the compile prefix command,
     assume it is a direct code compilation.  */
  compile_code_command (args, from_tty);
}

/* See compile.h.  */

void
eval_compile_command (struct command_line *cmd, const char *cmd_string,
		      enum compile_i_scope_types scope, void *scope_data)
{
  struct compile_module *compile_module;

  compile_file_names fnames = compile_to_object (cmd, cmd_string, scope);

  gdb::unlinker object_remover (fnames.object_file ());
  gdb::unlinker source_remover (fnames.source_file ());

  compile_module = compile_object_load (fnames, scope, scope_data);
  if (compile_module == NULL)
    {
      gdb_assert (scope == COMPILE_I_PRINT_ADDRESS_SCOPE);
      eval_compile_command (cmd, cmd_string,
			    COMPILE_I_PRINT_VALUE_SCOPE, scope_data);
      return;
    }

  /* Keep the files.  */
  source_remover.keep ();
  object_remover.keep ();

  compile_object_run (compile_module);
}

/* See compile/compile-internal.h.  */

char *
compile_register_name_mangled (struct gdbarch *gdbarch, int regnum)
{
  const char *regname = gdbarch_register_name (gdbarch, regnum);

  return xstrprintf ("__%s", regname);
}

/* See compile/compile-internal.h.  */

int
compile_register_name_demangle (struct gdbarch *gdbarch,
				 const char *regname)
{
  int regnum;

  if (regname[0] != '_' || regname[1] != '_')
    error (_("Invalid register name \"%s\"."), regname);
  regname += 2;

  for (regnum = 0; regnum < gdbarch_num_regs (gdbarch); regnum++)
    if (strcmp (regname, gdbarch_register_name (gdbarch, regnum)) == 0)
      return regnum;

  error (_("Cannot find gdbarch register \"%s\"."), regname);
}

/* See description in compile-internal.h.  */

void
compile::compile_instance::insert_type (struct type *type, gcc_type gcc_type)
{
  type_map_t::iterator pos = m_type_map.find (type);

  if (pos != m_type_map.end ())
    {
      /* The type might have already been inserted in order to handle
	 recursive types.  */
      if (pos->second != gcc_type)
	error (_("Unexpected type id from GCC, check you use recent "
		 "enough GCC."));
    }
  else
    m_type_map.insert (std::make_pair (type, gcc_type));
}

/* See description in compile-internal.h.  */

void
compile::compile_instance::insert_symbol_error (const struct symbol *sym,
						std::string text)
{
  symbol_err_map_t::iterator pos = m_symbol_err_map.find (sym);

  if (pos == m_symbol_err_map.end ())
    m_symbol_err_map.insert (std::make_pair (sym, text));
}

/* See description in compile-internal.h.  */

void
compile::compile_instance::error_symbol_once (const struct symbol *sym)
{
  symbol_err_map_t::iterator pos = m_symbol_err_map.find (sym);
  if (pos == m_symbol_err_map.end () || pos->second.length () == 0)
    return;

  std::string message (pos->second);
  pos->second.clear ();
  ::error (_("%s"), message.c_str ());
}

/* Forwards to the plug-in.  */

#define FORWARD(OP,...) (m_gcc_fe->ops->OP (m_gcc_fe, ##__VA_ARGS__))

/* Set the plug-in print callback.  */

void
compile::compile_instance::set_print_callback
  (void (*print_function) (void *, const char *), void *datum)
{
  FORWARD (set_print_callback, print_function, datum);
}

/* Return the plug-in's front-end version.  */

unsigned int
compile::compile_instance::version () const
{
  return m_gcc_fe->ops->version;
}

/* Set the plug-in's verbosity level.  */

void
compile::compile_instance::set_verbose (int level)
{
  FORWARD (set_verbose, level);
}

/* Set the plug-in driver program.  */

void
compile::compile_instance::set_driver_filename (const char *filename)
{
  FORWARD (set_driver_filename, filename);
}

/* Set the regular expression used to match the configury triplet
   prefix to the compiler.  */

void
compile::compile_instance::set_triplet_regexp (const char *regexp)
{
  FORWARD (set_triplet_regexp, regexp);
}

/* Set compilation arguments.  */

char *
compile::compile_instance::set_arguments (int argc, char **argv)
{
  return FORWARD (set_arguments, argc, argv);
}

/* As above, for protocol version 0.  */

char *
compile::compile_instance::set_arguments (const char *regexp, int argc, char
					  **argv)
{
  return FORWARD (set_arguments_v0, regexp, argc, argv);
}

/* Set the filename of the program to compile.  */

void
compile::compile_instance::set_source_file (const char *filename)
{
  FORWARD (set_source_file, filename);
}

/* Compile the previously specified source file to FILENAME.  */

bool
compile::compile_instance::compile (const char *filename)
{
  return FORWARD (compile, filename);
}

/* As above, but for an earlier compile protocol.  */

bool
compile::compile_instance::compile (const char *filename, int verbose_level)
{
  return FORWARD (compile_v0, filename, verbose_level);
}

#undef FORWARD

extern initialize_file_ftype _initialize_compile;

void
_initialize_compile (void)
{
  struct cmd_list_element *c = NULL;

  add_prefix_cmd ("compile", class_obscure, compile_command,
		  _("\
Command to compile source code and inject it into the inferior."),
		  &compile_command_list, "compile ", 1, &cmdlist);
  add_com_alias ("expression", "compile", class_obscure, 0);

  add_cmd ("code", class_obscure, compile_code_command,
	   _("\
Compile, inject, and execute code.\n\
\n\
Usage: compile code [-r|-raw] [--] [CODE]\n\
-r|-raw: Suppress automatic 'void _gdb_expr () { CODE }' wrapping.\n\
--: Do not parse any options beyond this delimiter.  All text to the\n\
    right will be treated as source code.\n\
\n\
The source code may be specified as a simple one line expression, e.g.:\n\
\n\
    compile code printf(\"Hello world\\n\");\n\
\n\
Alternatively, you can type a multiline expression by invoking\n\
this command with no argument.  GDB will then prompt for the\n\
expression interactively; type a line containing \"end\" to\n\
indicate the end of the expression."),
	   &compile_command_list);

  c = add_cmd ("file", class_obscure, compile_file_command,
	       _("\
Evaluate a file containing source code.\n\
\n\
Usage: compile file [-r|-raw] [filename]\n\
-r|-raw: Suppress automatic 'void _gdb_expr () { CODE }' wrapping."),
	       &compile_command_list);
  set_cmd_completer (c, filename_completer);

  add_cmd ("print", class_obscure, compile_print_command,
	   _("\
Evaluate EXPR by using the compiler and print result.\n\
\n\
Usage: compile print[/FMT] [EXPR]\n\
\n\
The expression may be specified on the same line as the command, e.g.:\n\
\n\
    compile print i\n\
\n\
Alternatively, you can type a multiline expression by invoking\n\
this command with no argument.  GDB will then prompt for the\n\
expression interactively; type a line containing \"end\" to\n\
indicate the end of the expression.\n\
\n\
EXPR may be preceded with /FMT, where FMT is a format letter\n\
but no count or size letter (see \"x\" command)."),
	   &compile_command_list);

  add_setshow_boolean_cmd ("compile", class_maintenance, &compile_debug, _("\
Set compile command debugging."), _("\
Show compile command debugging."), _("\
When on, compile command debugging is enabled."),
			   NULL, show_compile_debug,
			   &setdebuglist, &showdebuglist);

  add_setshow_string_cmd ("compile-args", class_support,
			  &compile_args,
			  _("Set compile command GCC command-line arguments"),
			  _("Show compile command GCC command-line arguments"),
			  _("\
Use options like -I (include file directory) or ABI settings.\n\
String quoting is parsed like in shell, for example:\n\
  -mno-align-double \"-I/dir with a space/include\""),
			  set_compile_args, show_compile_args, &setlist, &showlist);

  /* Override flags possibly coming from DW_AT_producer.  */
  compile_args = xstrdup ("-O0 -gdwarf-4"
  /* We use -fPIE Otherwise GDB would need to reserve space large enough for
     any object file in the inferior in advance to get the final address when
     to link the object file to and additionally the default system linker
     script would need to be modified so that one can specify there the
     absolute target address.
     -fPIC is not used at is would require from GDB to generate .got.  */
			 " -fPIE"
  /* We want warnings, except for some commonly happening for GDB commands.  */
			 " -Wall "
			 " -Wno-unused-but-set-variable"
			 " -Wno-unused-variable"
  /* Override CU's possible -fstack-protector-strong.  */
			 " -fno-stack-protector"
  );
  set_compile_args (compile_args, 0, NULL);

  add_setshow_optional_filename_cmd ("compile-gcc", class_support,
				     &compile_gcc,
				     _("Set compile command "
				       "GCC driver filename"),
				     _("Show compile command "
				       "GCC driver filename"),
				     _("\
It should be absolute filename of the gcc executable.\n\
If empty the default target triplet will be searched in $PATH."),
				     NULL, show_compile_gcc, &setlist,
				     &showlist);
  compile_gcc = xstrdup ("");
}<|MERGE_RESOLUTION|>--- conflicted
+++ resolved
@@ -480,13 +480,8 @@
 compile_to_object (struct command_line *cmd, const char *cmd_string,
 		   enum compile_i_scope_types scope)
 {
-<<<<<<< HEAD
   compile::compile_instance *compiler;
-  struct cleanup *cleanup, *inner_cleanup;
-=======
-  struct compile_instance *compiler;
   struct cleanup *cleanup;
->>>>>>> 1a457753
   const struct block *expr_block;
   CORE_ADDR trash_pc, expr_pc;
   int argc;
