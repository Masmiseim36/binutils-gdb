--- conflicted
+++ resolved
@@ -688,7 +688,9 @@
 extern void
 lang_ld_feature (char *);
 
-<<<<<<< HEAD
+extern void
+lang_print_memory_usage (void);
+
 typedef enum
 {
   cmdline_is_file_enum,
@@ -729,9 +731,5 @@
 extern void cmdline_emit_object_only_section (void);
 extern void cmdline_check_object_only_section (bfd *, bfd_boolean);
 extern void cmdline_remove_object_only_files (void);
-=======
-extern void
-lang_print_memory_usage (void);
->>>>>>> 0d0214fa
 
 #endif