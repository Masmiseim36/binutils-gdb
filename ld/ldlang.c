/* Linker command language support.
   Copyright (C) 1991-2015 Free Software Foundation, Inc.

   This file is part of the GNU Binutils.

   This program is free software; you can redistribute it and/or modify
   it under the terms of the GNU General Public License as published by
   the Free Software Foundation; either version 3 of the License, or
   (at your option) any later version.

   This program is distributed in the hope that it will be useful,
   but WITHOUT ANY WARRANTY; without even the implied warranty of
   MERCHANTABILITY or FITNESS FOR A PARTICULAR PURPOSE.  See the
   GNU General Public License for more details.

   You should have received a copy of the GNU General Public License
   along with this program; if not, write to the Free Software
   Foundation, Inc., 51 Franklin Street - Fifth Floor, Boston,
   MA 02110-1301, USA.  */

#include "sysdep.h"
#include "bfd.h"
#include "libiberty.h"
#include "filenames.h"
#include "safe-ctype.h"
#include "obstack.h"
#include "bfdlink.h"

#include "ld.h"
#include "ldmain.h"
#include "ldexp.h"
#include "ldlang.h"
#include <ldgram.h>
#include "ldlex.h"
#include "ldmisc.h"
#include "ldctor.h"
#include "ldfile.h"
#include "ldemul.h"
#include "ldwrite.h"
#include "fnmatch.h"
#include "demangle.h"
#include "hashtab.h"
#include "libbfd.h"
#include "elf-bfd.h"
#ifdef ENABLE_PLUGINS
#include "plugin.h"
#endif /* ENABLE_PLUGINS */

/* FIXME: Put it here to avoid NAME conflict from ldgram.h.  */
#include "elf-bfd.h"

#ifndef offsetof
#define offsetof(TYPE, MEMBER) ((size_t) & (((TYPE*) 0)->MEMBER))
#endif

/* Locals variables.  */
static struct obstack stat_obstack;
static struct obstack map_obstack;

#define obstack_chunk_alloc xmalloc
#define obstack_chunk_free free
static const char *entry_symbol_default = "start";
static bfd_boolean placed_commons = FALSE;
static bfd_boolean map_head_is_link_order = FALSE;
static lang_output_section_statement_type *default_common_section;
static bfd_boolean map_option_f;
static bfd_vma print_dot;
static lang_input_statement_type *first_file;
static const char *current_target;
static lang_statement_list_type statement_list;
static lang_statement_list_type *stat_save[10];
static lang_statement_list_type **stat_save_ptr = &stat_save[0];
static struct unique_sections *unique_section_list;
static struct asneeded_minfo *asneeded_list_head;
static cmdline_list_type cmdline_object_only_file_list;
static cmdline_list_type cmdline_object_only_archive_list;
static cmdline_list_type cmdline_temp_object_only_list;

/* Forward declarations.  */
static void exp_init_os (etree_type *);
static lang_input_statement_type *lookup_name (const char *);
static void insert_undefined (const char *);
static bfd_boolean sort_def_symbol (struct bfd_link_hash_entry *, void *);
static void print_statement (lang_statement_union_type *,
			     lang_output_section_statement_type *);
static void print_statement_list (lang_statement_union_type *,
				  lang_output_section_statement_type *);
static void print_statements (void);
static void print_input_section (asection *, bfd_boolean);
static bfd_boolean lang_one_common (struct bfd_link_hash_entry *, void *);
static void lang_record_phdrs (void);
static void lang_do_version_exports_section (void);
static void lang_finalize_version_expr_head
  (struct bfd_elf_version_expr_head *);
static void lang_do_memory_regions (void);
static void cmdline_lists_init (void);
static void cmdline_get_object_only_input_files (void);
static void print_cmdline_list (cmdline_union_type *);
static bfd_boolean cmdline_on_object_only_archive_list_p (bfd *);

/* Exported variables.  */
const char *output_target;
lang_output_section_statement_type *abs_output_section;
lang_statement_list_type lang_output_section_statement;
lang_statement_list_type *stat_ptr = &statement_list;
lang_statement_list_type file_chain = { NULL, NULL };
lang_statement_list_type input_file_chain;
struct bfd_sym_chain entry_symbol = { NULL, NULL };
const char *entry_section = ".text";
struct lang_input_statement_flags input_flags;
bfd_boolean entry_from_cmdline;
bfd_boolean undef_from_cmdline;
bfd_boolean lang_has_input_file = FALSE;
bfd_boolean had_output_filename = FALSE;
bfd_boolean lang_float_flag = FALSE;
bfd_boolean delete_output_file_on_failure = FALSE;
struct lang_phdr *lang_phdr_list;
struct lang_nocrossrefs *nocrossref_list;
struct asneeded_minfo **asneeded_list_tail;

 /* Functions that traverse the linker script and might evaluate
    DEFINED() need to increment this at the start of the traversal.  */
int lang_statement_iteration = 0;

/* Return TRUE if the PATTERN argument is a wildcard pattern.
   Although backslashes are treated specially if a pattern contains
   wildcards, we do not consider the mere presence of a backslash to
   be enough to cause the pattern to be treated as a wildcard.
   That lets us handle DOS filenames more naturally.  */
#define wildcardp(pattern) (strpbrk ((pattern), "?*[") != NULL)

#define new_stat(x, y) \
  (x##_type *) new_statement (x##_enum, sizeof (x##_type), y)

#define outside_section_address(q) \
  ((q)->output_offset + (q)->output_section->vma)

#define outside_symbol_address(q) \
  ((q)->value + outside_section_address (q->section))

#define SECTION_NAME_MAP_LENGTH (16)

void *
stat_alloc (size_t size)
{
  return obstack_alloc (&stat_obstack, size);
}

static int
name_match (const char *pattern, const char *name)
{
  if (wildcardp (pattern))
    return fnmatch (pattern, name, 0);
  return strcmp (pattern, name);
}

/* If PATTERN is of the form archive:file, return a pointer to the
   separator.  If not, return NULL.  */

static char *
archive_path (const char *pattern)
{
  char *p = NULL;

  if (link_info.path_separator == 0)
    return p;

  p = strchr (pattern, link_info.path_separator);
#ifdef HAVE_DOS_BASED_FILE_SYSTEM
  if (p == NULL || link_info.path_separator != ':')
    return p;

  /* Assume a match on the second char is part of drive specifier,
     as in "c:\silly.dos".  */
  if (p == pattern + 1 && ISALPHA (*pattern))
    p = strchr (p + 1, link_info.path_separator);
#endif
  return p;
}

/* Given that FILE_SPEC results in a non-NULL SEP result from archive_path,
   return whether F matches FILE_SPEC.  */

static bfd_boolean
input_statement_is_archive_path (const char *file_spec, char *sep,
				 lang_input_statement_type *f)
{
  bfd_boolean match = FALSE;

  if ((*(sep + 1) == 0
       || name_match (sep + 1, f->filename) == 0)
      && ((sep != file_spec)
	  == (f->the_bfd != NULL && f->the_bfd->my_archive != NULL)))
    {
      match = TRUE;

      if (sep != file_spec)
	{
	  const char *aname = f->the_bfd->my_archive->filename;
	  *sep = 0;
	  match = name_match (file_spec, aname) == 0;
	  *sep = link_info.path_separator;
	}
    }
  return match;
}

static bfd_boolean
unique_section_p (const asection *sec,
		  const lang_output_section_statement_type *os)
{
  struct unique_sections *unam;
  const char *secnam;

  if (link_info.relocatable
      && sec->owner != NULL
      && bfd_is_group_section (sec->owner, sec))
    return !(os != NULL
	     && strcmp (os->name, DISCARD_SECTION_NAME) == 0);

  secnam = sec->name;
  for (unam = unique_section_list; unam; unam = unam->next)
    if (name_match (unam->name, secnam) == 0)
      return TRUE;

  return FALSE;
}

/* Generic traversal routines for finding matching sections.  */

/* Try processing a section against a wildcard.  This just calls
   the callback unless the filename exclusion list is present
   and excludes the file.  It's hardly ever present so this
   function is very fast.  */

static void
walk_wild_consider_section (lang_wild_statement_type *ptr,
			    lang_input_statement_type *file,
			    asection *s,
			    struct wildcard_list *sec,
			    callback_t callback,
			    void *data)
{
  struct name_list *list_tmp;

  /* Don't process sections from files which were excluded.  */
  for (list_tmp = sec->spec.exclude_name_list;
       list_tmp;
       list_tmp = list_tmp->next)
    {
      char *p = archive_path (list_tmp->name);

      if (p != NULL)
	{
	  if (input_statement_is_archive_path (list_tmp->name, p, file))
	    return;
	}

      else if (name_match (list_tmp->name, file->filename) == 0)
	return;

      /* FIXME: Perhaps remove the following at some stage?  Matching
	 unadorned archives like this was never documented and has
	 been superceded by the archive:path syntax.  */
      else if (file->the_bfd != NULL
	       && file->the_bfd->my_archive != NULL
	       && name_match (list_tmp->name,
			      file->the_bfd->my_archive->filename) == 0)
	return;
    }

  (*callback) (ptr, sec, s, ptr->section_flag_list, file, data);
}

/* Lowest common denominator routine that can handle everything correctly,
   but slowly.  */

static void
walk_wild_section_general (lang_wild_statement_type *ptr,
			   lang_input_statement_type *file,
			   callback_t callback,
			   void *data)
{
  asection *s;
  struct wildcard_list *sec;

  for (s = file->the_bfd->sections; s != NULL; s = s->next)
    {
      sec = ptr->section_list;
      if (sec == NULL)
	(*callback) (ptr, sec, s, ptr->section_flag_list, file, data);

      while (sec != NULL)
	{
	  bfd_boolean skip = FALSE;

	  if (sec->spec.name != NULL)
	    {
	      const char *sname = bfd_get_section_name (file->the_bfd, s);

	      skip = name_match (sec->spec.name, sname) != 0;
	    }

	  if (!skip)
	    walk_wild_consider_section (ptr, file, s, sec, callback, data);

	  sec = sec->next;
	}
    }
}

/* Routines to find a single section given its name.  If there's more
   than one section with that name, we report that.  */

typedef struct
{
  asection *found_section;
  bfd_boolean multiple_sections_found;
} section_iterator_callback_data;

static bfd_boolean
section_iterator_callback (bfd *abfd ATTRIBUTE_UNUSED, asection *s, void *data)
{
  section_iterator_callback_data *d = (section_iterator_callback_data *) data;

  if (d->found_section != NULL)
    {
      d->multiple_sections_found = TRUE;
      return TRUE;
    }

  d->found_section = s;
  return FALSE;
}

static asection *
find_section (lang_input_statement_type *file,
	      struct wildcard_list *sec,
	      bfd_boolean *multiple_sections_found)
{
  section_iterator_callback_data cb_data = { NULL, FALSE };

  bfd_get_section_by_name_if (file->the_bfd, sec->spec.name,
			      section_iterator_callback, &cb_data);
  *multiple_sections_found = cb_data.multiple_sections_found;
  return cb_data.found_section;
}

/* Code for handling simple wildcards without going through fnmatch,
   which can be expensive because of charset translations etc.  */

/* A simple wild is a literal string followed by a single '*',
   where the literal part is at least 4 characters long.  */

static bfd_boolean
is_simple_wild (const char *name)
{
  size_t len = strcspn (name, "*?[");
  return len >= 4 && name[len] == '*' && name[len + 1] == '\0';
}

static bfd_boolean
match_simple_wild (const char *pattern, const char *name)
{
  /* The first four characters of the pattern are guaranteed valid
     non-wildcard characters.  So we can go faster.  */
  if (pattern[0] != name[0] || pattern[1] != name[1]
      || pattern[2] != name[2] || pattern[3] != name[3])
    return FALSE;

  pattern += 4;
  name += 4;
  while (*pattern != '*')
    if (*name++ != *pattern++)
      return FALSE;

  return TRUE;
}

/* Return the numerical value of the init_priority attribute from
   section name NAME.  */

static unsigned long
get_init_priority (const char *name)
{
  char *end;
  unsigned long init_priority;

  /* GCC uses the following section names for the init_priority
     attribute with numerical values 101 and 65535 inclusive. A
     lower value means a higher priority.

     1: .init_array.NNNN/.fini_array.NNNN: Where NNNN is the
	decimal numerical value of the init_priority attribute.
	The order of execution in .init_array is forward and
	.fini_array is backward.
     2: .ctors.NNNN/.dtors.NNNN: Where NNNN is 65535 minus the
	decimal numerical value of the init_priority attribute.
	The order of execution in .ctors is backward and .dtors
	is forward.
   */
  if (strncmp (name, ".init_array.", 12) == 0
      || strncmp (name, ".fini_array.", 12) == 0)
    {
      init_priority = strtoul (name + 12, &end, 10);
      return *end ? 0 : init_priority;
    }
  else if (strncmp (name, ".ctors.", 7) == 0
	   || strncmp (name, ".dtors.", 7) == 0)
    {
      init_priority = strtoul (name + 7, &end, 10);
      return *end ? 0 : 65535 - init_priority;
    }

  return 0;
}

/* Compare sections ASEC and BSEC according to SORT.  */

static int
compare_section (sort_type sort, asection *asec, asection *bsec)
{
  int ret;
  unsigned long ainit_priority, binit_priority;

  switch (sort)
    {
    default:
      abort ();

    case by_init_priority:
      ainit_priority
	= get_init_priority (bfd_get_section_name (asec->owner, asec));
      binit_priority
	= get_init_priority (bfd_get_section_name (bsec->owner, bsec));
      if (ainit_priority == 0 || binit_priority == 0)
	goto sort_by_name;
      ret = ainit_priority - binit_priority;
      if (ret)
	break;
      else
	goto sort_by_name;

    case by_alignment_name:
      ret = (bfd_section_alignment (bsec->owner, bsec)
	     - bfd_section_alignment (asec->owner, asec));
      if (ret)
	break;
      /* Fall through.  */

    case by_name:
sort_by_name:
      ret = strcmp (bfd_get_section_name (asec->owner, asec),
		    bfd_get_section_name (bsec->owner, bsec));
      break;

    case by_name_alignment:
      ret = strcmp (bfd_get_section_name (asec->owner, asec),
		    bfd_get_section_name (bsec->owner, bsec));
      if (ret)
	break;
      /* Fall through.  */

    case by_alignment:
      ret = (bfd_section_alignment (bsec->owner, bsec)
	     - bfd_section_alignment (asec->owner, asec));
      break;
    }

  return ret;
}

/* Build a Binary Search Tree to sort sections, unlike insertion sort
   used in wild_sort(). BST is considerably faster if the number of
   of sections are large.  */

static lang_section_bst_type **
wild_sort_fast (lang_wild_statement_type *wild,
		struct wildcard_list *sec,
		lang_input_statement_type *file ATTRIBUTE_UNUSED,
		asection *section)
{
  lang_section_bst_type **tree;

  tree = &wild->tree;
  if (!wild->filenames_sorted
      && (sec == NULL || sec->spec.sorted == none))
    {
      /* Append at the right end of tree.  */
      while (*tree)
	tree = &((*tree)->right);
      return tree;
    }

  while (*tree)
    {
      /* Find the correct node to append this section.  */
      if (compare_section (sec->spec.sorted, section, (*tree)->section) < 0)
	tree = &((*tree)->left);
      else
	tree = &((*tree)->right);
    }

  return tree;
}

/* Use wild_sort_fast to build a BST to sort sections.  */

static void
output_section_callback_fast (lang_wild_statement_type *ptr,
			      struct wildcard_list *sec,
			      asection *section,
			      struct flag_info *sflag_list ATTRIBUTE_UNUSED,
			      lang_input_statement_type *file,
			      void *output)
{
  lang_section_bst_type *node;
  lang_section_bst_type **tree;
  lang_output_section_statement_type *os;

  os = (lang_output_section_statement_type *) output;

  if (unique_section_p (section, os))
    return;

  node = (lang_section_bst_type *) xmalloc (sizeof (lang_section_bst_type));
  node->left = 0;
  node->right = 0;
  node->section = section;

  tree = wild_sort_fast (ptr, sec, file, section);
  if (tree != NULL)
    *tree = node;
}

/* Convert a sorted sections' BST back to list form.  */

static void
output_section_callback_tree_to_list (lang_wild_statement_type *ptr,
				      lang_section_bst_type *tree,
				      void *output)
{
  if (tree->left)
    output_section_callback_tree_to_list (ptr, tree->left, output);

  lang_add_section (&ptr->children, tree->section, NULL,
		    (lang_output_section_statement_type *) output);

  if (tree->right)
    output_section_callback_tree_to_list (ptr, tree->right, output);

  free (tree);
}

/* Specialized, optimized routines for handling different kinds of
   wildcards */

static void
walk_wild_section_specs1_wild0 (lang_wild_statement_type *ptr,
				lang_input_statement_type *file,
				callback_t callback,
				void *data)
{
  /* We can just do a hash lookup for the section with the right name.
     But if that lookup discovers more than one section with the name
     (should be rare), we fall back to the general algorithm because
     we would otherwise have to sort the sections to make sure they
     get processed in the bfd's order.  */
  bfd_boolean multiple_sections_found;
  struct wildcard_list *sec0 = ptr->handler_data[0];
  asection *s0 = find_section (file, sec0, &multiple_sections_found);

  if (multiple_sections_found)
    walk_wild_section_general (ptr, file, callback, data);
  else if (s0)
    walk_wild_consider_section (ptr, file, s0, sec0, callback, data);
}

static void
walk_wild_section_specs1_wild1 (lang_wild_statement_type *ptr,
				lang_input_statement_type *file,
				callback_t callback,
				void *data)
{
  asection *s;
  struct wildcard_list *wildsec0 = ptr->handler_data[0];

  for (s = file->the_bfd->sections; s != NULL; s = s->next)
    {
      const char *sname = bfd_get_section_name (file->the_bfd, s);
      bfd_boolean skip = !match_simple_wild (wildsec0->spec.name, sname);

      if (!skip)
	walk_wild_consider_section (ptr, file, s, wildsec0, callback, data);
    }
}

static void
walk_wild_section_specs2_wild1 (lang_wild_statement_type *ptr,
				lang_input_statement_type *file,
				callback_t callback,
				void *data)
{
  asection *s;
  struct wildcard_list *sec0 = ptr->handler_data[0];
  struct wildcard_list *wildsec1 = ptr->handler_data[1];
  bfd_boolean multiple_sections_found;
  asection *s0 = find_section (file, sec0, &multiple_sections_found);

  if (multiple_sections_found)
    {
      walk_wild_section_general (ptr, file, callback, data);
      return;
    }

  /* Note that if the section was not found, s0 is NULL and
     we'll simply never succeed the s == s0 test below.  */
  for (s = file->the_bfd->sections; s != NULL; s = s->next)
    {
      /* Recall that in this code path, a section cannot satisfy more
	 than one spec, so if s == s0 then it cannot match
	 wildspec1.  */
      if (s == s0)
	walk_wild_consider_section (ptr, file, s, sec0, callback, data);
      else
	{
	  const char *sname = bfd_get_section_name (file->the_bfd, s);
	  bfd_boolean skip = !match_simple_wild (wildsec1->spec.name, sname);

	  if (!skip)
	    walk_wild_consider_section (ptr, file, s, wildsec1, callback,
					data);
	}
    }
}

static void
walk_wild_section_specs3_wild2 (lang_wild_statement_type *ptr,
				lang_input_statement_type *file,
				callback_t callback,
				void *data)
{
  asection *s;
  struct wildcard_list *sec0 = ptr->handler_data[0];
  struct wildcard_list *wildsec1 = ptr->handler_data[1];
  struct wildcard_list *wildsec2 = ptr->handler_data[2];
  bfd_boolean multiple_sections_found;
  asection *s0 = find_section (file, sec0, &multiple_sections_found);

  if (multiple_sections_found)
    {
      walk_wild_section_general (ptr, file, callback, data);
      return;
    }

  for (s = file->the_bfd->sections; s != NULL; s = s->next)
    {
      if (s == s0)
	walk_wild_consider_section (ptr, file, s, sec0, callback, data);
      else
	{
	  const char *sname = bfd_get_section_name (file->the_bfd, s);
	  bfd_boolean skip = !match_simple_wild (wildsec1->spec.name, sname);

	  if (!skip)
	    walk_wild_consider_section (ptr, file, s, wildsec1, callback, data);
	  else
	    {
	      skip = !match_simple_wild (wildsec2->spec.name, sname);
	      if (!skip)
		walk_wild_consider_section (ptr, file, s, wildsec2, callback,
					    data);
	    }
	}
    }
}

static void
walk_wild_section_specs4_wild2 (lang_wild_statement_type *ptr,
				lang_input_statement_type *file,
				callback_t callback,
				void *data)
{
  asection *s;
  struct wildcard_list *sec0 = ptr->handler_data[0];
  struct wildcard_list *sec1 = ptr->handler_data[1];
  struct wildcard_list *wildsec2 = ptr->handler_data[2];
  struct wildcard_list *wildsec3 = ptr->handler_data[3];
  bfd_boolean multiple_sections_found;
  asection *s0 = find_section (file, sec0, &multiple_sections_found), *s1;

  if (multiple_sections_found)
    {
      walk_wild_section_general (ptr, file, callback, data);
      return;
    }

  s1 = find_section (file, sec1, &multiple_sections_found);
  if (multiple_sections_found)
    {
      walk_wild_section_general (ptr, file, callback, data);
      return;
    }

  for (s = file->the_bfd->sections; s != NULL; s = s->next)
    {
      if (s == s0)
	walk_wild_consider_section (ptr, file, s, sec0, callback, data);
      else
	if (s == s1)
	  walk_wild_consider_section (ptr, file, s, sec1, callback, data);
	else
	  {
	    const char *sname = bfd_get_section_name (file->the_bfd, s);
	    bfd_boolean skip = !match_simple_wild (wildsec2->spec.name,
						   sname);

	    if (!skip)
	      walk_wild_consider_section (ptr, file, s, wildsec2, callback,
					  data);
	    else
	      {
		skip = !match_simple_wild (wildsec3->spec.name, sname);
		if (!skip)
		  walk_wild_consider_section (ptr, file, s, wildsec3,
					      callback, data);
	      }
	  }
    }
}

static void
walk_wild_section (lang_wild_statement_type *ptr,
		   lang_input_statement_type *file,
		   callback_t callback,
		   void *data)
{
  if (file->flags.just_syms)
    return;

  (*ptr->walk_wild_section_handler) (ptr, file, callback, data);
}

/* Returns TRUE when name1 is a wildcard spec that might match
   something name2 can match.  We're conservative: we return FALSE
   only if the prefixes of name1 and name2 are different up to the
   first wildcard character.  */

static bfd_boolean
wild_spec_can_overlap (const char *name1, const char *name2)
{
  size_t prefix1_len = strcspn (name1, "?*[");
  size_t prefix2_len = strcspn (name2, "?*[");
  size_t min_prefix_len;

  /* Note that if there is no wildcard character, then we treat the
     terminating 0 as part of the prefix.  Thus ".text" won't match
     ".text." or ".text.*", for example.  */
  if (name1[prefix1_len] == '\0')
    prefix1_len++;
  if (name2[prefix2_len] == '\0')
    prefix2_len++;

  min_prefix_len = prefix1_len < prefix2_len ? prefix1_len : prefix2_len;

  return memcmp (name1, name2, min_prefix_len) == 0;
}

/* Select specialized code to handle various kinds of wildcard
   statements.  */

static void
analyze_walk_wild_section_handler (lang_wild_statement_type *ptr)
{
  int sec_count = 0;
  int wild_name_count = 0;
  struct wildcard_list *sec;
  int signature;
  int data_counter;

  ptr->walk_wild_section_handler = walk_wild_section_general;
  ptr->handler_data[0] = NULL;
  ptr->handler_data[1] = NULL;
  ptr->handler_data[2] = NULL;
  ptr->handler_data[3] = NULL;
  ptr->tree = NULL;

  /* Count how many wildcard_specs there are, and how many of those
     actually use wildcards in the name.  Also, bail out if any of the
     wildcard names are NULL. (Can this actually happen?
     walk_wild_section used to test for it.)  And bail out if any
     of the wildcards are more complex than a simple string
     ending in a single '*'.  */
  for (sec = ptr->section_list; sec != NULL; sec = sec->next)
    {
      ++sec_count;
      if (sec->spec.name == NULL)
	return;
      if (wildcardp (sec->spec.name))
	{
	  ++wild_name_count;
	  if (!is_simple_wild (sec->spec.name))
	    return;
	}
    }

  /* The zero-spec case would be easy to optimize but it doesn't
     happen in practice.  Likewise, more than 4 specs doesn't
     happen in practice.  */
  if (sec_count == 0 || sec_count > 4)
    return;

  /* Check that no two specs can match the same section.  */
  for (sec = ptr->section_list; sec != NULL; sec = sec->next)
    {
      struct wildcard_list *sec2;
      for (sec2 = sec->next; sec2 != NULL; sec2 = sec2->next)
	{
	  if (wild_spec_can_overlap (sec->spec.name, sec2->spec.name))
	    return;
	}
    }

  signature = (sec_count << 8) + wild_name_count;
  switch (signature)
    {
    case 0x0100:
      ptr->walk_wild_section_handler = walk_wild_section_specs1_wild0;
      break;
    case 0x0101:
      ptr->walk_wild_section_handler = walk_wild_section_specs1_wild1;
      break;
    case 0x0201:
      ptr->walk_wild_section_handler = walk_wild_section_specs2_wild1;
      break;
    case 0x0302:
      ptr->walk_wild_section_handler = walk_wild_section_specs3_wild2;
      break;
    case 0x0402:
      ptr->walk_wild_section_handler = walk_wild_section_specs4_wild2;
      break;
    default:
      return;
    }

  /* Now fill the data array with pointers to the specs, first the
     specs with non-wildcard names, then the specs with wildcard
     names.  It's OK to process the specs in different order from the
     given order, because we've already determined that no section
     will match more than one spec.  */
  data_counter = 0;
  for (sec = ptr->section_list; sec != NULL; sec = sec->next)
    if (!wildcardp (sec->spec.name))
      ptr->handler_data[data_counter++] = sec;
  for (sec = ptr->section_list; sec != NULL; sec = sec->next)
    if (wildcardp (sec->spec.name))
      ptr->handler_data[data_counter++] = sec;
}

/* Handle a wild statement for a single file F.  */

static void
walk_wild_file (lang_wild_statement_type *s,
		lang_input_statement_type *f,
		callback_t callback,
		void *data)
{
  if (f->the_bfd == NULL
      || ! bfd_check_format (f->the_bfd, bfd_archive))
    walk_wild_section (s, f, callback, data);
  else
    {
      bfd *member;

      /* This is an archive file.  We must map each member of the
	 archive separately.  */
      member = bfd_openr_next_archived_file (f->the_bfd, NULL);
      while (member != NULL)
	{
	  /* When lookup_name is called, it will call the add_symbols
	     entry point for the archive.  For each element of the
	     archive which is included, BFD will call ldlang_add_file,
	     which will set the usrdata field of the member to the
	     lang_input_statement.  */
	  if (member->usrdata != NULL)
	    {
	      walk_wild_section (s,
				 (lang_input_statement_type *) member->usrdata,
				 callback, data);
	    }

	  member = bfd_openr_next_archived_file (f->the_bfd, member);
	}
    }
}

static void
walk_wild (lang_wild_statement_type *s, callback_t callback, void *data)
{
  const char *file_spec = s->filename;
  char *p;

  if (file_spec == NULL)
    {
      /* Perform the iteration over all files in the list.  */
      LANG_FOR_EACH_INPUT_STATEMENT (f)
	{
	  walk_wild_file (s, f, callback, data);
	}
    }
  else if ((p = archive_path (file_spec)) != NULL)
    {
      LANG_FOR_EACH_INPUT_STATEMENT (f)
	{
	  if (input_statement_is_archive_path (file_spec, p, f))
	    walk_wild_file (s, f, callback, data);
	}
    }
  else if (wildcardp (file_spec))
    {
      LANG_FOR_EACH_INPUT_STATEMENT (f)
	{
	  if (fnmatch (file_spec, f->filename, 0) == 0)
	    walk_wild_file (s, f, callback, data);
	}
    }
  else
    {
      lang_input_statement_type *f;

      /* Perform the iteration over a single file.  */
      f = lookup_name (file_spec);
      if (f)
	walk_wild_file (s, f, callback, data);
    }
}

/* lang_for_each_statement walks the parse tree and calls the provided
   function for each node, except those inside output section statements
   with constraint set to -1.  */

void
lang_for_each_statement_worker (void (*func) (lang_statement_union_type *),
				lang_statement_union_type *s)
{
  for (; s != NULL; s = s->header.next)
    {
      func (s);

      switch (s->header.type)
	{
	case lang_constructors_statement_enum:
	  lang_for_each_statement_worker (func, constructor_list.head);
	  break;
	case lang_output_section_statement_enum:
	  if (s->output_section_statement.constraint != -1)
	    lang_for_each_statement_worker
	      (func, s->output_section_statement.children.head);
	  break;
	case lang_wild_statement_enum:
	  lang_for_each_statement_worker (func,
					  s->wild_statement.children.head);
	  break;
	case lang_group_statement_enum:
	  lang_for_each_statement_worker (func,
					  s->group_statement.children.head);
	  break;
	case lang_data_statement_enum:
	case lang_reloc_statement_enum:
	case lang_object_symbols_statement_enum:
	case lang_output_statement_enum:
	case lang_target_statement_enum:
	case lang_input_section_enum:
	case lang_input_statement_enum:
	case lang_assignment_statement_enum:
	case lang_padding_statement_enum:
	case lang_address_statement_enum:
	case lang_fill_statement_enum:
	case lang_insert_statement_enum:
	  break;
	default:
	  FAIL ();
	  break;
	}
    }
}

void
lang_for_each_statement (void (*func) (lang_statement_union_type *))
{
  lang_for_each_statement_worker (func, statement_list.head);
}

/*----------------------------------------------------------------------*/

void
lang_list_init (lang_statement_list_type *list)
{
  list->head = NULL;
  list->tail = &list->head;
}

void
push_stat_ptr (lang_statement_list_type *new_ptr)
{
  if (stat_save_ptr >= stat_save + sizeof (stat_save) / sizeof (stat_save[0]))
    abort ();
  *stat_save_ptr++ = stat_ptr;
  stat_ptr = new_ptr;
}

void
pop_stat_ptr (void)
{
  if (stat_save_ptr <= stat_save)
    abort ();
  stat_ptr = *--stat_save_ptr;
}

/* Build a new statement node for the parse tree.  */

static lang_statement_union_type *
new_statement (enum statement_enum type,
	       size_t size,
	       lang_statement_list_type *list)
{
  lang_statement_union_type *new_stmt;

  new_stmt = (lang_statement_union_type *) stat_alloc (size);
  new_stmt->header.type = type;
  new_stmt->header.next = NULL;
  lang_statement_append (list, new_stmt, &new_stmt->header.next);
  return new_stmt;
}

/* Build a new input file node for the language.  There are several
   ways in which we treat an input file, eg, we only look at symbols,
   or prefix it with a -l etc.

   We can be supplied with requests for input files more than once;
   they may, for example be split over several lines like foo.o(.text)
   foo.o(.data) etc, so when asked for a file we check that we haven't
   got it already so we don't duplicate the bfd.  */

static lang_input_statement_type *
new_afile (const char *name,
	   lang_input_file_enum_type file_type,
	   const char *target,
	   bfd_boolean add_to_list)
{
  lang_input_statement_type *p;

  lang_has_input_file = TRUE;

  if (add_to_list)
    p = (lang_input_statement_type *) new_stat (lang_input_statement, stat_ptr);
  else
    {
      p = (lang_input_statement_type *)
	  stat_alloc (sizeof (lang_input_statement_type));
      p->header.type = lang_input_statement_enum;
      p->header.next = NULL;
    }

  memset (&p->the_bfd, 0,
	  sizeof (*p) - offsetof (lang_input_statement_type, the_bfd));
  p->target = target;
  p->flags.dynamic = input_flags.dynamic;
  p->flags.add_DT_NEEDED_for_dynamic = input_flags.add_DT_NEEDED_for_dynamic;
  p->flags.add_DT_NEEDED_for_regular = input_flags.add_DT_NEEDED_for_regular;
  p->flags.whole_archive = input_flags.whole_archive;
  p->flags.sysrooted = input_flags.sysrooted;

  switch (file_type)
    {
    case lang_input_file_is_symbols_only_enum:
      p->filename = name;
      p->local_sym_name = name;
      p->flags.real = TRUE;
      p->flags.just_syms = TRUE;
      break;
    case lang_input_file_is_fake_enum:
      p->filename = name;
      p->local_sym_name = name;
      break;
    case lang_input_file_is_l_enum:
      if (name[0] == ':' && name[1] != '\0')
        {
          p->filename = name + 1;
          p->flags.full_name_provided = TRUE;
        }
      else
        p->filename = name;
      p->local_sym_name = concat ("-l", name, (const char *) NULL);
      p->flags.maybe_archive = TRUE;
      p->flags.real = TRUE;
      p->flags.search_dirs = TRUE;
      break;
    case lang_input_file_is_marker_enum:
      p->filename = name;
      p->local_sym_name = name;
      p->flags.search_dirs = TRUE;
      break;
    case lang_input_file_is_search_file_enum:
      p->filename = name;
      p->local_sym_name = name;
      p->flags.real = TRUE;
      p->flags.search_dirs = TRUE;
      break;
    case lang_input_file_is_file_enum:
      p->filename = name;
      p->local_sym_name = name;
      p->flags.real = TRUE;
      break;
    default:
      FAIL ();
    }

  lang_statement_append (&input_file_chain,
			 (lang_statement_union_type *) p,
			 &p->next_real_file);
  return p;
}

lang_input_statement_type *
lang_add_input_file (const char *name,
		     lang_input_file_enum_type file_type,
		     const char *target)
{
  if (name != NULL && *name == '=')
    {
      lang_input_statement_type *ret;
      char *sysrooted_name
	= concat (ld_sysroot, name + 1, (const char *) NULL);

      /* We've now forcibly prepended the sysroot, making the input
	 file independent of the context.  Therefore, temporarily
	 force a non-sysrooted context for this statement, so it won't
	 get the sysroot prepended again when opened.  (N.B. if it's a
	 script, any child nodes with input files starting with "/"
	 will be handled as "sysrooted" as they'll be found to be
	 within the sysroot subdirectory.)  */
      unsigned int outer_sysrooted = input_flags.sysrooted;
      input_flags.sysrooted = 0;
      ret = new_afile (sysrooted_name, file_type, target, TRUE);
      input_flags.sysrooted = outer_sysrooted;
      return ret;
    }

  return new_afile (name, file_type, target, TRUE);
}

struct out_section_hash_entry
{
  struct bfd_hash_entry root;
  lang_statement_union_type s;
};

/* The hash table.  */

static struct bfd_hash_table output_section_statement_table;

/* Support routines for the hash table used by lang_output_section_find,
   initialize the table, fill in an entry and remove the table.  */

static struct bfd_hash_entry *
output_section_statement_newfunc (struct bfd_hash_entry *entry,
				  struct bfd_hash_table *table,
				  const char *string)
{
  lang_output_section_statement_type **nextp;
  struct out_section_hash_entry *ret;

  if (entry == NULL)
    {
      entry = (struct bfd_hash_entry *) bfd_hash_allocate (table,
							   sizeof (*ret));
      if (entry == NULL)
	return entry;
    }

  entry = bfd_hash_newfunc (entry, table, string);
  if (entry == NULL)
    return entry;

  ret = (struct out_section_hash_entry *) entry;
  memset (&ret->s, 0, sizeof (ret->s));
  ret->s.header.type = lang_output_section_statement_enum;
  ret->s.output_section_statement.subsection_alignment = -1;
  ret->s.output_section_statement.section_alignment = -1;
  ret->s.output_section_statement.block_value = 1;
  lang_list_init (&ret->s.output_section_statement.children);
  lang_statement_append (stat_ptr, &ret->s, &ret->s.header.next);

  /* For every output section statement added to the list, except the
     first one, lang_output_section_statement.tail points to the "next"
     field of the last element of the list.  */
  if (lang_output_section_statement.head != NULL)
    ret->s.output_section_statement.prev
      = ((lang_output_section_statement_type *)
	 ((char *) lang_output_section_statement.tail
	  - offsetof (lang_output_section_statement_type, next)));

  /* GCC's strict aliasing rules prevent us from just casting the
     address, so we store the pointer in a variable and cast that
     instead.  */
  nextp = &ret->s.output_section_statement.next;
  lang_statement_append (&lang_output_section_statement,
			 &ret->s,
			 (lang_statement_union_type **) nextp);
  return &ret->root;
}

static void
output_section_statement_table_init (void)
{
  if (!bfd_hash_table_init_n (&output_section_statement_table,
			      output_section_statement_newfunc,
			      sizeof (struct out_section_hash_entry),
			      61))
    einfo (_("%P%F: can not create hash table: %E\n"));
}

static void
output_section_statement_table_free (void)
{
  bfd_hash_table_free (&output_section_statement_table);
}

/* Build enough state so that the parser can build its tree.  */

void
lang_init (bfd_boolean object_only)
{
  if (!object_only)
    obstack_begin (&stat_obstack, 1000);

  stat_ptr = &statement_list;

  output_section_statement_table_init ();

  cmdline_lists_init ();

  lang_list_init (stat_ptr);

  lang_list_init (&input_file_chain);
  lang_list_init (&lang_output_section_statement);
  lang_list_init (&file_chain);
  first_file = lang_add_input_file (NULL, lang_input_file_is_marker_enum,
				    NULL);
  abs_output_section =
    lang_output_section_statement_lookup (BFD_ABS_SECTION_NAME, 0, TRUE);

  abs_output_section->bfd_section = bfd_abs_section_ptr;

  asneeded_list_head = NULL;
  asneeded_list_tail = &asneeded_list_head;
}

void
lang_finish (void)
{
  output_section_statement_table_free ();
}

/*----------------------------------------------------------------------
  A region is an area of memory declared with the
  MEMORY {  name:org=exp, len=exp ... }
  syntax.

  We maintain a list of all the regions here.

  If no regions are specified in the script, then the default is used
  which is created when looked up to be the entire data space.

  If create is true we are creating a region inside a MEMORY block.
  In this case it is probably an error to create a region that has
  already been created.  If we are not inside a MEMORY block it is
  dubious to use an undeclared region name (except DEFAULT_MEMORY_REGION)
  and so we issue a warning.

  Each region has at least one name.  The first name is either
  DEFAULT_MEMORY_REGION or the name given in the MEMORY block.  You can add
  alias names to an existing region within a script with
  REGION_ALIAS (alias, region_name).  Each name corresponds to at most one
  region.  */

static lang_memory_region_type *lang_memory_region_list;
static lang_memory_region_type **lang_memory_region_list_tail
  = &lang_memory_region_list;

lang_memory_region_type *
lang_memory_region_lookup (const char *const name, bfd_boolean create)
{
  lang_memory_region_name *n;
  lang_memory_region_type *r;
  lang_memory_region_type *new_region;

  /* NAME is NULL for LMA memspecs if no region was specified.  */
  if (name == NULL)
    return NULL;

  for (r = lang_memory_region_list; r != NULL; r = r->next)
    for (n = &r->name_list; n != NULL; n = n->next)
      if (strcmp (n->name, name) == 0)
	{
	  if (create)
	    einfo (_("%P:%S: warning: redeclaration of memory region `%s'\n"),
		   NULL, name);
	  return r;
	}

  if (!create && strcmp (name, DEFAULT_MEMORY_REGION))
    einfo (_("%P:%S: warning: memory region `%s' not declared\n"),
	   NULL, name);

  new_region = (lang_memory_region_type *)
      stat_alloc (sizeof (lang_memory_region_type));

  new_region->name_list.name = xstrdup (name);
  new_region->name_list.next = NULL;
  new_region->next = NULL;
  new_region->origin_exp = NULL;
  new_region->origin = 0;
  new_region->length_exp = NULL;
  new_region->length = ~(bfd_size_type) 0;
  new_region->current = 0;
  new_region->last_os = NULL;
  new_region->flags = 0;
  new_region->not_flags = 0;
  new_region->had_full_message = FALSE;

  *lang_memory_region_list_tail = new_region;
  lang_memory_region_list_tail = &new_region->next;

  return new_region;
}

void
lang_memory_region_alias (const char * alias, const char * region_name)
{
  lang_memory_region_name * n;
  lang_memory_region_type * r;
  lang_memory_region_type * region;

  /* The default region must be unique.  This ensures that it is not necessary
     to iterate through the name list if someone wants the check if a region is
     the default memory region.  */
  if (strcmp (region_name, DEFAULT_MEMORY_REGION) == 0
      || strcmp (alias, DEFAULT_MEMORY_REGION) == 0)
    einfo (_("%F%P:%S: error: alias for default memory region\n"), NULL);

  /* Look for the target region and check if the alias is not already
     in use.  */
  region = NULL;
  for (r = lang_memory_region_list; r != NULL; r = r->next)
    for (n = &r->name_list; n != NULL; n = n->next)
      {
	if (region == NULL && strcmp (n->name, region_name) == 0)
	  region = r;
	if (strcmp (n->name, alias) == 0)
	  einfo (_("%F%P:%S: error: redefinition of memory region "
		   "alias `%s'\n"),
		 NULL, alias);
      }

  /* Check if the target region exists.  */
  if (region == NULL)
    einfo (_("%F%P:%S: error: memory region `%s' "
	     "for alias `%s' does not exist\n"),
	   NULL, region_name, alias);

  /* Add alias to region name list.  */
  n = (lang_memory_region_name *) stat_alloc (sizeof (lang_memory_region_name));
  n->name = xstrdup (alias);
  n->next = region->name_list.next;
  region->name_list.next = n;
}

static lang_memory_region_type *
lang_memory_default (asection * section)
{
  lang_memory_region_type *p;

  flagword sec_flags = section->flags;

  /* Override SEC_DATA to mean a writable section.  */
  if ((sec_flags & (SEC_ALLOC | SEC_READONLY | SEC_CODE)) == SEC_ALLOC)
    sec_flags |= SEC_DATA;

  for (p = lang_memory_region_list; p != NULL; p = p->next)
    {
      if ((p->flags & sec_flags) != 0
	  && (p->not_flags & sec_flags) == 0)
	{
	  return p;
	}
    }
  return lang_memory_region_lookup (DEFAULT_MEMORY_REGION, FALSE);
}

/* Get the output section statement directly from the userdata.  */

lang_output_section_statement_type *
lang_output_section_get (const asection *output_section)
{
  return get_userdata (output_section);
}

/* Find or create an output_section_statement with the given NAME.
   If CONSTRAINT is non-zero match one with that constraint, otherwise
   match any non-negative constraint.  If CREATE, always make a
   new output_section_statement for SPECIAL CONSTRAINT.  */

lang_output_section_statement_type *
lang_output_section_statement_lookup (const char *name,
				      int constraint,
				      bfd_boolean create)
{
  struct out_section_hash_entry *entry;

  entry = ((struct out_section_hash_entry *)
	   bfd_hash_lookup (&output_section_statement_table, name,
			    create, FALSE));
  if (entry == NULL)
    {
      if (create)
	einfo (_("%P%F: failed creating section `%s': %E\n"), name);
      return NULL;
    }

  if (entry->s.output_section_statement.name != NULL)
    {
      /* We have a section of this name, but it might not have the correct
	 constraint.  */
      struct out_section_hash_entry *last_ent;

      name = entry->s.output_section_statement.name;
      if (create && constraint == SPECIAL)
	/* Not traversing to the end reverses the order of the second
	   and subsequent SPECIAL sections in the hash table chain,
	   but that shouldn't matter.  */
	last_ent = entry;
      else
	do
	  {
	    if (constraint == entry->s.output_section_statement.constraint
		|| (constraint == 0
		    && entry->s.output_section_statement.constraint >= 0))
	      return &entry->s.output_section_statement;
	    last_ent = entry;
	    entry = (struct out_section_hash_entry *) entry->root.next;
	  }
	while (entry != NULL
	       && name == entry->s.output_section_statement.name);

      if (!create)
	return NULL;

      entry
	= ((struct out_section_hash_entry *)
	   output_section_statement_newfunc (NULL,
					     &output_section_statement_table,
					     name));
      if (entry == NULL)
	{
	  einfo (_("%P%F: failed creating section `%s': %E\n"), name);
	  return NULL;
	}
      entry->root = last_ent->root;
      last_ent->root.next = &entry->root;
    }

  entry->s.output_section_statement.name = name;
  entry->s.output_section_statement.constraint = constraint;
  return &entry->s.output_section_statement;
}

/* Find the next output_section_statement with the same name as OS.
   If CONSTRAINT is non-zero, find one with that constraint otherwise
   match any non-negative constraint.  */

lang_output_section_statement_type *
next_matching_output_section_statement (lang_output_section_statement_type *os,
					int constraint)
{
  /* All output_section_statements are actually part of a
     struct out_section_hash_entry.  */
  struct out_section_hash_entry *entry = (struct out_section_hash_entry *)
    ((char *) os
     - offsetof (struct out_section_hash_entry, s.output_section_statement));
  const char *name = os->name;

  ASSERT (name == entry->root.string);
  do
    {
      entry = (struct out_section_hash_entry *) entry->root.next;
      if (entry == NULL
	  || name != entry->s.output_section_statement.name)
	return NULL;
    }
  while (constraint != entry->s.output_section_statement.constraint
	 && (constraint != 0
	     || entry->s.output_section_statement.constraint < 0));

  return &entry->s.output_section_statement;
}

/* A variant of lang_output_section_find used by place_orphan.
   Returns the output statement that should precede a new output
   statement for SEC.  If an exact match is found on certain flags,
   sets *EXACT too.  */

lang_output_section_statement_type *
lang_output_section_find_by_flags (const asection *sec,
				   lang_output_section_statement_type **exact,
				   lang_match_sec_type_func match_type)
{
  lang_output_section_statement_type *first, *look, *found;
  flagword look_flags, sec_flags, differ;

  /* We know the first statement on this list is *ABS*.  May as well
     skip it.  */
  first = &lang_output_section_statement.head->output_section_statement;
  first = first->next;

  /* First try for an exact match.  */
  sec_flags = sec->flags;
  found = NULL;
  for (look = first; look; look = look->next)
    {
      look_flags = look->flags;
      if (look->bfd_section != NULL)
	{
	  look_flags = look->bfd_section->flags;
	  if (match_type && !match_type (link_info.output_bfd,
					 look->bfd_section,
					 sec->owner, sec))
	    continue;
	}
      differ = look_flags ^ sec_flags;
      if (!(differ & (SEC_HAS_CONTENTS | SEC_ALLOC | SEC_LOAD | SEC_READONLY
		      | SEC_CODE | SEC_SMALL_DATA | SEC_THREAD_LOCAL)))
	found = look;
    }
  if (found != NULL)
    {
      if (exact != NULL)
	*exact = found;
      return found;
    }

  if ((sec_flags & SEC_CODE) != 0
      && (sec_flags & SEC_ALLOC) != 0)
    {
      /* Try for a rw code section.  */
      for (look = first; look; look = look->next)
	{
	  look_flags = look->flags;
	  if (look->bfd_section != NULL)
	    {
	      look_flags = look->bfd_section->flags;
	      if (match_type && !match_type (link_info.output_bfd,
					     look->bfd_section,
					     sec->owner, sec))
		continue;
	    }
	  differ = look_flags ^ sec_flags;
	  if (!(differ & (SEC_HAS_CONTENTS | SEC_ALLOC | SEC_LOAD
			  | SEC_CODE | SEC_SMALL_DATA | SEC_THREAD_LOCAL)))
	    found = look;
	}
    }
  else if ((sec_flags & SEC_READONLY) != 0
	   && (sec_flags & SEC_ALLOC) != 0)
    {
      /* .rodata can go after .text, .sdata2 after .rodata.  */
      for (look = first; look; look = look->next)
	{
	  look_flags = look->flags;
	  if (look->bfd_section != NULL)
	    {
	      look_flags = look->bfd_section->flags;
	      if (match_type && !match_type (link_info.output_bfd,
					     look->bfd_section,
					     sec->owner, sec))
		continue;
	    }
	  differ = look_flags ^ sec_flags;
	  if (!(differ & (SEC_HAS_CONTENTS | SEC_ALLOC | SEC_LOAD
			  | SEC_READONLY | SEC_SMALL_DATA))
	      || (!(differ & (SEC_HAS_CONTENTS | SEC_ALLOC | SEC_LOAD
			      | SEC_READONLY))
		  && !(look_flags & SEC_SMALL_DATA)))
	    found = look;
	}
    }
  else if ((sec_flags & SEC_THREAD_LOCAL) != 0
	   && (sec_flags & SEC_ALLOC) != 0)
    {
      /* .tdata can go after .data, .tbss after .tdata.  Treat .tbss
	 as if it were a loaded section, and don't use match_type.  */
      bfd_boolean seen_thread_local = FALSE;

      match_type = NULL;
      for (look = first; look; look = look->next)
	{
	  look_flags = look->flags;
	  if (look->bfd_section != NULL)
	    look_flags = look->bfd_section->flags;

	  differ = look_flags ^ (sec_flags | SEC_LOAD | SEC_HAS_CONTENTS);
	  if (!(differ & (SEC_THREAD_LOCAL | SEC_ALLOC)))
	    {
	      /* .tdata and .tbss must be adjacent and in that order.  */
	      if (!(look_flags & SEC_LOAD)
		  && (sec_flags & SEC_LOAD))
		/* ..so if we're at a .tbss section and we're placing
		   a .tdata section stop looking and return the
		   previous section.  */
		break;
	      found = look;
	      seen_thread_local = TRUE;
	    }
	  else if (seen_thread_local)
	    break;
	  else if (!(differ & (SEC_HAS_CONTENTS | SEC_ALLOC | SEC_LOAD)))
	    found = look;
	}
    }
  else if ((sec_flags & SEC_SMALL_DATA) != 0
	   && (sec_flags & SEC_ALLOC) != 0)
    {
      /* .sdata goes after .data, .sbss after .sdata.  */
      for (look = first; look; look = look->next)
	{
	  look_flags = look->flags;
	  if (look->bfd_section != NULL)
	    {
	      look_flags = look->bfd_section->flags;
	      if (match_type && !match_type (link_info.output_bfd,
					     look->bfd_section,
					     sec->owner, sec))
		continue;
	    }
	  differ = look_flags ^ sec_flags;
	  if (!(differ & (SEC_HAS_CONTENTS | SEC_ALLOC | SEC_LOAD
			  | SEC_THREAD_LOCAL))
	      || ((look_flags & SEC_SMALL_DATA)
		  && !(sec_flags & SEC_HAS_CONTENTS)))
	    found = look;
	}
    }
  else if ((sec_flags & SEC_HAS_CONTENTS) != 0
	   && (sec_flags & SEC_ALLOC) != 0)
    {
      /* .data goes after .rodata.  */
      for (look = first; look; look = look->next)
	{
	  look_flags = look->flags;
	  if (look->bfd_section != NULL)
	    {
	      look_flags = look->bfd_section->flags;
	      if (match_type && !match_type (link_info.output_bfd,
					     look->bfd_section,
					     sec->owner, sec))
		continue;
	    }
	  differ = look_flags ^ sec_flags;
	  if (!(differ & (SEC_HAS_CONTENTS | SEC_ALLOC | SEC_LOAD
			  | SEC_SMALL_DATA | SEC_THREAD_LOCAL)))
	    found = look;
	}
    }
  else if ((sec_flags & SEC_ALLOC) != 0)
    {
      /* .bss goes after any other alloc section.  */
      for (look = first; look; look = look->next)
	{
	  look_flags = look->flags;
	  if (look->bfd_section != NULL)
	    {
	      look_flags = look->bfd_section->flags;
	      if (match_type && !match_type (link_info.output_bfd,
					     look->bfd_section,
					     sec->owner, sec))
		continue;
	    }
	  differ = look_flags ^ sec_flags;
	  if (!(differ & SEC_ALLOC))
	    found = look;
	}
    }
  else
    {
      /* non-alloc go last.  */
      for (look = first; look; look = look->next)
	{
	  look_flags = look->flags;
	  if (look->bfd_section != NULL)
	    look_flags = look->bfd_section->flags;
	  differ = look_flags ^ sec_flags;
	  if (!(differ & SEC_DEBUGGING))
	    found = look;
	}
      return found;
    }

  if (found || !match_type)
    return found;

  return lang_output_section_find_by_flags (sec, NULL, NULL);
}

/* Find the last output section before given output statement.
   Used by place_orphan.  */

static asection *
output_prev_sec_find (lang_output_section_statement_type *os)
{
  lang_output_section_statement_type *lookup;

  for (lookup = os->prev; lookup != NULL; lookup = lookup->prev)
    {
      if (lookup->constraint < 0)
	continue;

      if (lookup->bfd_section != NULL && lookup->bfd_section->owner != NULL)
	return lookup->bfd_section;
    }

  return NULL;
}

/* Look for a suitable place for a new output section statement.  The
   idea is to skip over anything that might be inside a SECTIONS {}
   statement in a script, before we find another output section
   statement.  Assignments to "dot" before an output section statement
   are assumed to belong to it, except in two cases;  The first
   assignment to dot, and assignments before non-alloc sections.
   Otherwise we might put an orphan before . = . + SIZEOF_HEADERS or
   similar assignments that set the initial address, or we might
   insert non-alloc note sections among assignments setting end of
   image symbols.  */

static lang_statement_union_type **
insert_os_after (lang_output_section_statement_type *after)
{
  lang_statement_union_type **where;
  lang_statement_union_type **assign = NULL;
  bfd_boolean ignore_first;

  ignore_first
    = after == &lang_output_section_statement.head->output_section_statement;

  for (where = &after->header.next;
       *where != NULL;
       where = &(*where)->header.next)
    {
      switch ((*where)->header.type)
	{
	case lang_assignment_statement_enum:
	  if (assign == NULL)
	    {
	      lang_assignment_statement_type *ass;

	      ass = &(*where)->assignment_statement;
	      if (ass->exp->type.node_class != etree_assert
		  && ass->exp->assign.dst[0] == '.'
		  && ass->exp->assign.dst[1] == 0
		  && !ignore_first)
		assign = where;
	    }
	  ignore_first = FALSE;
	  continue;
	case lang_wild_statement_enum:
	case lang_input_section_enum:
	case lang_object_symbols_statement_enum:
	case lang_fill_statement_enum:
	case lang_data_statement_enum:
	case lang_reloc_statement_enum:
	case lang_padding_statement_enum:
	case lang_constructors_statement_enum:
	  assign = NULL;
	  continue;
	case lang_output_section_statement_enum:
	  if (assign != NULL)
	    {
	      asection *s = (*where)->output_section_statement.bfd_section;

	      if (s == NULL
		  || s->map_head.s == NULL
		  || (s->flags & SEC_ALLOC) != 0)
		where = assign;
	    }
	  break;
	case lang_input_statement_enum:
	case lang_address_statement_enum:
	case lang_target_statement_enum:
	case lang_output_statement_enum:
	case lang_group_statement_enum:
	case lang_insert_statement_enum:
	  continue;
	}
      break;
    }

  return where;
}

lang_output_section_statement_type *
lang_insert_orphan (asection *s,
		    const char *secname,
		    int constraint,
		    lang_output_section_statement_type *after,
		    struct orphan_save *place,
		    etree_type *address,
		    lang_statement_list_type *add_child)
{
  lang_statement_list_type add;
  const char *ps;
  lang_output_section_statement_type *os;
  lang_output_section_statement_type **os_tail;

  /* If we have found an appropriate place for the output section
     statements for this orphan, add them to our own private list,
     inserting them later into the global statement list.  */
  if (after != NULL)
    {
      lang_list_init (&add);
      push_stat_ptr (&add);
    }

  if (link_info.relocatable || (s->flags & (SEC_LOAD | SEC_ALLOC)) == 0)
    address = exp_intop (0);

  os_tail = ((lang_output_section_statement_type **)
	     lang_output_section_statement.tail);
  os = lang_enter_output_section_statement (secname, address, normal_section,
					    NULL, NULL, NULL, constraint, 0);

  ps = NULL;
  if (config.build_constructors && *os_tail == os)
    {
      /* If the name of the section is representable in C, then create
	 symbols to mark the start and the end of the section.  */
      for (ps = secname; *ps != '\0'; ps++)
	if (! ISALNUM ((unsigned char) *ps) && *ps != '_')
	  break;
      if (*ps == '\0')
	{
	  char *symname;

	  symname = (char *) xmalloc (ps - secname + sizeof "__start_" + 1);
	  symname[0] = bfd_get_symbol_leading_char (link_info.output_bfd);
	  sprintf (symname + (symname[0] != 0), "__start_%s", secname);
	  lang_add_assignment (exp_provide (symname,
					    exp_nameop (NAME, "."),
					    FALSE));
	}
    }

  if (add_child == NULL)
    add_child = &os->children;
  lang_add_section (add_child, s, NULL, os);

  if (after && (s->flags & (SEC_LOAD | SEC_ALLOC)) != 0)
    {
      const char *region = (after->region
			    ? after->region->name_list.name
			    : DEFAULT_MEMORY_REGION);
      const char *lma_region = (after->lma_region
				? after->lma_region->name_list.name
				: NULL);
      lang_leave_output_section_statement (NULL, region, after->phdrs,
					   lma_region);
    }
  else
    lang_leave_output_section_statement (NULL, DEFAULT_MEMORY_REGION, NULL,
					 NULL);

  if (ps != NULL && *ps == '\0')
    {
      char *symname;

      symname = (char *) xmalloc (ps - secname + sizeof "__stop_" + 1);
      symname[0] = bfd_get_symbol_leading_char (link_info.output_bfd);
      sprintf (symname + (symname[0] != 0), "__stop_%s", secname);
      lang_add_assignment (exp_provide (symname,
					exp_nameop (NAME, "."),
					FALSE));
    }

  /* Restore the global list pointer.  */
  if (after != NULL)
    pop_stat_ptr ();

  if (after != NULL && os->bfd_section != NULL)
    {
      asection *snew, *as;

      snew = os->bfd_section;

      /* Shuffle the bfd section list to make the output file look
	 neater.  This is really only cosmetic.  */
      if (place->section == NULL
	  && after != (&lang_output_section_statement.head
		       ->output_section_statement))
	{
	  asection *bfd_section = after->bfd_section;

	  /* If the output statement hasn't been used to place any input
	     sections (and thus doesn't have an output bfd_section),
	     look for the closest prior output statement having an
	     output section.  */
	  if (bfd_section == NULL)
	    bfd_section = output_prev_sec_find (after);

	  if (bfd_section != NULL && bfd_section != snew)
	    place->section = &bfd_section->next;
	}

      if (place->section == NULL)
	place->section = &link_info.output_bfd->sections;

      as = *place->section;

      if (!as)
	{
	  /* Put the section at the end of the list.  */

	  /* Unlink the section.  */
	  bfd_section_list_remove (link_info.output_bfd, snew);

	  /* Now tack it back on in the right place.  */
	  bfd_section_list_append (link_info.output_bfd, snew);
	}
      else if (as != snew && as->prev != snew)
	{
	  /* Unlink the section.  */
	  bfd_section_list_remove (link_info.output_bfd, snew);

	  /* Now tack it back on in the right place.  */
	  bfd_section_list_insert_before (link_info.output_bfd, as, snew);
	}

      /* Save the end of this list.  Further ophans of this type will
	 follow the one we've just added.  */
      place->section = &snew->next;

      /* The following is non-cosmetic.  We try to put the output
	 statements in some sort of reasonable order here, because they
	 determine the final load addresses of the orphan sections.
	 In addition, placing output statements in the wrong order may
	 require extra segments.  For instance, given a typical
	 situation of all read-only sections placed in one segment and
	 following that a segment containing all the read-write
	 sections, we wouldn't want to place an orphan read/write
	 section before or amongst the read-only ones.  */
      if (add.head != NULL)
	{
	  lang_output_section_statement_type *newly_added_os;

	  if (place->stmt == NULL)
	    {
	      lang_statement_union_type **where = insert_os_after (after);

	      *add.tail = *where;
	      *where = add.head;

	      place->os_tail = &after->next;
	    }
	  else
	    {
	      /* Put it after the last orphan statement we added.  */
	      *add.tail = *place->stmt;
	      *place->stmt = add.head;
	    }

	  /* Fix the global list pointer if we happened to tack our
	     new list at the tail.  */
	  if (*stat_ptr->tail == add.head)
	    stat_ptr->tail = add.tail;

	  /* Save the end of this list.  */
	  place->stmt = add.tail;

	  /* Do the same for the list of output section statements.  */
	  newly_added_os = *os_tail;
	  *os_tail = NULL;
	  newly_added_os->prev = (lang_output_section_statement_type *)
	    ((char *) place->os_tail
	     - offsetof (lang_output_section_statement_type, next));
	  newly_added_os->next = *place->os_tail;
	  if (newly_added_os->next != NULL)
	    newly_added_os->next->prev = newly_added_os;
	  *place->os_tail = newly_added_os;
	  place->os_tail = &newly_added_os->next;

	  /* Fixing the global list pointer here is a little different.
	     We added to the list in lang_enter_output_section_statement,
	     trimmed off the new output_section_statment above when
	     assigning *os_tail = NULL, but possibly added it back in
	     the same place when assigning *place->os_tail.  */
	  if (*os_tail == NULL)
	    lang_output_section_statement.tail
	      = (lang_statement_union_type **) os_tail;
	}
    }
  return os;
}

static void
lang_print_asneeded (void)
{
  struct asneeded_minfo *m;
  char buf[100];

  if (asneeded_list_head == NULL)
    return;

  sprintf (buf, _("\nAs-needed library included "
		  "to satisfy reference by file (symbol)\n\n"));
  minfo ("%s", buf);

  for (m = asneeded_list_head; m != NULL; m = m->next)
    {
      size_t len;

      minfo ("%s", m->soname);
      len = strlen (m->soname);

      if (len >= 29)
	{
	  print_nl ();
	  len = 0;
	}
      while (len < 30)
	{
	  print_space ();
	  ++len;
	}

      if (m->ref != NULL)
	minfo ("%B ", m->ref);
      minfo ("(%T)\n", m->name);
    }
}

static void
lang_map_flags (flagword flag)
{
  if (flag & SEC_ALLOC)
    minfo ("a");

  if (flag & SEC_CODE)
    minfo ("x");

  if (flag & SEC_READONLY)
    minfo ("r");

  if (flag & SEC_DATA)
    minfo ("w");

  if (flag & SEC_LOAD)
    minfo ("l");
}

void
lang_map (void)
{
  lang_memory_region_type *m;
  bfd_boolean dis_header_printed = FALSE;

  LANG_FOR_EACH_INPUT_STATEMENT (file)
    {
      asection *s;

      if ((file->the_bfd->flags & (BFD_LINKER_CREATED | DYNAMIC)) != 0
	  || file->flags.just_syms)
	continue;

      for (s = file->the_bfd->sections; s != NULL; s = s->next)
	if ((s->output_section == NULL
	     || s->output_section->owner != link_info.output_bfd)
	    && (s->flags & (SEC_LINKER_CREATED | SEC_KEEP)) == 0)
	  {
	    if (! dis_header_printed)
	      {
		fprintf (config.map_file, _("\nDiscarded input sections\n\n"));
		dis_header_printed = TRUE;
	      }

	    print_input_section (s, TRUE);
	  }
    }

  minfo (_("\nMemory Configuration\n\n"));
  fprintf (config.map_file, "%-16s %-18s %-18s %s\n",
	   _("Name"), _("Origin"), _("Length"), _("Attributes"));

  for (m = lang_memory_region_list; m != NULL; m = m->next)
    {
      char buf[100];
      int len;

      fprintf (config.map_file, "%-16s ", m->name_list.name);

      sprintf_vma (buf, m->origin);
      minfo ("0x%s ", buf);
      len = strlen (buf);
      while (len < 16)
	{
	  print_space ();
	  ++len;
	}

      minfo ("0x%V", m->length);
      if (m->flags || m->not_flags)
	{
#ifndef BFD64
	  minfo ("        ");
#endif
	  if (m->flags)
	    {
	      print_space ();
	      lang_map_flags (m->flags);
	    }

	  if (m->not_flags)
	    {
	      minfo (" !");
	      lang_map_flags (m->not_flags);
	    }
	}

      print_nl ();
    }

  fprintf (config.map_file, _("\nLinker script and memory map\n\n"));

  if (! link_info.reduce_memory_overheads)
    {
      obstack_begin (&map_obstack, 1000);
      bfd_link_hash_traverse (link_info.hash, sort_def_symbol, 0);
    }
  lang_statement_iteration++;
  print_statements ();

  ldemul_extra_map_file_text (link_info.output_bfd, &link_info, config.map_file);
}

static bfd_boolean
sort_def_symbol (struct bfd_link_hash_entry *hash_entry,
		 void *info ATTRIBUTE_UNUSED)
{
  if ((hash_entry->type == bfd_link_hash_defined
       || hash_entry->type == bfd_link_hash_defweak)
      && hash_entry->u.def.section->owner != link_info.output_bfd
      && hash_entry->u.def.section->owner != NULL)
    {
      input_section_userdata_type *ud;
      struct map_symbol_def *def;

      ud = ((input_section_userdata_type *)
	    get_userdata (hash_entry->u.def.section));
      if (!ud)
	{
	  ud = (input_section_userdata_type *) stat_alloc (sizeof (*ud));
	  get_userdata (hash_entry->u.def.section) = ud;
	  ud->map_symbol_def_tail = &ud->map_symbol_def_head;
	  ud->map_symbol_def_count = 0;
	}
      else if (!ud->map_symbol_def_tail)
	ud->map_symbol_def_tail = &ud->map_symbol_def_head;

      def = (struct map_symbol_def *) obstack_alloc (&map_obstack, sizeof *def);
      def->entry = hash_entry;
      *(ud->map_symbol_def_tail) = def;
      ud->map_symbol_def_tail = &def->next;
      ud->map_symbol_def_count++;
    }
  return TRUE;
}

/* Initialize an output section.  */

static void
init_os (lang_output_section_statement_type *s, flagword flags)
{
  if (strcmp (s->name, DISCARD_SECTION_NAME) == 0)
    einfo (_("%P%F: Illegal use of `%s' section\n"), DISCARD_SECTION_NAME);

  if (s->constraint != SPECIAL)
    s->bfd_section = bfd_get_section_by_name (link_info.output_bfd, s->name);
  if (s->bfd_section == NULL)
    s->bfd_section = bfd_make_section_anyway_with_flags (link_info.output_bfd,
							 s->name, flags);
  if (s->bfd_section == NULL)
    {
      einfo (_("%P%F: output format %s cannot represent section called %s\n"),
	     link_info.output_bfd->xvec->name, s->name);
    }
  s->bfd_section->output_section = s->bfd_section;
  s->bfd_section->output_offset = 0;

  /* Set the userdata of the output section to the output section
     statement to avoid lookup.  */
  get_userdata (s->bfd_section) = s;

  /* If there is a base address, make sure that any sections it might
     mention are initialized.  */
  if (s->addr_tree != NULL)
    exp_init_os (s->addr_tree);

  if (s->load_base != NULL)
    exp_init_os (s->load_base);

  /* If supplied an alignment, set it.  */
  if (s->section_alignment != -1)
    s->bfd_section->alignment_power = s->section_alignment;
}

/* Make sure that all output sections mentioned in an expression are
   initialized.  */

static void
exp_init_os (etree_type *exp)
{
  switch (exp->type.node_class)
    {
    case etree_assign:
    case etree_provide:
      exp_init_os (exp->assign.src);
      break;

    case etree_binary:
      exp_init_os (exp->binary.lhs);
      exp_init_os (exp->binary.rhs);
      break;

    case etree_trinary:
      exp_init_os (exp->trinary.cond);
      exp_init_os (exp->trinary.lhs);
      exp_init_os (exp->trinary.rhs);
      break;

    case etree_assert:
      exp_init_os (exp->assert_s.child);
      break;

    case etree_unary:
      exp_init_os (exp->unary.child);
      break;

    case etree_name:
      switch (exp->type.node_code)
	{
	case ADDR:
	case LOADADDR:
	case SIZEOF:
	  {
	    lang_output_section_statement_type *os;

	    os = lang_output_section_find (exp->name.name);
	    if (os != NULL && os->bfd_section == NULL)
	      init_os (os, 0);
	  }
	}
      break;

    default:
      break;
    }
}

static void
section_already_linked (bfd *abfd, asection *sec, void *data)
{
  lang_input_statement_type *entry = (lang_input_statement_type *) data;

  /* If we are only reading symbols from this object, then we want to
     discard all sections.  */
  if (entry->flags.just_syms)
    {
      bfd_link_just_syms (abfd, sec, &link_info);
      return;
    }

  if (!(abfd->flags & DYNAMIC))
    bfd_section_already_linked (abfd, sec, &link_info);
}

/* The wild routines.

   These expand statements like *(.text) and foo.o to a list of
   explicit actions, like foo.o(.text), bar.o(.text) and
   foo.o(.text, .data).  */

/* Add SECTION to the output section OUTPUT.  Do this by creating a
   lang_input_section statement which is placed at PTR.  */

void
lang_add_section (lang_statement_list_type *ptr,
		  asection *section,
		  struct flag_info *sflag_info,
		  lang_output_section_statement_type *output)
{
  flagword flags = section->flags;

  bfd_boolean discard;
  lang_input_section_type *new_section;
  bfd *abfd = link_info.output_bfd;

  /* Discard sections marked with SEC_EXCLUDE.  */
  discard = (flags & SEC_EXCLUDE) != 0;

  /* Discard input sections which are assigned to a section named
     DISCARD_SECTION_NAME.  */
  if (strcmp (output->name, DISCARD_SECTION_NAME) == 0)
    discard = TRUE;

  /* Discard debugging sections if we are stripping debugging
     information.  */
  if ((link_info.strip == strip_debugger || link_info.strip == strip_all)
      && (flags & SEC_DEBUGGING) != 0)
    discard = TRUE;

  if (discard)
    {
      if (section->output_section == NULL)
	{
	  /* This prevents future calls from assigning this section.  */
	  section->output_section = bfd_abs_section_ptr;
	}
      return;
    }

  if (sflag_info)
    {
      bfd_boolean keep;

      keep = bfd_lookup_section_flags (&link_info, sflag_info, section);
      if (!keep)
	return;
    }

  if (section->output_section != NULL)
    return;

  /* We don't copy the SEC_NEVER_LOAD flag from an input section
     to an output section, because we want to be able to include a
     SEC_NEVER_LOAD section in the middle of an otherwise loaded
     section (I don't know why we want to do this, but we do).
     build_link_order in ldwrite.c handles this case by turning
     the embedded SEC_NEVER_LOAD section into a fill.  */
  flags &= ~ SEC_NEVER_LOAD;

  /* If final link, don't copy the SEC_LINK_ONCE flags, they've
     already been processed.  One reason to do this is that on pe
     format targets, .text$foo sections go into .text and it's odd
     to see .text with SEC_LINK_ONCE set.  */

  if (!link_info.relocatable)
    flags &= ~(SEC_LINK_ONCE | SEC_LINK_DUPLICATES | SEC_RELOC);

  switch (output->sectype)
    {
    case normal_section:
    case overlay_section:
      break;
    case noalloc_section:
      flags &= ~SEC_ALLOC;
      break;
    case noload_section:
      flags &= ~SEC_LOAD;
      flags |= SEC_NEVER_LOAD;
      /* Unfortunately GNU ld has managed to evolve two different
	 meanings to NOLOAD in scripts.  ELF gets a .bss style noload,
	 alloc, no contents section.  All others get a noload, noalloc
	 section.  */
      if (bfd_get_flavour (link_info.output_bfd) == bfd_target_elf_flavour)
	flags &= ~SEC_HAS_CONTENTS;
      else
	flags &= ~SEC_ALLOC;
      break;
    }

  if (output->bfd_section == NULL)
    init_os (output, flags);

  /* If SEC_READONLY is not set in the input section, then clear
     it from the output section.  */
  output->bfd_section->flags &= flags | ~SEC_READONLY;

  if (output->bfd_section->linker_has_input)
    {
      /* Only set SEC_READONLY flag on the first input section.  */
      flags &= ~ SEC_READONLY;

      /* Keep SEC_MERGE and SEC_STRINGS only if they are the same.  */
      if ((output->bfd_section->flags & (SEC_MERGE | SEC_STRINGS))
	  != (flags & (SEC_MERGE | SEC_STRINGS))
	  || ((flags & SEC_MERGE) != 0
	      && output->bfd_section->entsize != section->entsize))
	{
	  output->bfd_section->flags &= ~ (SEC_MERGE | SEC_STRINGS);
	  flags &= ~ (SEC_MERGE | SEC_STRINGS);
	}
    }
  output->bfd_section->flags |= flags;

  if (!output->bfd_section->linker_has_input)
    {
      output->bfd_section->linker_has_input = 1;
      /* This must happen after flags have been updated.  The output
	 section may have been created before we saw its first input
	 section, eg. for a data statement.  */
      bfd_init_private_section_data (section->owner, section,
				     link_info.output_bfd,
				     output->bfd_section,
				     &link_info);
      if ((flags & SEC_MERGE) != 0)
	output->bfd_section->entsize = section->entsize;
    }

  if ((flags & SEC_TIC54X_BLOCK) != 0
      && bfd_get_arch (section->owner) == bfd_arch_tic54x)
    {
      /* FIXME: This value should really be obtained from the bfd...  */
      output->block_value = 128;
    }

  if (section->alignment_power > output->bfd_section->alignment_power)
    output->bfd_section->alignment_power = section->alignment_power;

  section->output_section = output->bfd_section;

  if (!map_head_is_link_order)
    {
      asection *s = output->bfd_section->map_tail.s;
      output->bfd_section->map_tail.s = section;
      section->map_head.s = NULL;
      section->map_tail.s = s;
      if (s != NULL)
	s->map_head.s = section;
      else
	output->bfd_section->map_head.s = section;
    }

  /* Add a section reference to the list.  */
  new_section = new_stat (lang_input_section, ptr);
  new_section->section = section;
}

/* Handle wildcard sorting.  This returns the lang_input_section which
   should follow the one we are going to create for SECTION and FILE,
   based on the sorting requirements of WILD.  It returns NULL if the
   new section should just go at the end of the current list.  */

static lang_statement_union_type *
wild_sort (lang_wild_statement_type *wild,
	   struct wildcard_list *sec,
	   lang_input_statement_type *file,
	   asection *section)
{
  lang_statement_union_type *l;

  if (!wild->filenames_sorted
      && (sec == NULL || sec->spec.sorted == none))
    return NULL;

  for (l = wild->children.head; l != NULL; l = l->header.next)
    {
      lang_input_section_type *ls;

      if (l->header.type != lang_input_section_enum)
	continue;
      ls = &l->input_section;

      /* Sorting by filename takes precedence over sorting by section
	 name.  */

      if (wild->filenames_sorted)
	{
	  const char *fn, *ln;
	  bfd_boolean fa, la;
	  int i;

	  /* The PE support for the .idata section as generated by
	     dlltool assumes that files will be sorted by the name of
	     the archive and then the name of the file within the
	     archive.  */

	  if (file->the_bfd != NULL
	      && bfd_my_archive (file->the_bfd) != NULL)
	    {
	      fn = bfd_get_filename (bfd_my_archive (file->the_bfd));
	      fa = TRUE;
	    }
	  else
	    {
	      fn = file->filename;
	      fa = FALSE;
	    }

	  if (bfd_my_archive (ls->section->owner) != NULL)
	    {
	      ln = bfd_get_filename (bfd_my_archive (ls->section->owner));
	      la = TRUE;
	    }
	  else
	    {
	      ln = ls->section->owner->filename;
	      la = FALSE;
	    }

	  i = filename_cmp (fn, ln);
	  if (i > 0)
	    continue;
	  else if (i < 0)
	    break;

	  if (fa || la)
	    {
	      if (fa)
		fn = file->filename;
	      if (la)
		ln = ls->section->owner->filename;

	      i = filename_cmp (fn, ln);
	      if (i > 0)
		continue;
	      else if (i < 0)
		break;
	    }
	}

      /* Here either the files are not sorted by name, or we are
	 looking at the sections for this file.  */

      if (sec != NULL
	  && sec->spec.sorted != none
	  && sec->spec.sorted != by_none)
	if (compare_section (sec->spec.sorted, section, ls->section) < 0)
	  break;
    }

  return l;
}

/* Expand a wild statement for a particular FILE.  SECTION may be
   NULL, in which case it is a wild card.  */

static void
output_section_callback (lang_wild_statement_type *ptr,
			 struct wildcard_list *sec,
			 asection *section,
			 struct flag_info *sflag_info,
			 lang_input_statement_type *file,
			 void *output)
{
  lang_statement_union_type *before;
  lang_output_section_statement_type *os;

  os = (lang_output_section_statement_type *) output;

  /* Exclude sections that match UNIQUE_SECTION_LIST.  */
  if (unique_section_p (section, os))
    return;

  before = wild_sort (ptr, sec, file, section);

  /* Here BEFORE points to the lang_input_section which
     should follow the one we are about to add.  If BEFORE
     is NULL, then the section should just go at the end
     of the current list.  */

  if (before == NULL)
    lang_add_section (&ptr->children, section, sflag_info, os);
  else
    {
      lang_statement_list_type list;
      lang_statement_union_type **pp;

      lang_list_init (&list);
      lang_add_section (&list, section, sflag_info, os);

      /* If we are discarding the section, LIST.HEAD will
	 be NULL.  */
      if (list.head != NULL)
	{
	  ASSERT (list.head->header.next == NULL);

	  for (pp = &ptr->children.head;
	       *pp != before;
	       pp = &(*pp)->header.next)
	    ASSERT (*pp != NULL);

	  list.head->header.next = *pp;
	  *pp = list.head;
	}
    }
}

/* Check if all sections in a wild statement for a particular FILE
   are readonly.  */

static void
check_section_callback (lang_wild_statement_type *ptr ATTRIBUTE_UNUSED,
			struct wildcard_list *sec ATTRIBUTE_UNUSED,
			asection *section,
			struct flag_info *sflag_info ATTRIBUTE_UNUSED,
			lang_input_statement_type *file ATTRIBUTE_UNUSED,
			void *output)
{
  lang_output_section_statement_type *os;

  os = (lang_output_section_statement_type *) output;

  /* Exclude sections that match UNIQUE_SECTION_LIST.  */
  if (unique_section_p (section, os))
    return;

  if (section->output_section == NULL && (section->flags & SEC_READONLY) == 0)
    os->all_input_readonly = FALSE;
}

/* This is passed a file name which must have been seen already and
   added to the statement tree.  We will see if it has been opened
   already and had its symbols read.  If not then we'll read it.  */

static lang_input_statement_type *
lookup_name (const char *name)
{
  lang_input_statement_type *search;

  for (search = (lang_input_statement_type *) input_file_chain.head;
       search != NULL;
       search = (lang_input_statement_type *) search->next_real_file)
    {
      /* Use the local_sym_name as the name of the file that has
	 already been loaded as filename might have been transformed
	 via the search directory lookup mechanism.  */
      const char *filename = search->local_sym_name;

      if (filename != NULL
	  && filename_cmp (filename, name) == 0)
	break;
    }

  if (search == NULL)
    search = new_afile (name, lang_input_file_is_search_file_enum,
			default_target, FALSE);

  /* If we have already added this file, or this file is not real
     don't add this file.  */
  if (search->flags.loaded || !search->flags.real)
    return search;

  if (! load_symbols (search, NULL))
    return NULL;

  return search;
}

/* Save LIST as a list of libraries whose symbols should not be exported.  */

struct excluded_lib
{
  char *name;
  struct excluded_lib *next;
};
static struct excluded_lib *excluded_libs;

void
add_excluded_libs (const char *list)
{
  const char *p = list, *end;

  while (*p != '\0')
    {
      struct excluded_lib *entry;
      end = strpbrk (p, ",:");
      if (end == NULL)
	end = p + strlen (p);
      entry = (struct excluded_lib *) xmalloc (sizeof (*entry));
      entry->next = excluded_libs;
      entry->name = (char *) xmalloc (end - p + 1);
      memcpy (entry->name, p, end - p);
      entry->name[end - p] = '\0';
      excluded_libs = entry;
      if (*end == '\0')
	break;
      p = end + 1;
    }
}

static void
check_excluded_libs (bfd *abfd)
{
  struct excluded_lib *lib = excluded_libs;

  while (lib)
    {
      int len = strlen (lib->name);
      const char *filename = lbasename (abfd->filename);

      if (strcmp (lib->name, "ALL") == 0)
	{
	  abfd->no_export = TRUE;
	  return;
	}

      if (filename_ncmp (lib->name, filename, len) == 0
	  && (filename[len] == '\0'
	      || (filename[len] == '.' && filename[len + 1] == 'a'
		  && filename[len + 2] == '\0')))
	{
	  abfd->no_export = TRUE;
	  return;
	}

      lib = lib->next;
    }
}

/* Get the symbols for an input file.  */

bfd_boolean
load_symbols (lang_input_statement_type *entry,
	      lang_statement_list_type *place)
{
  char **matching;

  if (entry->flags.loaded)
    return TRUE;

  ldfile_open_file (entry);

  /* Do not process further if the file was missing.  */
  if (entry->flags.missing_file)
    return TRUE;

  if (! bfd_check_format (entry->the_bfd, bfd_archive)
      && ! bfd_check_format_matches (entry->the_bfd, bfd_object, &matching))
    {
      bfd_error_type err;
      struct lang_input_statement_flags save_flags;
      extern FILE *yyin;

      err = bfd_get_error ();

      /* See if the emulation has some special knowledge.  */
      if (ldemul_unrecognized_file (entry))
	return TRUE;

      if (err == bfd_error_file_ambiguously_recognized)
	{
	  char **p;

	  einfo (_("%B: file not recognized: %E\n"), entry->the_bfd);
	  einfo (_("%B: matching formats:"), entry->the_bfd);
	  for (p = matching; *p != NULL; p++)
	    einfo (" %s", *p);
	  einfo ("%F\n");
	}
      else if (err != bfd_error_file_not_recognized
	       || place == NULL)
	einfo (_("%F%B: file not recognized: %E\n"), entry->the_bfd);

      bfd_close (entry->the_bfd);
      entry->the_bfd = NULL;

      /* Try to interpret the file as a linker script.  */
      save_flags = input_flags;
      ldfile_open_command_file (entry->filename);

      push_stat_ptr (place);
      input_flags.add_DT_NEEDED_for_regular
	= entry->flags.add_DT_NEEDED_for_regular;
      input_flags.add_DT_NEEDED_for_dynamic
	= entry->flags.add_DT_NEEDED_for_dynamic;
      input_flags.whole_archive = entry->flags.whole_archive;
      input_flags.dynamic = entry->flags.dynamic;

      ldfile_assumed_script = TRUE;
      parser_input = input_script;
      yyparse ();
      ldfile_assumed_script = FALSE;

      /* missing_file is sticky.  sysrooted will already have been
	 restored when seeing EOF in yyparse, but no harm to restore
	 again.  */
      save_flags.missing_file |= input_flags.missing_file;
      input_flags = save_flags;
      pop_stat_ptr ();
      fclose (yyin);
      yyin = NULL;
      entry->flags.loaded = TRUE;

      return TRUE;
    }

  if (ldemul_recognized_file (entry))
    return TRUE;

  /* We don't call ldlang_add_file for an archive.  Instead, the
     add_symbols entry point will call ldlang_add_file, via the
     add_archive_element callback, for each element of the archive
     which is used.  */
  switch (bfd_get_format (entry->the_bfd))
    {
    default:
      break;

    case bfd_object:
      if (!entry->flags.reload)
	ldlang_add_file (entry);
      if (trace_files || verbose)
	info_msg ("%I\n", entry);
      break;

    case bfd_archive:
      check_excluded_libs (entry->the_bfd);

      if (entry->flags.whole_archive)
	{
	  bfd *member = NULL;
	  bfd_boolean loaded = TRUE;

	  for (;;)
	    {
	      bfd *subsbfd;
	      member = bfd_openr_next_archived_file (entry->the_bfd, member);

	      if (member == NULL)
		break;

	      if (! bfd_check_format (member, bfd_object))
		{
		  einfo (_("%F%B: member %B in archive is not an object\n"),
			 entry->the_bfd, member);
		  loaded = FALSE;
		}

	      if (link_info.emitting_gnu_object_only)
		{
		  if (!cmdline_on_object_only_archive_list_p (member))
		    continue;
		}

	      subsbfd = member;
	      if (!(*link_info.callbacks
		    ->add_archive_element) (&link_info, member,
					    "--whole-archive", &subsbfd))
		abort ();

	      /* Potentially, the add_archive_element hook may have set a
		 substitute BFD for us.  */
	      if (!bfd_link_add_symbols (subsbfd, &link_info))
		{
		  einfo (_("%F%B: error adding symbols: %E\n"), member);
		  loaded = FALSE;
		}
	    }

	  entry->flags.loaded = loaded;
	  return loaded;
	}
      break;
    }

  if (bfd_link_add_symbols (entry->the_bfd, &link_info))
    entry->flags.loaded = TRUE;
  else
    einfo (_("%F%B: error adding symbols: %E\n"), entry->the_bfd);

  return entry->flags.loaded;
}

/* Handle a wild statement.  S->FILENAME or S->SECTION_LIST or both
   may be NULL, indicating that it is a wildcard.  Separate
   lang_input_section statements are created for each part of the
   expansion; they are added after the wild statement S.  OUTPUT is
   the output section.  */

static void
wild (lang_wild_statement_type *s,
      const char *target ATTRIBUTE_UNUSED,
      lang_output_section_statement_type *output)
{
  struct wildcard_list *sec;

  if (s->handler_data[0]
      && s->handler_data[0]->spec.sorted == by_name
      && !s->filenames_sorted)
    {
      lang_section_bst_type *tree;

      walk_wild (s, output_section_callback_fast, output);

      tree = s->tree;
      if (tree)
	{
	  output_section_callback_tree_to_list (s, tree, output);
	  s->tree = NULL;
	}
    }
  else
    walk_wild (s, output_section_callback, output);

  if (default_common_section == NULL)
    for (sec = s->section_list; sec != NULL; sec = sec->next)
      if (sec->spec.name != NULL && strcmp (sec->spec.name, "COMMON") == 0)
	{
	  /* Remember the section that common is going to in case we
	     later get something which doesn't know where to put it.  */
	  default_common_section = output;
	  break;
	}
}

/* Return TRUE iff target is the sought target.  */

static int
get_target (const bfd_target *target, void *data)
{
  const char *sought = (const char *) data;

  return strcmp (target->name, sought) == 0;
}

/* Like strcpy() but convert to lower case as well.  */

static void
stricpy (char *dest, char *src)
{
  char c;

  while ((c = *src++) != 0)
    *dest++ = TOLOWER (c);

  *dest = 0;
}

/* Remove the first occurrence of needle (if any) in haystack
   from haystack.  */

static void
strcut (char *haystack, char *needle)
{
  haystack = strstr (haystack, needle);

  if (haystack)
    {
      char *src;

      for (src = haystack + strlen (needle); *src;)
	*haystack++ = *src++;

      *haystack = 0;
    }
}

/* Compare two target format name strings.
   Return a value indicating how "similar" they are.  */

static int
name_compare (char *first, char *second)
{
  char *copy1;
  char *copy2;
  int result;

  copy1 = (char *) xmalloc (strlen (first) + 1);
  copy2 = (char *) xmalloc (strlen (second) + 1);

  /* Convert the names to lower case.  */
  stricpy (copy1, first);
  stricpy (copy2, second);

  /* Remove size and endian strings from the name.  */
  strcut (copy1, "big");
  strcut (copy1, "little");
  strcut (copy2, "big");
  strcut (copy2, "little");

  /* Return a value based on how many characters match,
     starting from the beginning.   If both strings are
     the same then return 10 * their length.  */
  for (result = 0; copy1[result] == copy2[result]; result++)
    if (copy1[result] == 0)
      {
	result *= 10;
	break;
      }

  free (copy1);
  free (copy2);

  return result;
}

/* Set by closest_target_match() below.  */
static const bfd_target *winner;

/* Scan all the valid bfd targets looking for one that has the endianness
   requirement that was specified on the command line, and is the nearest
   match to the original output target.  */

static int
closest_target_match (const bfd_target *target, void *data)
{
  const bfd_target *original = (const bfd_target *) data;

  if (command_line.endian == ENDIAN_BIG
      && target->byteorder != BFD_ENDIAN_BIG)
    return 0;

  if (command_line.endian == ENDIAN_LITTLE
      && target->byteorder != BFD_ENDIAN_LITTLE)
    return 0;

  /* Must be the same flavour.  */
  if (target->flavour != original->flavour)
    return 0;

  /* Ignore generic big and little endian elf vectors.  */
  if (strcmp (target->name, "elf32-big") == 0
      || strcmp (target->name, "elf64-big") == 0
      || strcmp (target->name, "elf32-little") == 0
      || strcmp (target->name, "elf64-little") == 0)
    return 0;

  /* If we have not found a potential winner yet, then record this one.  */
  if (winner == NULL)
    {
      winner = target;
      return 0;
    }

  /* Oh dear, we now have two potential candidates for a successful match.
     Compare their names and choose the better one.  */
  if (name_compare (target->name, original->name)
      > name_compare (winner->name, original->name))
    winner = target;

  /* Keep on searching until wqe have checked them all.  */
  return 0;
}

/* Return the BFD target format of the first input file.  */

static char *
get_first_input_target (void)
{
  char *target = NULL;

  LANG_FOR_EACH_INPUT_STATEMENT (s)
    {
      if (s->header.type == lang_input_statement_enum
	  && s->flags.real)
	{
	  ldfile_open_file (s);

	  if (s->the_bfd != NULL
	      && bfd_check_format (s->the_bfd, bfd_object))
	    {
	      target = bfd_get_target (s->the_bfd);

	      if (target != NULL)
		break;
	    }
	}
    }

  return target;
}

const char *
lang_get_output_target (void)
{
  const char *target;

  /* Has the user told us which output format to use?  */
  if (output_target != NULL)
    return output_target;

  /* No - has the current target been set to something other than
     the default?  */
  if (current_target != default_target && current_target != NULL)
    return current_target;

  /* No - can we determine the format of the first input file?  */
  target = get_first_input_target ();
  if (target != NULL)
    return target;

  /* Failed - use the default output target.  */
  return default_target;
}

/* Open the output file.  */

static void
open_output (const char *name)
{
  output_target = lang_get_output_target ();

  /* Has the user requested a particular endianness on the command
     line?  */
  if (command_line.endian != ENDIAN_UNSET)
    {
      const bfd_target *target;
      enum bfd_endian desired_endian;

      /* Get the chosen target.  */
      target = bfd_search_for_target (get_target, (void *) output_target);

      /* If the target is not supported, we cannot do anything.  */
      if (target != NULL)
	{
	  if (command_line.endian == ENDIAN_BIG)
	    desired_endian = BFD_ENDIAN_BIG;
	  else
	    desired_endian = BFD_ENDIAN_LITTLE;

	  /* See if the target has the wrong endianness.  This should
	     not happen if the linker script has provided big and
	     little endian alternatives, but some scrips don't do
	     this.  */
	  if (target->byteorder != desired_endian)
	    {
	      /* If it does, then see if the target provides
		 an alternative with the correct endianness.  */
	      if (target->alternative_target != NULL
		  && (target->alternative_target->byteorder == desired_endian))
		output_target = target->alternative_target->name;
	      else
		{
		  /* Try to find a target as similar as possible to
		     the default target, but which has the desired
		     endian characteristic.  */
		  bfd_search_for_target (closest_target_match,
					 (void *) target);

		  /* Oh dear - we could not find any targets that
		     satisfy our requirements.  */
		  if (winner == NULL)
		    einfo (_("%P: warning: could not find any targets"
			     " that match endianness requirement\n"));
		  else
		    output_target = winner->name;
		}
	    }
	}
    }

  link_info.output_bfd = bfd_openw (name, output_target);

  if (link_info.output_bfd == NULL)
    {
      if (bfd_get_error () == bfd_error_invalid_target)
	einfo (_("%P%F: target %s not found\n"), output_target);

      einfo (_("%P%F: cannot open output file %s: %E\n"), name);
    }

  delete_output_file_on_failure = TRUE;

  if (! bfd_set_format (link_info.output_bfd, bfd_object))
    einfo (_("%P%F:%s: can not make object file: %E\n"), name);
  if (! bfd_set_arch_mach (link_info.output_bfd,
			   ldfile_output_architecture,
			   ldfile_output_machine))
    einfo (_("%P%F:%s: can not set architecture: %E\n"), name);

  link_info.hash = bfd_link_hash_table_create (link_info.output_bfd);
  if (link_info.hash == NULL)
    einfo (_("%P%F: can not create hash table: %E\n"));

  bfd_set_gp_size (link_info.output_bfd, g_switch_value);
}

static void
ldlang_open_output (lang_statement_union_type *statement)
{
  switch (statement->header.type)
    {
    case lang_output_statement_enum:
      ASSERT (link_info.output_bfd == NULL);
      open_output (statement->output_statement.name);
      ldemul_set_output_arch ();
      if (config.magic_demand_paged && !link_info.relocatable)
	link_info.output_bfd->flags |= D_PAGED;
      else
	link_info.output_bfd->flags &= ~D_PAGED;
      if (config.text_read_only)
	link_info.output_bfd->flags |= WP_TEXT;
      else
	link_info.output_bfd->flags &= ~WP_TEXT;
      if (link_info.traditional_format)
	link_info.output_bfd->flags |= BFD_TRADITIONAL_FORMAT;
      else
	link_info.output_bfd->flags &= ~BFD_TRADITIONAL_FORMAT;
      break;

    case lang_target_statement_enum:
      current_target = statement->target_statement.target;
      break;
    default:
      break;
    }
}

/* Convert between addresses in bytes and sizes in octets.
   For currently supported targets, octets_per_byte is always a power
   of two, so we can use shifts.  */
#define TO_ADDR(X) ((X) >> opb_shift)
#define TO_SIZE(X) ((X) << opb_shift)

/* Support the above.  */
static unsigned int opb_shift = 0;

static void
init_opb (void)
{
  unsigned x = bfd_arch_mach_octets_per_byte (ldfile_output_architecture,
					      ldfile_output_machine);
  opb_shift = 0;
  if (x > 1)
    while ((x & 1) == 0)
      {
	x >>= 1;
	++opb_shift;
      }
  ASSERT (x == 1);
}

/* Open all the input files.  */

enum open_bfd_mode
  {
    OPEN_BFD_NORMAL = 0,
    OPEN_BFD_FORCE = 1,
    OPEN_BFD_RESCAN = 2
  };
#ifdef ENABLE_PLUGINS
static lang_input_statement_type *plugin_insert = NULL;
#endif

static void
open_input_bfds (lang_statement_union_type *s, enum open_bfd_mode mode)
{
  for (; s != NULL; s = s->header.next)
    {
      switch (s->header.type)
	{
	case lang_constructors_statement_enum:
	  open_input_bfds (constructor_list.head, mode);
	  break;
	case lang_output_section_statement_enum:
	  open_input_bfds (s->output_section_statement.children.head, mode);
	  break;
	case lang_wild_statement_enum:
	  /* Maybe we should load the file's symbols.  */
	  if ((mode & OPEN_BFD_RESCAN) == 0
	      && s->wild_statement.filename
	      && !wildcardp (s->wild_statement.filename)
	      && !archive_path (s->wild_statement.filename))
	    lookup_name (s->wild_statement.filename);
	  open_input_bfds (s->wild_statement.children.head, mode);
	  break;
	case lang_group_statement_enum:
	  {
	    struct bfd_link_hash_entry *undefs;

	    /* We must continually search the entries in the group
	       until no new symbols are added to the list of undefined
	       symbols.  */

	    do
	      {
		undefs = link_info.hash->undefs_tail;
		open_input_bfds (s->group_statement.children.head,
				 mode | OPEN_BFD_FORCE);
	      }
	    while (undefs != link_info.hash->undefs_tail);
	  }
	  break;
	case lang_target_statement_enum:
	  current_target = s->target_statement.target;
	  break;
	case lang_input_statement_enum:
	  if (s->input_statement.flags.real)
	    {
	      lang_statement_union_type **os_tail;
	      lang_statement_list_type add;
	      bfd *abfd;

	      s->input_statement.target = current_target;

	      /* If we are being called from within a group, and this
		 is an archive which has already been searched, then
		 force it to be researched unless the whole archive
		 has been loaded already.  Do the same for a rescan.
		 Likewise reload --as-needed shared libs.  */
	      if (mode != OPEN_BFD_NORMAL
#ifdef ENABLE_PLUGINS
		  && ((mode & OPEN_BFD_RESCAN) == 0
		      || plugin_insert == NULL)
#endif
		  && s->input_statement.flags.loaded
		  && (abfd = s->input_statement.the_bfd) != NULL
		  && ((bfd_get_format (abfd) == bfd_archive
		       && !s->input_statement.flags.whole_archive)
		      || (bfd_get_format (abfd) == bfd_object
			  && ((abfd->flags) & DYNAMIC) != 0
			  && s->input_statement.flags.add_DT_NEEDED_for_regular
			  && bfd_get_flavour (abfd) == bfd_target_elf_flavour
			  && (elf_dyn_lib_class (abfd) & DYN_AS_NEEDED) != 0)))
		{
		  s->input_statement.flags.loaded = FALSE;
		  s->input_statement.flags.reload = TRUE;
		}

	      os_tail = lang_output_section_statement.tail;
	      lang_list_init (&add);

	      if (! load_symbols (&s->input_statement, &add))
		config.make_executable = FALSE;

	      if (add.head != NULL)
		{
		  /* If this was a script with output sections then
		     tack any added statements on to the end of the
		     list.  This avoids having to reorder the output
		     section statement list.  Very likely the user
		     forgot -T, and whatever we do here will not meet
		     naive user expectations.  */
		  if (os_tail != lang_output_section_statement.tail)
		    {
		      einfo (_("%P: warning: %s contains output sections;"
			       " did you forget -T?\n"),
			     s->input_statement.filename);
		      *stat_ptr->tail = add.head;
		      stat_ptr->tail = add.tail;
		    }
		  else
		    {
		      *add.tail = s->header.next;
		      s->header.next = add.head;
		    }
		}
	    }
#ifdef ENABLE_PLUGINS
	  /* If we have found the point at which a plugin added new
	     files, clear plugin_insert to enable archive rescan.  */
	  if (&s->input_statement == plugin_insert)
	    plugin_insert = NULL;
#endif
	  break;
	case lang_assignment_statement_enum:
	  if (s->assignment_statement.exp->assign.defsym)
	    /* This is from a --defsym on the command line.  */
	    exp_fold_tree_no_dot (s->assignment_statement.exp);
	  break;
	default:
	  break;
	}
    }

  /* Exit if any of the files were missing.  */
  if (input_flags.missing_file)
    einfo ("%F");
}

/* Add the supplied name to the symbol table as an undefined reference.
   This is a two step process as the symbol table doesn't even exist at
   the time the ld command line is processed.  First we put the name
   on a list, then, once the output file has been opened, transfer the
   name to the symbol table.  */

typedef struct bfd_sym_chain ldlang_undef_chain_list_type;

#define ldlang_undef_chain_list_head entry_symbol.next

void
ldlang_add_undef (const char *const name, bfd_boolean cmdline)
{
  ldlang_undef_chain_list_type *new_undef;

  undef_from_cmdline = undef_from_cmdline || cmdline;
  new_undef = (ldlang_undef_chain_list_type *) stat_alloc (sizeof (*new_undef));
  new_undef->next = ldlang_undef_chain_list_head;
  ldlang_undef_chain_list_head = new_undef;

  new_undef->name = xstrdup (name);

  if (link_info.output_bfd != NULL)
    insert_undefined (new_undef->name);
}

/* Insert NAME as undefined in the symbol table.  */

static void
insert_undefined (const char *name)
{
  struct bfd_link_hash_entry *h;

  h = bfd_link_hash_lookup (link_info.hash, name, TRUE, FALSE, TRUE);
  if (h == NULL)
    einfo (_("%P%F: bfd_link_hash_lookup failed: %E\n"));
  if (h->type == bfd_link_hash_new)
    {
      h->type = bfd_link_hash_undefined;
      h->u.undef.abfd = NULL;
      bfd_link_add_undef (link_info.hash, h);
    }
}

/* Run through the list of undefineds created above and place them
   into the linker hash table as undefined symbols belonging to the
   script file.  */

static void
lang_place_undefineds (void)
{
  ldlang_undef_chain_list_type *ptr;

  for (ptr = ldlang_undef_chain_list_head; ptr != NULL; ptr = ptr->next)
    insert_undefined (ptr->name);
}

/* Check for all readonly or some readwrite sections.  */

static void
check_input_sections
  (lang_statement_union_type *s,
   lang_output_section_statement_type *output_section_statement)
{
  for (; s != (lang_statement_union_type *) NULL; s = s->header.next)
    {
      switch (s->header.type)
	{
	case lang_wild_statement_enum:
	  walk_wild (&s->wild_statement, check_section_callback,
		     output_section_statement);
	  if (! output_section_statement->all_input_readonly)
	    return;
	  break;
	case lang_constructors_statement_enum:
	  check_input_sections (constructor_list.head,
				output_section_statement);
	  if (! output_section_statement->all_input_readonly)
	    return;
	  break;
	case lang_group_statement_enum:
	  check_input_sections (s->group_statement.children.head,
				output_section_statement);
	  if (! output_section_statement->all_input_readonly)
	    return;
	  break;
	default:
	  break;
	}
    }
}

/* Update wildcard statements if needed.  */

static void
update_wild_statements (lang_statement_union_type *s)
{
  struct wildcard_list *sec;

  switch (sort_section)
    {
    default:
      FAIL ();

    case none:
      break;

    case by_name:
    case by_alignment:
      for (; s != NULL; s = s->header.next)
	{
	  switch (s->header.type)
	    {
	    default:
	      break;

	    case lang_wild_statement_enum:
	      for (sec = s->wild_statement.section_list; sec != NULL;
		   sec = sec->next)
		{
		  switch (sec->spec.sorted)
		    {
		    case none:
		      sec->spec.sorted = sort_section;
		      break;
		    case by_name:
		      if (sort_section == by_alignment)
			sec->spec.sorted = by_name_alignment;
		      break;
		    case by_alignment:
		      if (sort_section == by_name)
			sec->spec.sorted = by_alignment_name;
		      break;
		    default:
		      break;
		    }
		}
	      break;

	    case lang_constructors_statement_enum:
	      update_wild_statements (constructor_list.head);
	      break;

	    case lang_output_section_statement_enum:
	      /* Don't sort .init/.fini sections.  */
	      if (strcmp (s->output_section_statement.name, ".init") != 0
		  && strcmp (s->output_section_statement.name, ".fini") != 0)
		update_wild_statements
		  (s->output_section_statement.children.head);
	      break;

	    case lang_group_statement_enum:
	      update_wild_statements (s->group_statement.children.head);
	      break;
	    }
	}
      break;
    }
}

/* Open input files and attach to output sections.  */

static void
map_input_to_output_sections
  (lang_statement_union_type *s, const char *target,
   lang_output_section_statement_type *os)
{
  for (; s != NULL; s = s->header.next)
    {
      lang_output_section_statement_type *tos;
      flagword flags;

      switch (s->header.type)
	{
	case lang_wild_statement_enum:
	  wild (&s->wild_statement, target, os);
	  break;
	case lang_constructors_statement_enum:
	  map_input_to_output_sections (constructor_list.head,
					target,
					os);
	  break;
	case lang_output_section_statement_enum:
	  tos = &s->output_section_statement;
	  if (tos->constraint != 0)
	    {
	      if (tos->constraint != ONLY_IF_RW
		  && tos->constraint != ONLY_IF_RO)
		break;
	      tos->all_input_readonly = TRUE;
	      check_input_sections (tos->children.head, tos);
	      if (tos->all_input_readonly != (tos->constraint == ONLY_IF_RO))
		{
		  tos->constraint = -1;
		  break;
		}
	    }
	  map_input_to_output_sections (tos->children.head,
					target,
					tos);
	  break;
	case lang_output_statement_enum:
	  break;
	case lang_target_statement_enum:
	  target = s->target_statement.target;
	  break;
	case lang_group_statement_enum:
	  map_input_to_output_sections (s->group_statement.children.head,
					target,
					os);
	  break;
	case lang_data_statement_enum:
	  /* Make sure that any sections mentioned in the expression
	     are initialized.  */
	  exp_init_os (s->data_statement.exp);
	  /* The output section gets CONTENTS, ALLOC and LOAD, but
	     these may be overridden by the script.  */
	  flags = SEC_HAS_CONTENTS | SEC_ALLOC | SEC_LOAD;
	  switch (os->sectype)
	    {
	    case normal_section:
	    case overlay_section:
	      break;
	    case noalloc_section:
	      flags = SEC_HAS_CONTENTS;
	      break;
	    case noload_section:
	      if (bfd_get_flavour (link_info.output_bfd)
		  == bfd_target_elf_flavour)
		flags = SEC_NEVER_LOAD | SEC_ALLOC;
	      else
		flags = SEC_NEVER_LOAD | SEC_HAS_CONTENTS;
	      break;
	    }
	  if (os->bfd_section == NULL)
	    init_os (os, flags);
	  else
	    os->bfd_section->flags |= flags;
	  break;
	case lang_input_section_enum:
	  break;
	case lang_fill_statement_enum:
	case lang_object_symbols_statement_enum:
	case lang_reloc_statement_enum:
	case lang_padding_statement_enum:
	case lang_input_statement_enum:
	  if (os != NULL && os->bfd_section == NULL)
	    init_os (os, 0);
	  break;
	case lang_assignment_statement_enum:
	  if (os != NULL && os->bfd_section == NULL)
	    init_os (os, 0);

	  /* Make sure that any sections mentioned in the assignment
	     are initialized.  */
	  exp_init_os (s->assignment_statement.exp);
	  break;
	case lang_address_statement_enum:
	  /* Mark the specified section with the supplied address.
	     If this section was actually a segment marker, then the
	     directive is ignored if the linker script explicitly
	     processed the segment marker.  Originally, the linker
	     treated segment directives (like -Ttext on the
	     command-line) as section directives.  We honor the
	     section directive semantics for backwards compatibilty;
	     linker scripts that do not specifically check for
	     SEGMENT_START automatically get the old semantics.  */
	  if (!s->address_statement.segment
	      || !s->address_statement.segment->used)
	    {
	      const char *name = s->address_statement.section_name;

	      /* Create the output section statement here so that
		 orphans with a set address will be placed after other
		 script sections.  If we let the orphan placement code
		 place them in amongst other sections then the address
		 will affect following script sections, which is
		 likely to surprise naive users.  */
	      tos = lang_output_section_statement_lookup (name, 0, TRUE);
	      tos->addr_tree = s->address_statement.address;
	      if (tos->bfd_section == NULL)
		init_os (tos, 0);
	    }
	  break;
	case lang_insert_statement_enum:
	  break;
	}
    }
}

/* An insert statement snips out all the linker statements from the
   start of the list and places them after the output section
   statement specified by the insert.  This operation is complicated
   by the fact that we keep a doubly linked list of output section
   statements as well as the singly linked list of all statements.  */

static void
process_insert_statements (void)
{
  lang_statement_union_type **s;
  lang_output_section_statement_type *first_os = NULL;
  lang_output_section_statement_type *last_os = NULL;
  lang_output_section_statement_type *os;

  /* "start of list" is actually the statement immediately after
     the special abs_section output statement, so that it isn't
     reordered.  */
  s = &lang_output_section_statement.head;
  while (*(s = &(*s)->header.next) != NULL)
    {
      if ((*s)->header.type == lang_output_section_statement_enum)
	{
	  /* Keep pointers to the first and last output section
	     statement in the sequence we may be about to move.  */
	  os = &(*s)->output_section_statement;

	  ASSERT (last_os == NULL || last_os->next == os);
	  last_os = os;

	  /* Set constraint negative so that lang_output_section_find
	     won't match this output section statement.  At this
	     stage in linking constraint has values in the range
	     [-1, ONLY_IN_RW].  */
	  last_os->constraint = -2 - last_os->constraint;
	  if (first_os == NULL)
	    first_os = last_os;
	}
      else if ((*s)->header.type == lang_insert_statement_enum)
	{
	  lang_insert_statement_type *i = &(*s)->insert_statement;
	  lang_output_section_statement_type *where;
	  lang_statement_union_type **ptr;
	  lang_statement_union_type *first;

	  where = lang_output_section_find (i->where);
	  if (where != NULL && i->is_before)
	    {
	      do
		where = where->prev;
	      while (where != NULL && where->constraint < 0);
	    }
	  if (where == NULL)
	    {
	      einfo (_("%F%P: %s not found for insert\n"), i->where);
	      return;
	    }

	  /* Deal with reordering the output section statement list.  */
	  if (last_os != NULL)
	    {
	      asection *first_sec, *last_sec;
	      struct lang_output_section_statement_struct **next;

	      /* Snip out the output sections we are moving.  */
	      first_os->prev->next = last_os->next;
	      if (last_os->next == NULL)
		{
		  next = &first_os->prev->next;
		  lang_output_section_statement.tail
		    = (lang_statement_union_type **) next;
		}
	      else
		last_os->next->prev = first_os->prev;
	      /* Add them in at the new position.  */
	      last_os->next = where->next;
	      if (where->next == NULL)
		{
		  next = &last_os->next;
		  lang_output_section_statement.tail
		    = (lang_statement_union_type **) next;
		}
	      else
		where->next->prev = last_os;
	      first_os->prev = where;
	      where->next = first_os;

	      /* Move the bfd sections in the same way.  */
	      first_sec = NULL;
	      last_sec = NULL;
	      for (os = first_os; os != NULL; os = os->next)
		{
		  os->constraint = -2 - os->constraint;
		  if (os->bfd_section != NULL
		      && os->bfd_section->owner != NULL)
		    {
		      last_sec = os->bfd_section;
		      if (first_sec == NULL)
			first_sec = last_sec;
		    }
		  if (os == last_os)
		    break;
		}
	      if (last_sec != NULL)
		{
		  asection *sec = where->bfd_section;
		  if (sec == NULL)
		    sec = output_prev_sec_find (where);

		  /* The place we want to insert must come after the
		     sections we are moving.  So if we find no
		     section or if the section is the same as our
		     last section, then no move is needed.  */
		  if (sec != NULL && sec != last_sec)
		    {
		      /* Trim them off.  */
		      if (first_sec->prev != NULL)
			first_sec->prev->next = last_sec->next;
		      else
			link_info.output_bfd->sections = last_sec->next;
		      if (last_sec->next != NULL)
			last_sec->next->prev = first_sec->prev;
		      else
			link_info.output_bfd->section_last = first_sec->prev;
		      /* Add back.  */
		      last_sec->next = sec->next;
		      if (sec->next != NULL)
			sec->next->prev = last_sec;
		      else
			link_info.output_bfd->section_last = last_sec;
		      first_sec->prev = sec;
		      sec->next = first_sec;
		    }
		}

	      first_os = NULL;
	      last_os = NULL;
	    }

	  ptr = insert_os_after (where);
	  /* Snip everything after the abs_section output statement we
	     know is at the start of the list, up to and including
	     the insert statement we are currently processing.  */
	  first = lang_output_section_statement.head->header.next;
	  lang_output_section_statement.head->header.next = (*s)->header.next;
	  /* Add them back where they belong.  */
	  *s = *ptr;
	  if (*s == NULL)
	    statement_list.tail = s;
	  *ptr = first;
	  s = &lang_output_section_statement.head;
	}
    }

  /* Undo constraint twiddling.  */
  for (os = first_os; os != NULL; os = os->next)
    {
      os->constraint = -2 - os->constraint;
      if (os == last_os)
	break;
    }
}

/* An output section might have been removed after its statement was
   added.  For example, ldemul_before_allocation can remove dynamic
   sections if they turn out to be not needed.  Clean them up here.  */

void
strip_excluded_output_sections (void)
{
  lang_output_section_statement_type *os;

  /* Run lang_size_sections (if not already done).  */
  if (expld.phase != lang_mark_phase_enum)
    {
      expld.phase = lang_mark_phase_enum;
      expld.dataseg.phase = exp_dataseg_none;
      one_lang_size_sections_pass (NULL, FALSE);
      lang_reset_memory_regions ();
    }

  for (os = &lang_output_section_statement.head->output_section_statement;
       os != NULL;
       os = os->next)
    {
      asection *output_section;
      bfd_boolean exclude;

      if (os->constraint < 0)
	continue;

      output_section = os->bfd_section;
      if (output_section == NULL)
	continue;

      exclude = (output_section->rawsize == 0
		 && (output_section->flags & SEC_KEEP) == 0
		 && !bfd_section_removed_from_list (link_info.output_bfd,
						    output_section));

      /* Some sections have not yet been sized, notably .gnu.version,
	 .dynsym, .dynstr and .hash.  These all have SEC_LINKER_CREATED
	 input sections, so don't drop output sections that have such
	 input sections unless they are also marked SEC_EXCLUDE.  */
      if (exclude && output_section->map_head.s != NULL)
	{
	  asection *s;

	  for (s = output_section->map_head.s; s != NULL; s = s->map_head.s)
	    if ((s->flags & SEC_EXCLUDE) == 0
		&& ((s->flags & SEC_LINKER_CREATED) != 0
		    || link_info.emitrelocations))
	      {
		exclude = FALSE;
		break;
	      }
	}

      if (exclude)
	{
	  /* We don't set bfd_section to NULL since bfd_section of the
	     removed output section statement may still be used.  */
	  if (!os->update_dot)
	    os->ignored = TRUE;
	  output_section->flags |= SEC_EXCLUDE;
	  bfd_section_list_remove (link_info.output_bfd, output_section);
	  link_info.output_bfd->section_count--;
	}
    }
}

/* Called from ldwrite to clear out asection.map_head and
   asection.map_tail for use as link_orders in ldwrite.
   FIXME: Except for sh64elf.em which starts creating link_orders in
   its after_allocation routine so needs to call it early.  */

void
lang_clear_os_map (void)
{
  lang_output_section_statement_type *os;

  if (map_head_is_link_order)
    return;

  for (os = &lang_output_section_statement.head->output_section_statement;
       os != NULL;
       os = os->next)
    {
      asection *output_section;

      if (os->constraint < 0)
	continue;

      output_section = os->bfd_section;
      if (output_section == NULL)
	continue;

      /* TODO: Don't just junk map_head.s, turn them into link_orders.  */
      output_section->map_head.link_order = NULL;
      output_section->map_tail.link_order = NULL;
    }

  /* Stop future calls to lang_add_section from messing with map_head
     and map_tail link_order fields.  */
  map_head_is_link_order = TRUE;
}

static void
print_output_section_statement
  (lang_output_section_statement_type *output_section_statement)
{
  asection *section = output_section_statement->bfd_section;
  int len;

  if (output_section_statement != abs_output_section)
    {
      minfo ("\n%s", output_section_statement->name);

      if (section != NULL)
	{
	  print_dot = section->vma;

	  len = strlen (output_section_statement->name);
	  if (len >= SECTION_NAME_MAP_LENGTH - 1)
	    {
	      print_nl ();
	      len = 0;
	    }
	  while (len < SECTION_NAME_MAP_LENGTH)
	    {
	      print_space ();
	      ++len;
	    }

	  minfo ("0x%V %W", section->vma, section->size);

	  if (section->vma != section->lma)
	    minfo (_(" load address 0x%V"), section->lma);

	  if (output_section_statement->update_dot_tree != NULL)
	    exp_fold_tree (output_section_statement->update_dot_tree,
			   bfd_abs_section_ptr, &print_dot);
	}

      print_nl ();
    }

  print_statement_list (output_section_statement->children.head,
			output_section_statement);
}

static void
print_assignment (lang_assignment_statement_type *assignment,
		  lang_output_section_statement_type *output_section)
{
  unsigned int i;
  bfd_boolean is_dot;
  etree_type *tree;
  asection *osec;

  for (i = 0; i < SECTION_NAME_MAP_LENGTH; i++)
    print_space ();

  if (assignment->exp->type.node_class == etree_assert)
    {
      is_dot = FALSE;
      tree = assignment->exp->assert_s.child;
    }
  else
    {
      const char *dst = assignment->exp->assign.dst;

      is_dot = (dst[0] == '.' && dst[1] == 0);
      if (!is_dot)
	expld.assign_name = dst;
      tree = assignment->exp->assign.src;
    }

  osec = output_section->bfd_section;
  if (osec == NULL)
    osec = bfd_abs_section_ptr;

  if (assignment->exp->type.node_class != etree_provide)
    exp_fold_tree (tree, osec, &print_dot);
  else
    expld.result.valid_p = FALSE;

  if (expld.result.valid_p)
    {
      bfd_vma value;

      if (assignment->exp->type.node_class == etree_assert
	  || is_dot
	  || expld.assign_name != NULL)
	{
	  value = expld.result.value;

	  if (expld.result.section != NULL)
	    value += expld.result.section->vma;

	  minfo ("0x%V", value);
	  if (is_dot)
	    print_dot = value;
	}
      else
	{
	  struct bfd_link_hash_entry *h;

	  h = bfd_link_hash_lookup (link_info.hash, assignment->exp->assign.dst,
				    FALSE, FALSE, TRUE);
	  if (h)
	    {
	      value = h->u.def.value;
	      value += h->u.def.section->output_section->vma;
	      value += h->u.def.section->output_offset;

	      minfo ("[0x%V]", value);
	    }
	  else
	    minfo ("[unresolved]");
	}
    }
  else
    {
      if (assignment->exp->type.node_class == etree_provide)
        minfo ("[!provide]");
      else
        minfo ("*undef*   ");
#ifdef BFD64
      minfo ("        ");
#endif
    }
  expld.assign_name = NULL;

  minfo ("                ");
  exp_print_tree (assignment->exp);
  print_nl ();
}

static void
print_input_statement (lang_input_statement_type *statm)
{
  if (statm->filename != NULL
      && (statm->the_bfd == NULL
	  || (statm->the_bfd->flags & BFD_LINKER_CREATED) == 0))
    fprintf (config.map_file, "LOAD %s\n", statm->filename);
}

/* Print all symbols defined in a particular section.  This is called
   via bfd_link_hash_traverse, or by print_all_symbols.  */

static bfd_boolean
print_one_symbol (struct bfd_link_hash_entry *hash_entry, void *ptr)
{
  asection *sec = (asection *) ptr;

  if ((hash_entry->type == bfd_link_hash_defined
       || hash_entry->type == bfd_link_hash_defweak)
      && sec == hash_entry->u.def.section)
    {
      int i;

      for (i = 0; i < SECTION_NAME_MAP_LENGTH; i++)
	print_space ();
      minfo ("0x%V   ",
	     (hash_entry->u.def.value
	      + hash_entry->u.def.section->output_offset
	      + hash_entry->u.def.section->output_section->vma));

      minfo ("             %T\n", hash_entry->root.string);
    }

  return TRUE;
}

static int
hash_entry_addr_cmp (const void *a, const void *b)
{
  const struct bfd_link_hash_entry *l = *(const struct bfd_link_hash_entry **)a;
  const struct bfd_link_hash_entry *r = *(const struct bfd_link_hash_entry **)b;

  if (l->u.def.value < r->u.def.value)
    return -1;
  else if (l->u.def.value > r->u.def.value)
    return 1;
  else
    return 0;
}

static void
print_all_symbols (asection *sec)
{
  input_section_userdata_type *ud
    = (input_section_userdata_type *) get_userdata (sec);
  struct map_symbol_def *def;
  struct bfd_link_hash_entry **entries;
  unsigned int i;

  if (!ud)
    return;

  *ud->map_symbol_def_tail = 0;

  /* Sort the symbols by address.  */
  entries = (struct bfd_link_hash_entry **)
      obstack_alloc (&map_obstack, ud->map_symbol_def_count * sizeof (*entries));

  for (i = 0, def = ud->map_symbol_def_head; def; def = def->next, i++)
    entries[i] = def->entry;

  qsort (entries, ud->map_symbol_def_count, sizeof (*entries),
	 hash_entry_addr_cmp);

  /* Print the symbols.  */
  for (i = 0; i < ud->map_symbol_def_count; i++)
    print_one_symbol (entries[i], sec);

  obstack_free (&map_obstack, entries);
}

/* Print information about an input section to the map file.  */

static void
print_input_section (asection *i, bfd_boolean is_discarded)
{
  bfd_size_type size = i->size;
  int len;
  bfd_vma addr;

  init_opb ();

  print_space ();
  minfo ("%s", i->name);

  len = 1 + strlen (i->name);
  if (len >= SECTION_NAME_MAP_LENGTH - 1)
    {
      print_nl ();
      len = 0;
    }
  while (len < SECTION_NAME_MAP_LENGTH)
    {
      print_space ();
      ++len;
    }

  if (i->output_section != NULL
      && i->output_section->owner == link_info.output_bfd)
    addr = i->output_section->vma + i->output_offset;
  else
    {
      addr = print_dot;
      if (!is_discarded)
	size = 0;
    }

  minfo ("0x%V %W %B\n", addr, TO_ADDR (size), i->owner);

  if (size != i->rawsize && i->rawsize != 0)
    {
      len = SECTION_NAME_MAP_LENGTH + 3;
#ifdef BFD64
      len += 16;
#else
      len += 8;
#endif
      while (len > 0)
	{
	  print_space ();
	  --len;
	}

      minfo (_("%W (size before relaxing)\n"), i->rawsize);
    }

  if (i->output_section != NULL
      && i->output_section->owner == link_info.output_bfd)
    {
      if (link_info.reduce_memory_overheads)
	bfd_link_hash_traverse (link_info.hash, print_one_symbol, i);
      else
	print_all_symbols (i);

      /* Update print_dot, but make sure that we do not move it
	 backwards - this could happen if we have overlays and a
	 later overlay is shorter than an earier one.  */
      if (addr + TO_ADDR (size) > print_dot)
	print_dot = addr + TO_ADDR (size);
    }
}

static void
print_fill_statement (lang_fill_statement_type *fill)
{
  size_t size;
  unsigned char *p;
  fputs (" FILL mask 0x", config.map_file);
  for (p = fill->fill->data, size = fill->fill->size; size != 0; p++, size--)
    fprintf (config.map_file, "%02x", *p);
  fputs ("\n", config.map_file);
}

static void
print_data_statement (lang_data_statement_type *data)
{
  int i;
  bfd_vma addr;
  bfd_size_type size;
  const char *name;

  init_opb ();
  for (i = 0; i < SECTION_NAME_MAP_LENGTH; i++)
    print_space ();

  addr = data->output_offset;
  if (data->output_section != NULL)
    addr += data->output_section->vma;

  switch (data->type)
    {
    default:
      abort ();
    case BYTE:
      size = BYTE_SIZE;
      name = "BYTE";
      break;
    case SHORT:
      size = SHORT_SIZE;
      name = "SHORT";
      break;
    case LONG:
      size = LONG_SIZE;
      name = "LONG";
      break;
    case QUAD:
      size = QUAD_SIZE;
      name = "QUAD";
      break;
    case SQUAD:
      size = QUAD_SIZE;
      name = "SQUAD";
      break;
    }

  minfo ("0x%V %W %s 0x%v", addr, size, name, data->value);

  if (data->exp->type.node_class != etree_value)
    {
      print_space ();
      exp_print_tree (data->exp);
    }

  print_nl ();

  print_dot = addr + TO_ADDR (size);
}

/* Print an address statement.  These are generated by options like
   -Ttext.  */

static void
print_address_statement (lang_address_statement_type *address)
{
  minfo (_("Address of section %s set to "), address->section_name);
  exp_print_tree (address->address);
  print_nl ();
}

/* Print a reloc statement.  */

static void
print_reloc_statement (lang_reloc_statement_type *reloc)
{
  int i;
  bfd_vma addr;
  bfd_size_type size;

  init_opb ();
  for (i = 0; i < SECTION_NAME_MAP_LENGTH; i++)
    print_space ();

  addr = reloc->output_offset;
  if (reloc->output_section != NULL)
    addr += reloc->output_section->vma;

  size = bfd_get_reloc_size (reloc->howto);

  minfo ("0x%V %W RELOC %s ", addr, size, reloc->howto->name);

  if (reloc->name != NULL)
    minfo ("%s+", reloc->name);
  else
    minfo ("%s+", reloc->section->name);

  exp_print_tree (reloc->addend_exp);

  print_nl ();

  print_dot = addr + TO_ADDR (size);
}

static void
print_padding_statement (lang_padding_statement_type *s)
{
  int len;
  bfd_vma addr;

  init_opb ();
  minfo (" *fill*");

  len = sizeof " *fill*" - 1;
  while (len < SECTION_NAME_MAP_LENGTH)
    {
      print_space ();
      ++len;
    }

  addr = s->output_offset;
  if (s->output_section != NULL)
    addr += s->output_section->vma;
  minfo ("0x%V %W ", addr, (bfd_vma) s->size);

  if (s->fill->size != 0)
    {
      size_t size;
      unsigned char *p;
      for (p = s->fill->data, size = s->fill->size; size != 0; p++, size--)
	fprintf (config.map_file, "%02x", *p);
    }

  print_nl ();

  print_dot = addr + TO_ADDR (s->size);
}

static void
print_wild_statement (lang_wild_statement_type *w,
		      lang_output_section_statement_type *os)
{
  struct wildcard_list *sec;

  print_space ();

  if (w->filenames_sorted)
    minfo ("SORT(");
  if (w->filename != NULL)
    minfo ("%s", w->filename);
  else
    minfo ("*");
  if (w->filenames_sorted)
    minfo (")");

  minfo ("(");
  for (sec = w->section_list; sec; sec = sec->next)
    {
      if (sec->spec.sorted)
	minfo ("SORT(");
      if (sec->spec.exclude_name_list != NULL)
	{
	  name_list *tmp;
	  minfo ("EXCLUDE_FILE(%s", sec->spec.exclude_name_list->name);
	  for (tmp = sec->spec.exclude_name_list->next; tmp; tmp = tmp->next)
	    minfo (" %s", tmp->name);
	  minfo (") ");
	}
      if (sec->spec.name != NULL)
	minfo ("%s", sec->spec.name);
      else
	minfo ("*");
      if (sec->spec.sorted)
	minfo (")");
      if (sec->next)
	minfo (" ");
    }
  minfo (")");

  print_nl ();

  print_statement_list (w->children.head, os);
}

/* Print a group statement.  */

static void
print_group (lang_group_statement_type *s,
	     lang_output_section_statement_type *os)
{
  fprintf (config.map_file, "START GROUP\n");
  print_statement_list (s->children.head, os);
  fprintf (config.map_file, "END GROUP\n");
}

/* Print the list of statements in S.
   This can be called for any statement type.  */

static void
print_statement_list (lang_statement_union_type *s,
		      lang_output_section_statement_type *os)
{
  while (s != NULL)
    {
      print_statement (s, os);
      s = s->header.next;
    }
}

/* Print the first statement in statement list S.
   This can be called for any statement type.  */

static void
print_statement (lang_statement_union_type *s,
		 lang_output_section_statement_type *os)
{
  switch (s->header.type)
    {
    default:
      fprintf (config.map_file, _("Fail with %d\n"), s->header.type);
      FAIL ();
      break;
    case lang_constructors_statement_enum:
      if (constructor_list.head != NULL)
	{
	  if (constructors_sorted)
	    minfo (" SORT (CONSTRUCTORS)\n");
	  else
	    minfo (" CONSTRUCTORS\n");
	  print_statement_list (constructor_list.head, os);
	}
      break;
    case lang_wild_statement_enum:
      print_wild_statement (&s->wild_statement, os);
      break;
    case lang_address_statement_enum:
      print_address_statement (&s->address_statement);
      break;
    case lang_object_symbols_statement_enum:
      minfo (" CREATE_OBJECT_SYMBOLS\n");
      break;
    case lang_fill_statement_enum:
      print_fill_statement (&s->fill_statement);
      break;
    case lang_data_statement_enum:
      print_data_statement (&s->data_statement);
      break;
    case lang_reloc_statement_enum:
      print_reloc_statement (&s->reloc_statement);
      break;
    case lang_input_section_enum:
      print_input_section (s->input_section.section, FALSE);
      break;
    case lang_padding_statement_enum:
      print_padding_statement (&s->padding_statement);
      break;
    case lang_output_section_statement_enum:
      print_output_section_statement (&s->output_section_statement);
      break;
    case lang_assignment_statement_enum:
      print_assignment (&s->assignment_statement, os);
      break;
    case lang_target_statement_enum:
      fprintf (config.map_file, "TARGET(%s)\n", s->target_statement.target);
      break;
    case lang_output_statement_enum:
      minfo ("OUTPUT(%s", s->output_statement.name);
      if (output_target != NULL)
	minfo (" %s", output_target);
      minfo (")\n");
      break;
    case lang_input_statement_enum:
      print_input_statement (&s->input_statement);
      break;
    case lang_group_statement_enum:
      print_group (&s->group_statement, os);
      break;
    case lang_insert_statement_enum:
      minfo ("INSERT %s %s\n",
	     s->insert_statement.is_before ? "BEFORE" : "AFTER",
	     s->insert_statement.where);
      break;
    }
}

static void
print_statements (void)
{
  print_statement_list (statement_list.head, abs_output_section);
}

/* Print the first N statements in statement list S to STDERR.
   If N == 0, nothing is printed.
   If N < 0, the entire list is printed.
   Intended to be called from GDB.  */

void
dprint_statement (lang_statement_union_type *s, int n)
{
  FILE *map_save = config.map_file;

  config.map_file = stderr;

  if (n < 0)
    print_statement_list (s, abs_output_section);
  else
    {
      while (s && --n >= 0)
	{
	  print_statement (s, abs_output_section);
	  s = s->header.next;
	}
    }

  config.map_file = map_save;
}

static void
insert_pad (lang_statement_union_type **ptr,
	    fill_type *fill,
	    bfd_size_type alignment_needed,
	    asection *output_section,
	    bfd_vma dot)
{
  static fill_type zero_fill;
  lang_statement_union_type *pad = NULL;

  if (ptr != &statement_list.head)
    pad = ((lang_statement_union_type *)
	   ((char *) ptr - offsetof (lang_statement_union_type, header.next)));
  if (pad != NULL
      && pad->header.type == lang_padding_statement_enum
      && pad->padding_statement.output_section == output_section)
    {
      /* Use the existing pad statement.  */
    }
  else if ((pad = *ptr) != NULL
	   && pad->header.type == lang_padding_statement_enum
	   && pad->padding_statement.output_section == output_section)
    {
      /* Use the existing pad statement.  */
    }
  else
    {
      /* Make a new padding statement, linked into existing chain.  */
      pad = (lang_statement_union_type *)
	  stat_alloc (sizeof (lang_padding_statement_type));
      pad->header.next = *ptr;
      *ptr = pad;
      pad->header.type = lang_padding_statement_enum;
      pad->padding_statement.output_section = output_section;
      if (fill == NULL)
	fill = &zero_fill;
      pad->padding_statement.fill = fill;
    }
  pad->padding_statement.output_offset = dot - output_section->vma;
  pad->padding_statement.size = alignment_needed;
  output_section->size = TO_SIZE (dot + TO_ADDR (alignment_needed)
				  - output_section->vma);
}

/* Work out how much this section will move the dot point.  */

static bfd_vma
size_input_section
  (lang_statement_union_type **this_ptr,
   lang_output_section_statement_type *output_section_statement,
   fill_type *fill,
   bfd_vma dot)
{
  lang_input_section_type *is = &((*this_ptr)->input_section);
  asection *i = is->section;
  asection *o = output_section_statement->bfd_section;

  if (i->sec_info_type == SEC_INFO_TYPE_JUST_SYMS)
    i->output_offset = i->vma - o->vma;
  else if ((i->flags & SEC_EXCLUDE) != 0)
    i->output_offset = dot - o->vma;
  else
    {
      bfd_size_type alignment_needed;

      /* Align this section first to the input sections requirement,
	 then to the output section's requirement.  If this alignment
	 is greater than any seen before, then record it too.  Perform
	 the alignment by inserting a magic 'padding' statement.  */

      if (output_section_statement->subsection_alignment != -1)
	i->alignment_power = output_section_statement->subsection_alignment;

      if (o->alignment_power < i->alignment_power)
	o->alignment_power = i->alignment_power;

      alignment_needed = align_power (dot, i->alignment_power) - dot;

      if (alignment_needed != 0)
	{
	  insert_pad (this_ptr, fill, TO_SIZE (alignment_needed), o, dot);
	  dot += alignment_needed;
	}

      /* Remember where in the output section this input section goes.  */
      i->output_offset = dot - o->vma;

      /* Mark how big the output section must be to contain this now.  */
      dot += TO_ADDR (i->size);
      o->size = TO_SIZE (dot - o->vma);
    }

  return dot;
}

static int
sort_sections_by_lma (const void *arg1, const void *arg2)
{
  const asection *sec1 = *(const asection **) arg1;
  const asection *sec2 = *(const asection **) arg2;

  if (bfd_section_lma (sec1->owner, sec1)
      < bfd_section_lma (sec2->owner, sec2))
    return -1;
  else if (bfd_section_lma (sec1->owner, sec1)
	   > bfd_section_lma (sec2->owner, sec2))
    return 1;
  else if (sec1->id < sec2->id)
    return -1;
  else if (sec1->id > sec2->id)
    return 1;

  return 0;
}

#define IGNORE_SECTION(s) \
  ((s->flags & SEC_ALLOC) == 0				\
   || ((s->flags & SEC_THREAD_LOCAL) != 0		\
	&& (s->flags & SEC_LOAD) == 0))

/* Check to see if any allocated sections overlap with other allocated
   sections.  This can happen if a linker script specifies the output
   section addresses of the two sections.  Also check whether any memory
   region has overflowed.  */

static void
lang_check_section_addresses (void)
{
  asection *s, *p;
  asection **sections, **spp;
  unsigned int count;
  bfd_vma s_start;
  bfd_vma s_end;
  bfd_vma p_start;
  bfd_vma p_end;
  bfd_size_type amt;
  lang_memory_region_type *m;

  if (bfd_count_sections (link_info.output_bfd) <= 1)
    return;

  amt = bfd_count_sections (link_info.output_bfd) * sizeof (asection *);
  sections = (asection **) xmalloc (amt);

  /* Scan all sections in the output list.  */
  count = 0;
  for (s = link_info.output_bfd->sections; s != NULL; s = s->next)
    {
      /* Only consider loadable sections with real contents.  */
      if (!(s->flags & SEC_LOAD)
	  || !(s->flags & SEC_ALLOC)
	  || s->size == 0)
	continue;

      sections[count] = s;
      count++;
    }

  if (count <= 1)
    return;

  qsort (sections, (size_t) count, sizeof (asection *),
	 sort_sections_by_lma);

  spp = sections;
  s = *spp++;
  s_start = s->lma;
  s_end = s_start + TO_ADDR (s->size) - 1;
  for (count--; count; count--)
    {
      /* We must check the sections' LMA addresses not their VMA
	 addresses because overlay sections can have overlapping VMAs
	 but they must have distinct LMAs.  */
      p = s;
      p_start = s_start;
      p_end = s_end;
      s = *spp++;
      s_start = s->lma;
      s_end = s_start + TO_ADDR (s->size) - 1;

      /* Look for an overlap.  We have sorted sections by lma, so we
	 know that s_start >= p_start.  Besides the obvious case of
	 overlap when the current section starts before the previous
	 one ends, we also must have overlap if the previous section
	 wraps around the address space.  */
      if (s_start <= p_end
	  || p_end < p_start)
	einfo (_("%X%P: section %s loaded at [%V,%V] overlaps section %s loaded at [%V,%V]\n"),
	       s->name, s_start, s_end, p->name, p_start, p_end);
    }

  free (sections);

  /* If any memory region has overflowed, report by how much.
     We do not issue this diagnostic for regions that had sections
     explicitly placed outside their bounds; os_region_check's
     diagnostics are adequate for that case.

     FIXME: It is conceivable that m->current - (m->origin + m->length)
     might overflow a 32-bit integer.  There is, alas, no way to print
     a bfd_vma quantity in decimal.  */
  for (m = lang_memory_region_list; m; m = m->next)
    if (m->had_full_message)
      einfo (_("%X%P: region `%s' overflowed by %ld bytes\n"),
	     m->name_list.name, (long)(m->current - (m->origin + m->length)));

}

/* Make sure the new address is within the region.  We explicitly permit the
   current address to be at the exact end of the region when the address is
   non-zero, in case the region is at the end of addressable memory and the
   calculation wraps around.  */

static void
os_region_check (lang_output_section_statement_type *os,
		 lang_memory_region_type *region,
		 etree_type *tree,
		 bfd_vma rbase)
{
  if ((region->current < region->origin
       || (region->current - region->origin > region->length))
      && ((region->current != region->origin + region->length)
	  || rbase == 0))
    {
      if (tree != NULL)
	{
	  einfo (_("%X%P: address 0x%v of %B section `%s'"
		   " is not within region `%s'\n"),
		 region->current,
		 os->bfd_section->owner,
		 os->bfd_section->name,
		 region->name_list.name);
	}
      else if (!region->had_full_message)
	{
	  region->had_full_message = TRUE;

	  einfo (_("%X%P: %B section `%s' will not fit in region `%s'\n"),
		 os->bfd_section->owner,
		 os->bfd_section->name,
		 region->name_list.name);
	}
    }
}

/* Set the sizes for all the output sections.  */

static bfd_vma
lang_size_sections_1
  (lang_statement_union_type **prev,
   lang_output_section_statement_type *output_section_statement,
   fill_type *fill,
   bfd_vma dot,
   bfd_boolean *relax,
   bfd_boolean check_regions)
{
  lang_statement_union_type *s;

  /* Size up the sections from their constituent parts.  */
  for (s = *prev; s != NULL; s = s->header.next)
    {
      switch (s->header.type)
	{
	case lang_output_section_statement_enum:
	  {
	    bfd_vma newdot, after, dotdelta;
	    lang_output_section_statement_type *os;
	    lang_memory_region_type *r;
	    int section_alignment = 0;

	    os = &s->output_section_statement;
	    if (os->constraint == -1)
	      break;

	    /* FIXME: We shouldn't need to zero section vmas for ld -r
	       here, in lang_insert_orphan, or in the default linker scripts.
	       This is covering for coff backend linker bugs.  See PR6945.  */
	    if (os->addr_tree == NULL
		&& link_info.relocatable
		&& (bfd_get_flavour (link_info.output_bfd)
		    == bfd_target_coff_flavour))
	      os->addr_tree = exp_intop (0);
	    if (os->addr_tree != NULL)
	      {
		os->processed_vma = FALSE;
		exp_fold_tree (os->addr_tree, bfd_abs_section_ptr, &dot);

		if (expld.result.valid_p)
		  {
		    dot = expld.result.value;
		    if (expld.result.section != NULL)
		      dot += expld.result.section->vma;
		  }
		else if (expld.phase != lang_mark_phase_enum)
		  einfo (_("%F%S: non constant or forward reference"
			   " address expression for section %s\n"),
			 os->addr_tree, os->name);
	      }

	    if (os->bfd_section == NULL)
	      /* This section was removed or never actually created.  */
	      break;

	    /* If this is a COFF shared library section, use the size and
	       address from the input section.  FIXME: This is COFF
	       specific; it would be cleaner if there were some other way
	       to do this, but nothing simple comes to mind.  */
	    if (((bfd_get_flavour (link_info.output_bfd)
		  == bfd_target_ecoff_flavour)
		 || (bfd_get_flavour (link_info.output_bfd)
		     == bfd_target_coff_flavour))
		&& (os->bfd_section->flags & SEC_COFF_SHARED_LIBRARY) != 0)
	      {
		asection *input;

		if (os->children.head == NULL
		    || os->children.head->header.next != NULL
		    || (os->children.head->header.type
			!= lang_input_section_enum))
		  einfo (_("%P%X: Internal error on COFF shared library"
			   " section %s\n"), os->name);

		input = os->children.head->input_section.section;
		bfd_set_section_vma (os->bfd_section->owner,
				     os->bfd_section,
				     bfd_section_vma (input->owner, input));
		os->bfd_section->size = input->size;
		break;
	      }

	    newdot = dot;
	    dotdelta = 0;
	    if (bfd_is_abs_section (os->bfd_section))
	      {
		/* No matter what happens, an abs section starts at zero.  */
		ASSERT (os->bfd_section->vma == 0);
	      }
	    else
	      {
		if (os->addr_tree == NULL)
		  {
		    /* No address specified for this section, get one
		       from the region specification.  */
		    if (os->region == NULL
			|| ((os->bfd_section->flags & (SEC_ALLOC | SEC_LOAD))
			    && os->region->name_list.name[0] == '*'
			    && strcmp (os->region->name_list.name,
				       DEFAULT_MEMORY_REGION) == 0))
		      {
			os->region = lang_memory_default (os->bfd_section);
		      }

		    /* If a loadable section is using the default memory
		       region, and some non default memory regions were
		       defined, issue an error message.  */
		    if (!os->ignored
			&& !IGNORE_SECTION (os->bfd_section)
			&& ! link_info.relocatable
			&& check_regions
			&& strcmp (os->region->name_list.name,
				   DEFAULT_MEMORY_REGION) == 0
			&& lang_memory_region_list != NULL
			&& (strcmp (lang_memory_region_list->name_list.name,
				    DEFAULT_MEMORY_REGION) != 0
			    || lang_memory_region_list->next != NULL)
			&& expld.phase != lang_mark_phase_enum)
		      {
			/* By default this is an error rather than just a
			   warning because if we allocate the section to the
			   default memory region we can end up creating an
			   excessively large binary, or even seg faulting when
			   attempting to perform a negative seek.  See
			   sources.redhat.com/ml/binutils/2003-04/msg00423.html
			   for an example of this.  This behaviour can be
			   overridden by the using the --no-check-sections
			   switch.  */
			if (command_line.check_section_addresses)
			  einfo (_("%P%F: error: no memory region specified"
				   " for loadable section `%s'\n"),
				 bfd_get_section_name (link_info.output_bfd,
						       os->bfd_section));
			else
			  einfo (_("%P: warning: no memory region specified"
				   " for loadable section `%s'\n"),
				 bfd_get_section_name (link_info.output_bfd,
						       os->bfd_section));
		      }

		    newdot = os->region->current;
		    section_alignment = os->bfd_section->alignment_power;
		  }
		else
		  section_alignment = os->section_alignment;

		/* Align to what the section needs.  */
		if (section_alignment > 0)
		  {
		    bfd_vma savedot = newdot;
		    newdot = align_power (newdot, section_alignment);

		    dotdelta = newdot - savedot;
		    if (dotdelta != 0
			&& (config.warn_section_align
			    || os->addr_tree != NULL)
			&& expld.phase != lang_mark_phase_enum)
		      einfo (_("%P: warning: changing start of section"
			       " %s by %lu bytes\n"),
			     os->name, (unsigned long) dotdelta);
		  }

		bfd_set_section_vma (0, os->bfd_section, newdot);

		os->bfd_section->output_offset = 0;
	      }

	    lang_size_sections_1 (&os->children.head, os,
				  os->fill, newdot, relax, check_regions);

	    os->processed_vma = TRUE;

	    if (bfd_is_abs_section (os->bfd_section) || os->ignored)
	      /* Except for some special linker created sections,
		 no output section should change from zero size
		 after strip_excluded_output_sections.  A non-zero
		 size on an ignored section indicates that some
		 input section was not sized early enough.  */
	      ASSERT (os->bfd_section->size == 0);
	    else
	      {
		dot = os->bfd_section->vma;

		/* Put the section within the requested block size, or
		   align at the block boundary.  */
		after = ((dot
			  + TO_ADDR (os->bfd_section->size)
			  + os->block_value - 1)
			 & - (bfd_vma) os->block_value);

		os->bfd_section->size = TO_SIZE (after - os->bfd_section->vma);
	      }

	    /* Set section lma.  */
	    r = os->region;
	    if (r == NULL)
	      r = lang_memory_region_lookup (DEFAULT_MEMORY_REGION, FALSE);

	    if (os->load_base)
	      {
		bfd_vma lma = exp_get_abs_int (os->load_base, 0, "load base");
		os->bfd_section->lma = lma;
	      }
	    else if (os->lma_region != NULL)
	      {
		bfd_vma lma = os->lma_region->current;

		if (os->align_lma_with_input)
		  lma += dotdelta;
		else
		  {
		    /* When LMA_REGION is the same as REGION, align the LMA
		       as we did for the VMA, possibly including alignment
		       from the bfd section.  If a different region, then
		       only align according to the value in the output
		       statement.  */
		    if (os->lma_region != os->region)
		      section_alignment = os->section_alignment;
		    if (section_alignment > 0)
		      lma = align_power (lma, section_alignment);
		  }
		os->bfd_section->lma = lma;
	      }
	    else if (r->last_os != NULL
		     && (os->bfd_section->flags & SEC_ALLOC) != 0)
	      {
		bfd_vma lma;
		asection *last;

		last = r->last_os->output_section_statement.bfd_section;

		/* A backwards move of dot should be accompanied by
		   an explicit assignment to the section LMA (ie.
		   os->load_base set) because backwards moves can
		   create overlapping LMAs.  */
		if (dot < last->vma
		    && os->bfd_section->size != 0
		    && dot + os->bfd_section->size <= last->vma)
		  {
		    /* If dot moved backwards then leave lma equal to
		       vma.  This is the old default lma, which might
		       just happen to work when the backwards move is
		       sufficiently large.  Nag if this changes anything,
		       so people can fix their linker scripts.  */

		    if (last->vma != last->lma)
		      einfo (_("%P: warning: dot moved backwards before `%s'\n"),
			     os->name);
		  }
		else
		  {
		    /* If this is an overlay, set the current lma to that
		       at the end of the previous section.  */
		    if (os->sectype == overlay_section)
		      lma = last->lma + last->size;

		    /* Otherwise, keep the same lma to vma relationship
		       as the previous section.  */
		    else
		      lma = dot + last->lma - last->vma;

		    if (section_alignment > 0)
		      lma = align_power (lma, section_alignment);
		    os->bfd_section->lma = lma;
		  }
	      }
	    os->processed_lma = TRUE;

	    if (bfd_is_abs_section (os->bfd_section) || os->ignored)
	      break;

	    /* Keep track of normal sections using the default
	       lma region.  We use this to set the lma for
	       following sections.  Overlays or other linker
	       script assignment to lma might mean that the
	       default lma == vma is incorrect.
	       To avoid warnings about dot moving backwards when using
	       -Ttext, don't start tracking sections until we find one
	       of non-zero size or with lma set differently to vma.  */
	    if (((os->bfd_section->flags & SEC_HAS_CONTENTS) != 0
		 || (os->bfd_section->flags & SEC_THREAD_LOCAL) == 0)
		&& (os->bfd_section->flags & SEC_ALLOC) != 0
		&& (os->bfd_section->size != 0
		    || (r->last_os == NULL
			&& os->bfd_section->vma != os->bfd_section->lma)
		    || (r->last_os != NULL
			&& dot >= (r->last_os->output_section_statement
				   .bfd_section->vma)))
		&& os->lma_region == NULL
		&& !link_info.relocatable)
	      r->last_os = s;

	    /* .tbss sections effectively have zero size.  */
	    if ((os->bfd_section->flags & SEC_HAS_CONTENTS) != 0
		|| (os->bfd_section->flags & SEC_THREAD_LOCAL) == 0
		|| link_info.relocatable)
	      dotdelta = TO_ADDR (os->bfd_section->size);
	    else
	      dotdelta = 0;
	    dot += dotdelta;

	    if (os->update_dot_tree != 0)
	      exp_fold_tree (os->update_dot_tree, bfd_abs_section_ptr, &dot);

	    /* Update dot in the region ?
	       We only do this if the section is going to be allocated,
	       since unallocated sections do not contribute to the region's
	       overall size in memory.  */
	    if (os->region != NULL
		&& (os->bfd_section->flags & (SEC_ALLOC | SEC_LOAD)))
	      {
		os->region->current = dot;

		if (check_regions)
		  /* Make sure the new address is within the region.  */
		  os_region_check (os, os->region, os->addr_tree,
				   os->bfd_section->vma);

		if (os->lma_region != NULL && os->lma_region != os->region
		    && ((os->bfd_section->flags & SEC_LOAD)
			|| os->align_lma_with_input))
		  {
		    os->lma_region->current = os->bfd_section->lma + dotdelta;

		    if (check_regions)
		      os_region_check (os, os->lma_region, NULL,
				       os->bfd_section->lma);
		  }
	      }
	  }
	  break;

	case lang_constructors_statement_enum:
	  dot = lang_size_sections_1 (&constructor_list.head,
				      output_section_statement,
				      fill, dot, relax, check_regions);
	  break;

	case lang_data_statement_enum:
	  {
	    unsigned int size = 0;

	    s->data_statement.output_offset =
	      dot - output_section_statement->bfd_section->vma;
	    s->data_statement.output_section =
	      output_section_statement->bfd_section;

	    /* We might refer to provided symbols in the expression, and
	       need to mark them as needed.  */
	    exp_fold_tree (s->data_statement.exp, bfd_abs_section_ptr, &dot);

	    switch (s->data_statement.type)
	      {
	      default:
		abort ();
	      case QUAD:
	      case SQUAD:
		size = QUAD_SIZE;
		break;
	      case LONG:
		size = LONG_SIZE;
		break;
	      case SHORT:
		size = SHORT_SIZE;
		break;
	      case BYTE:
		size = BYTE_SIZE;
		break;
	      }
	    if (size < TO_SIZE ((unsigned) 1))
	      size = TO_SIZE ((unsigned) 1);
	    dot += TO_ADDR (size);
	    output_section_statement->bfd_section->size
	      = TO_SIZE (dot - output_section_statement->bfd_section->vma);

	  }
	  break;

	case lang_reloc_statement_enum:
	  {
	    int size;

	    s->reloc_statement.output_offset =
	      dot - output_section_statement->bfd_section->vma;
	    s->reloc_statement.output_section =
	      output_section_statement->bfd_section;
	    size = bfd_get_reloc_size (s->reloc_statement.howto);
	    dot += TO_ADDR (size);
	    output_section_statement->bfd_section->size
	      = TO_SIZE (dot - output_section_statement->bfd_section->vma);
	  }
	  break;

	case lang_wild_statement_enum:
	  dot = lang_size_sections_1 (&s->wild_statement.children.head,
				      output_section_statement,
				      fill, dot, relax, check_regions);
	  break;

	case lang_object_symbols_statement_enum:
	  link_info.create_object_symbols_section =
	    output_section_statement->bfd_section;
	  break;

	case lang_output_statement_enum:
	case lang_target_statement_enum:
	  break;

	case lang_input_section_enum:
	  {
	    asection *i;

	    i = s->input_section.section;
	    if (relax)
	      {
		bfd_boolean again;

		if (! bfd_relax_section (i->owner, i, &link_info, &again))
		  einfo (_("%P%F: can't relax section: %E\n"));
		if (again)
		  *relax = TRUE;
	      }
	    dot = size_input_section (prev, output_section_statement,
				      fill, dot);
	  }
	  break;

	case lang_input_statement_enum:
	  break;

	case lang_fill_statement_enum:
	  s->fill_statement.output_section =
	    output_section_statement->bfd_section;

	  fill = s->fill_statement.fill;
	  break;

	case lang_assignment_statement_enum:
	  {
	    bfd_vma newdot = dot;
	    etree_type *tree = s->assignment_statement.exp;

	    expld.dataseg.relro = exp_dataseg_relro_none;

	    exp_fold_tree (tree,
			   output_section_statement->bfd_section,
			   &newdot);

	    if (expld.dataseg.relro == exp_dataseg_relro_start)
	      {
		if (!expld.dataseg.relro_start_stat)
		  expld.dataseg.relro_start_stat = s;
		else
		  {
		    ASSERT (expld.dataseg.relro_start_stat == s);
		  }
	      }
	    else if (expld.dataseg.relro == exp_dataseg_relro_end)
	      {
		if (!expld.dataseg.relro_end_stat)
		  expld.dataseg.relro_end_stat = s;
		else
		  {
		    ASSERT (expld.dataseg.relro_end_stat == s);
		  }
	      }
	    expld.dataseg.relro = exp_dataseg_relro_none;

	    /* This symbol may be relative to this section.  */
	    if ((tree->type.node_class == etree_provided
		 || tree->type.node_class == etree_assign)
		&& (tree->assign.dst [0] != '.'
		    || tree->assign.dst [1] != '\0'))
	      output_section_statement->update_dot = 1;

	    if (!output_section_statement->ignored)
	      {
		if (output_section_statement == abs_output_section)
		  {
		    /* If we don't have an output section, then just adjust
		       the default memory address.  */
		    lang_memory_region_lookup (DEFAULT_MEMORY_REGION,
					       FALSE)->current = newdot;
		  }
		else if (newdot != dot)
		  {
		    /* Insert a pad after this statement.  We can't
		       put the pad before when relaxing, in case the
		       assignment references dot.  */
		    insert_pad (&s->header.next, fill, TO_SIZE (newdot - dot),
				output_section_statement->bfd_section, dot);

		    /* Don't neuter the pad below when relaxing.  */
		    s = s->header.next;

		    /* If dot is advanced, this implies that the section
		       should have space allocated to it, unless the
		       user has explicitly stated that the section
		       should not be allocated.  */
		    if (output_section_statement->sectype != noalloc_section
			&& (output_section_statement->sectype != noload_section
			    || (bfd_get_flavour (link_info.output_bfd)
				== bfd_target_elf_flavour)))
		      output_section_statement->bfd_section->flags |= SEC_ALLOC;
		  }
		dot = newdot;
	      }
	  }
	  break;

	case lang_padding_statement_enum:
	  /* If this is the first time lang_size_sections is called,
	     we won't have any padding statements.  If this is the
	     second or later passes when relaxing, we should allow
	     padding to shrink.  If padding is needed on this pass, it
	     will be added back in.  */
	  s->padding_statement.size = 0;

	  /* Make sure output_offset is valid.  If relaxation shrinks
	     the section and this pad isn't needed, it's possible to
	     have output_offset larger than the final size of the
	     section.  bfd_set_section_contents will complain even for
	     a pad size of zero.  */
	  s->padding_statement.output_offset
	    = dot - output_section_statement->bfd_section->vma;
	  break;

	case lang_group_statement_enum:
	  dot = lang_size_sections_1 (&s->group_statement.children.head,
				      output_section_statement,
				      fill, dot, relax, check_regions);
	  break;

	case lang_insert_statement_enum:
	  break;

	  /* We can only get here when relaxing is turned on.  */
	case lang_address_statement_enum:
	  break;

	default:
	  FAIL ();
	  break;
	}
      prev = &s->header.next;
    }
  return dot;
}

/* Callback routine that is used in _bfd_elf_map_sections_to_segments.
   The BFD library has set NEW_SEGMENT to TRUE iff it thinks that
   CURRENT_SECTION and PREVIOUS_SECTION ought to be placed into different
   segments.  We are allowed an opportunity to override this decision.  */

bfd_boolean
ldlang_override_segment_assignment (struct bfd_link_info * info ATTRIBUTE_UNUSED,
				    bfd * abfd ATTRIBUTE_UNUSED,
				    asection * current_section,
				    asection * previous_section,
				    bfd_boolean new_segment)
{
  lang_output_section_statement_type * cur;
  lang_output_section_statement_type * prev;

  /* The checks below are only necessary when the BFD library has decided
     that the two sections ought to be placed into the same segment.  */
  if (new_segment)
    return TRUE;

  /* Paranoia checks.  */
  if (current_section == NULL || previous_section == NULL)
    return new_segment;

  /* If this flag is set, the target never wants code and non-code
     sections comingled in the same segment.  */
  if (config.separate_code
      && ((current_section->flags ^ previous_section->flags) & SEC_CODE))
    return TRUE;

  /* Find the memory regions associated with the two sections.
     We call lang_output_section_find() here rather than scanning the list
     of output sections looking for a matching section pointer because if
     we have a large number of sections then a hash lookup is faster.  */
  cur  = lang_output_section_find (current_section->name);
  prev = lang_output_section_find (previous_section->name);

  /* More paranoia.  */
  if (cur == NULL || prev == NULL)
    return new_segment;

  /* If the regions are different then force the sections to live in
     different segments.  See the email thread starting at the following
     URL for the reasons why this is necessary:
     http://sourceware.org/ml/binutils/2007-02/msg00216.html  */
  return cur->region != prev->region;
}

void
one_lang_size_sections_pass (bfd_boolean *relax, bfd_boolean check_regions)
{
  lang_statement_iteration++;
  lang_size_sections_1 (&statement_list.head, abs_output_section,
			0, 0, relax, check_regions);
}

void
lang_size_sections (bfd_boolean *relax, bfd_boolean check_regions)
{
  expld.phase = lang_allocating_phase_enum;
  expld.dataseg.phase = exp_dataseg_none;

  one_lang_size_sections_pass (relax, check_regions);
  if (expld.dataseg.phase == exp_dataseg_end_seen
      && link_info.relro && expld.dataseg.relro_end)
    {
      bfd_vma initial_base, relro_end, desired_end;
      asection *sec;

      /* Compute the expected PT_GNU_RELRO segment end.  */
      relro_end = ((expld.dataseg.relro_end + expld.dataseg.pagesize - 1)
		   & ~(expld.dataseg.pagesize - 1));

      /* Adjust by the offset arg of DATA_SEGMENT_RELRO_END.  */
      desired_end = relro_end - expld.dataseg.relro_offset;

      /* For sections in the relro segment..  */
      for (sec = link_info.output_bfd->section_last; sec; sec = sec->prev)
	if (!IGNORE_SECTION (sec)
	    && sec->vma >= expld.dataseg.base
	    && sec->vma < expld.dataseg.relro_end - expld.dataseg.relro_offset)
	  {
	    /* Where do we want to put this section so that it ends as
	       desired?  */
	    bfd_vma start = sec->vma;
	    bfd_vma end = start + sec->size;
	    bfd_vma bump = desired_end - end;
	    /* We'd like to increase START by BUMP, but we must heed
	       alignment so the increase might be less than optimum.  */
	    start += bump & ~(((bfd_vma) 1 << sec->alignment_power) - 1);
	    /* This is now the desired end for the previous section.  */
	    desired_end = start;
	  }

      expld.dataseg.phase = exp_dataseg_relro_adjust;
      ASSERT (desired_end >= expld.dataseg.base);
      initial_base = expld.dataseg.base;
      expld.dataseg.base = desired_end;
      lang_reset_memory_regions ();
      one_lang_size_sections_pass (relax, check_regions);

      if (expld.dataseg.relro_end > relro_end)
	{
	  /* Assignments to dot, or to output section address in a
	     user script have increased padding over the original.
	     Revert.  */
	  expld.dataseg.base = initial_base;
	  lang_reset_memory_regions ();
	  one_lang_size_sections_pass (relax, check_regions);
	}

      link_info.relro_start = expld.dataseg.base;
      link_info.relro_end = expld.dataseg.relro_end;
    }
  else if (expld.dataseg.phase == exp_dataseg_end_seen)
    {
      /* If DATA_SEGMENT_ALIGN DATA_SEGMENT_END pair was seen, check whether
	 a page could be saved in the data segment.  */
      bfd_vma first, last;

      first = -expld.dataseg.base & (expld.dataseg.pagesize - 1);
      last = expld.dataseg.end & (expld.dataseg.pagesize - 1);
      if (first && last
	  && ((expld.dataseg.base & ~(expld.dataseg.pagesize - 1))
	      != (expld.dataseg.end & ~(expld.dataseg.pagesize - 1)))
	  && first + last <= expld.dataseg.pagesize)
	{
	  expld.dataseg.phase = exp_dataseg_adjust;
	  lang_reset_memory_regions ();
	  one_lang_size_sections_pass (relax, check_regions);
	}
      else
	expld.dataseg.phase = exp_dataseg_done;
    }
  else
    expld.dataseg.phase = exp_dataseg_done;
}

static lang_output_section_statement_type *current_section;
static lang_assignment_statement_type *current_assign;
static bfd_boolean prefer_next_section;

/* Worker function for lang_do_assignments.  Recursiveness goes here.  */

static bfd_vma
lang_do_assignments_1 (lang_statement_union_type *s,
		       lang_output_section_statement_type *current_os,
		       fill_type *fill,
		       bfd_vma dot,
		       bfd_boolean *found_end)
{
  for (; s != NULL; s = s->header.next)
    {
      switch (s->header.type)
	{
	case lang_constructors_statement_enum:
	  dot = lang_do_assignments_1 (constructor_list.head,
				       current_os, fill, dot, found_end);
	  break;

	case lang_output_section_statement_enum:
	  {
	    lang_output_section_statement_type *os;

	    os = &(s->output_section_statement);
	    os->after_end = *found_end;
	    if (os->bfd_section != NULL && !os->ignored)
	      {
		if ((os->bfd_section->flags & SEC_ALLOC) != 0)
		  {
		    current_section = os;
		    prefer_next_section = FALSE;
		  }
		dot = os->bfd_section->vma;

		lang_do_assignments_1 (os->children.head,
				       os, os->fill, dot, found_end);

		/* .tbss sections effectively have zero size.  */
		if ((os->bfd_section->flags & SEC_HAS_CONTENTS) != 0
		    || (os->bfd_section->flags & SEC_THREAD_LOCAL) == 0
		    || link_info.relocatable)
		  dot += TO_ADDR (os->bfd_section->size);

		if (os->update_dot_tree != NULL)
		  exp_fold_tree (os->update_dot_tree, bfd_abs_section_ptr, &dot);
	      }
	  }
	  break;

	case lang_wild_statement_enum:

	  dot = lang_do_assignments_1 (s->wild_statement.children.head,
				       current_os, fill, dot, found_end);
	  break;

	case lang_object_symbols_statement_enum:
	case lang_output_statement_enum:
	case lang_target_statement_enum:
	  break;

	case lang_data_statement_enum:
	  exp_fold_tree (s->data_statement.exp, bfd_abs_section_ptr, &dot);
	  if (expld.result.valid_p)
	    {
	      s->data_statement.value = expld.result.value;
	      if (expld.result.section != NULL)
		s->data_statement.value += expld.result.section->vma;
	    }
	  else
	    einfo (_("%F%P: invalid data statement\n"));
	  {
	    unsigned int size;
	    switch (s->data_statement.type)
	      {
	      default:
		abort ();
	      case QUAD:
	      case SQUAD:
		size = QUAD_SIZE;
		break;
	      case LONG:
		size = LONG_SIZE;
		break;
	      case SHORT:
		size = SHORT_SIZE;
		break;
	      case BYTE:
		size = BYTE_SIZE;
		break;
	      }
	    if (size < TO_SIZE ((unsigned) 1))
	      size = TO_SIZE ((unsigned) 1);
	    dot += TO_ADDR (size);
	  }
	  break;

	case lang_reloc_statement_enum:
	  exp_fold_tree (s->reloc_statement.addend_exp,
			 bfd_abs_section_ptr, &dot);
	  if (expld.result.valid_p)
	    s->reloc_statement.addend_value = expld.result.value;
	  else
	    einfo (_("%F%P: invalid reloc statement\n"));
	  dot += TO_ADDR (bfd_get_reloc_size (s->reloc_statement.howto));
	  break;

	case lang_input_section_enum:
	  {
	    asection *in = s->input_section.section;

	    if ((in->flags & SEC_EXCLUDE) == 0)
	      dot += TO_ADDR (in->size);
	  }
	  break;

	case lang_input_statement_enum:
	  break;

	case lang_fill_statement_enum:
	  fill = s->fill_statement.fill;
	  break;

	case lang_assignment_statement_enum:
	  current_assign = &s->assignment_statement;
	  if (current_assign->exp->type.node_class != etree_assert)
	    {
	      const char *p = current_assign->exp->assign.dst;

	      if (current_os == abs_output_section && p[0] == '.' && p[1] == 0)
		prefer_next_section = TRUE;

	      while (*p == '_')
		++p;
	      if (strcmp (p, "end") == 0)
		*found_end = TRUE;
	    }
	  exp_fold_tree (s->assignment_statement.exp,
			 current_os->bfd_section,
			 &dot);
	  break;

	case lang_padding_statement_enum:
	  dot += TO_ADDR (s->padding_statement.size);
	  break;

	case lang_group_statement_enum:
	  dot = lang_do_assignments_1 (s->group_statement.children.head,
				       current_os, fill, dot, found_end);
	  break;

	case lang_insert_statement_enum:
	  break;

	case lang_address_statement_enum:
	  break;

	default:
	  FAIL ();
	  break;
	}
    }
  return dot;
}

void
lang_do_assignments (lang_phase_type phase)
{
  bfd_boolean found_end = FALSE;

  current_section = NULL;
  prefer_next_section = FALSE;
  expld.phase = phase;
  lang_statement_iteration++;
  lang_do_assignments_1 (statement_list.head,
			 abs_output_section, NULL, 0, &found_end);
}

/* For an assignment statement outside of an output section statement,
   choose the best of neighbouring output sections to use for values
   of "dot".  */

asection *
section_for_dot (void)
{
  asection *s;

  /* Assignments belong to the previous output section, unless there
     has been an assignment to "dot", in which case following
     assignments belong to the next output section.  (The assumption
     is that an assignment to "dot" is setting up the address for the
     next output section.)  Except that past the assignment to "_end"
     we always associate with the previous section.  This exception is
     for targets like SH that define an alloc .stack or other
     weirdness after non-alloc sections.  */
  if (current_section == NULL || prefer_next_section)
    {
      lang_statement_union_type *stmt;
      lang_output_section_statement_type *os;

      for (stmt = (lang_statement_union_type *) current_assign;
	   stmt != NULL;
	   stmt = stmt->header.next)
	if (stmt->header.type == lang_output_section_statement_enum)
	  break;

      os = &stmt->output_section_statement;
      while (os != NULL
	     && !os->after_end
	     && (os->bfd_section == NULL
		 || (os->bfd_section->flags & SEC_EXCLUDE) != 0
		 || bfd_section_removed_from_list (link_info.output_bfd,
						   os->bfd_section)))
	os = os->next;

      if (current_section == NULL || os == NULL || !os->after_end)
	{
	  if (os != NULL)
	    s = os->bfd_section;
	  else
	    s = link_info.output_bfd->section_last;
	  while (s != NULL
		 && ((s->flags & SEC_ALLOC) == 0
		     || (s->flags & SEC_THREAD_LOCAL) != 0))
	    s = s->prev;
	  if (s != NULL)
	    return s;

	  return bfd_abs_section_ptr;
	}
    }

  s = current_section->bfd_section;

  /* The section may have been stripped.  */
  while (s != NULL
	 && ((s->flags & SEC_EXCLUDE) != 0
	     || (s->flags & SEC_ALLOC) == 0
	     || (s->flags & SEC_THREAD_LOCAL) != 0
	     || bfd_section_removed_from_list (link_info.output_bfd, s)))
    s = s->prev;
  if (s == NULL)
    s = link_info.output_bfd->sections;
  while (s != NULL
	 && ((s->flags & SEC_ALLOC) == 0
	     || (s->flags & SEC_THREAD_LOCAL) != 0))
    s = s->next;
  if (s != NULL)
    return s;

  return bfd_abs_section_ptr;
}

/* Fix any .startof. or .sizeof. symbols.  When the assemblers see the
   operator .startof. (section_name), it produces an undefined symbol
   .startof.section_name.  Similarly, when it sees
   .sizeof. (section_name), it produces an undefined symbol
   .sizeof.section_name.  For all the output sections, we look for
   such symbols, and set them to the correct value.  */

static void
lang_set_startof (void)
{
  asection *s;

  if (link_info.relocatable)
    return;

  for (s = link_info.output_bfd->sections; s != NULL; s = s->next)
    {
      const char *secname;
      char *buf;
      struct bfd_link_hash_entry *h;

      secname = bfd_get_section_name (link_info.output_bfd, s);
      buf = (char *) xmalloc (10 + strlen (secname));

      sprintf (buf, ".startof.%s", secname);
      h = bfd_link_hash_lookup (link_info.hash, buf, FALSE, FALSE, TRUE);
      if (h != NULL && h->type == bfd_link_hash_undefined)
	{
	  h->type = bfd_link_hash_defined;
	  h->u.def.value = 0;
	  h->u.def.section = s;
	}

      sprintf (buf, ".sizeof.%s", secname);
      h = bfd_link_hash_lookup (link_info.hash, buf, FALSE, FALSE, TRUE);
      if (h != NULL && h->type == bfd_link_hash_undefined)
	{
	  h->type = bfd_link_hash_defined;
	  h->u.def.value = TO_ADDR (s->size);
	  h->u.def.section = bfd_abs_section_ptr;
	}

      free (buf);
    }
}

static void
lang_end (void)
{
  struct bfd_link_hash_entry *h;
  bfd_boolean warn;

  if ((link_info.relocatable && !link_info.gc_sections)
      || (link_info.shared && !link_info.executable))
    warn = entry_from_cmdline;
  else
    warn = TRUE;

  /* Force the user to specify a root when generating a relocatable with
     --gc-sections.  */
  if (link_info.gc_sections && link_info.relocatable
      && !(entry_from_cmdline || undef_from_cmdline))
    einfo (_("%P%F: gc-sections requires either an entry or "
	     "an undefined symbol\n"));

  if (entry_symbol.name == NULL)
    {
      /* No entry has been specified.  Look for the default entry, but
	 don't warn if we don't find it.  */
      entry_symbol.name = entry_symbol_default;
      warn = FALSE;
    }

  h = bfd_link_hash_lookup (link_info.hash, entry_symbol.name,
			    FALSE, FALSE, TRUE);
  if (h != NULL
      && (h->type == bfd_link_hash_defined
	  || h->type == bfd_link_hash_defweak)
      && h->u.def.section->output_section != NULL)
    {
      bfd_vma val;

      val = (h->u.def.value
	     + bfd_get_section_vma (link_info.output_bfd,
				    h->u.def.section->output_section)
	     + h->u.def.section->output_offset);
      if (! bfd_set_start_address (link_info.output_bfd, val))
	einfo (_("%P%F:%s: can't set start address\n"), entry_symbol.name);
    }
  else
    {
      bfd_vma val;
      const char *send;

      /* We couldn't find the entry symbol.  Try parsing it as a
	 number.  */
      val = bfd_scan_vma (entry_symbol.name, &send, 0);
      if (*send == '\0')
	{
	  if (! bfd_set_start_address (link_info.output_bfd, val))
	    einfo (_("%P%F: can't set start address\n"));
	}
      else
	{
	  asection *ts;

	  /* Can't find the entry symbol, and it's not a number.  Use
	     the first address in the text section.  */
	  ts = bfd_get_section_by_name (link_info.output_bfd, entry_section);
	  if (ts != NULL)
	    {
	      if (warn)
		einfo (_("%P: warning: cannot find entry symbol %s;"
			 " defaulting to %V\n"),
		       entry_symbol.name,
		       bfd_get_section_vma (link_info.output_bfd, ts));
	      if (!(bfd_set_start_address
		    (link_info.output_bfd,
		     bfd_get_section_vma (link_info.output_bfd, ts))))
		einfo (_("%P%F: can't set start address\n"));
	    }
	  else
	    {
	      if (warn)
		einfo (_("%P: warning: cannot find entry symbol %s;"
			 " not setting start address\n"),
		       entry_symbol.name);
	    }
	}
    }
}

/* This is a small function used when we want to ignore errors from
   BFD.  */

static void
ignore_bfd_errors (const char *s ATTRIBUTE_UNUSED, ...)
{
  /* Don't do anything.  */
}

/* Check that the architecture of all the input files is compatible
   with the output file.  Also call the backend to let it do any
   other checking that is needed.  */

static void
lang_check (void)
{
  lang_statement_union_type *file;
  bfd *input_bfd;
  const bfd_arch_info_type *compatible;

  for (file = file_chain.head; file != NULL; file = file->input_statement.next)
    {
#ifdef ENABLE_PLUGINS
      /* Don't check format of files claimed by plugin.  */
      if (file->input_statement.flags.claimed)
	continue;
#endif /* ENABLE_PLUGINS */
      input_bfd = file->input_statement.the_bfd;
      compatible
	= bfd_arch_get_compatible (input_bfd, link_info.output_bfd,
				   command_line.accept_unknown_input_arch);

      /* In general it is not possible to perform a relocatable
	 link between differing object formats when the input
	 file has relocations, because the relocations in the
	 input format may not have equivalent representations in
	 the output format (and besides BFD does not translate
	 relocs for other link purposes than a final link).  */
      if ((link_info.relocatable || link_info.emitrelocations)
	  && (compatible == NULL
	      || (bfd_get_flavour (input_bfd)
		  != bfd_get_flavour (link_info.output_bfd)))
	  && (bfd_get_file_flags (input_bfd) & HAS_RELOC) != 0)
	{
	  einfo (_("%P%F: Relocatable linking with relocations from"
		   " format %s (%B) to format %s (%B) is not supported\n"),
		 bfd_get_target (input_bfd), input_bfd,
		 bfd_get_target (link_info.output_bfd), link_info.output_bfd);
	  /* einfo with %F exits.  */
	}

      if (compatible == NULL)
	{
	  if (command_line.warn_mismatch)
	    einfo (_("%P%X: %s architecture of input file `%B'"
		     " is incompatible with %s output\n"),
		   bfd_printable_name (input_bfd), input_bfd,
		   bfd_printable_name (link_info.output_bfd));
	}
      else if (bfd_count_sections (input_bfd))
	{
	  /* If the input bfd has no contents, it shouldn't set the
	     private data of the output bfd.  */

	  bfd_error_handler_type pfn = NULL;

	  /* If we aren't supposed to warn about mismatched input
	     files, temporarily set the BFD error handler to a
	     function which will do nothing.  We still want to call
	     bfd_merge_private_bfd_data, since it may set up
	     information which is needed in the output file.  */
	  if (! command_line.warn_mismatch)
	    pfn = bfd_set_error_handler (ignore_bfd_errors);
	  if (! bfd_merge_private_bfd_data (input_bfd, link_info.output_bfd))
	    {
	      if (command_line.warn_mismatch)
		einfo (_("%P%X: failed to merge target specific data"
			 " of file %B\n"), input_bfd);
	    }
	  if (! command_line.warn_mismatch)
	    bfd_set_error_handler (pfn);
	}
    }
}

/* Look through all the global common symbols and attach them to the
   correct section.  The -sort-common command line switch may be used
   to roughly sort the entries by alignment.  */

static void
lang_common (void)
{
  if (command_line.inhibit_common_definition)
    return;
  if (link_info.relocatable
      && ! command_line.force_common_definition)
    return;

  if (! config.sort_common)
    bfd_link_hash_traverse (link_info.hash, lang_one_common, NULL);
  else
    {
      unsigned int power;

      if (config.sort_common == sort_descending)
	{
	  for (power = 4; power > 0; power--)
	    bfd_link_hash_traverse (link_info.hash, lang_one_common, &power);

	  power = 0;
	  bfd_link_hash_traverse (link_info.hash, lang_one_common, &power);
	}
      else
	{
	  for (power = 0; power <= 4; power++)
	    bfd_link_hash_traverse (link_info.hash, lang_one_common, &power);

	  power = (unsigned int) -1;
	  bfd_link_hash_traverse (link_info.hash, lang_one_common, &power);
	}
    }
}

/* Place one common symbol in the correct section.  */

static bfd_boolean
lang_one_common (struct bfd_link_hash_entry *h, void *info)
{
  unsigned int power_of_two;
  bfd_vma size;
  asection *section;

  if (h->type != bfd_link_hash_common)
    return TRUE;

  size = h->u.c.size;
  power_of_two = h->u.c.p->alignment_power;

  if (config.sort_common == sort_descending
      && power_of_two < *(unsigned int *) info)
    return TRUE;
  else if (config.sort_common == sort_ascending
	   && power_of_two > *(unsigned int *) info)
    return TRUE;

  section = h->u.c.p->section;
  if (!bfd_define_common_symbol (link_info.output_bfd, &link_info, h))
    einfo (_("%P%F: Could not define common symbol `%T': %E\n"),
	   h->root.string);

  if (config.map_file != NULL)
    {
      static bfd_boolean header_printed;
      int len;
      char *name;
      char buf[50];

      if (! header_printed)
	{
	  minfo (_("\nAllocating common symbols\n"));
	  minfo (_("Common symbol       size              file\n\n"));
	  header_printed = TRUE;
	}

      name = bfd_demangle (link_info.output_bfd, h->root.string,
			   DMGL_ANSI | DMGL_PARAMS);
      if (name == NULL)
	{
	  minfo ("%s", h->root.string);
	  len = strlen (h->root.string);
	}
      else
	{
	  minfo ("%s", name);
	  len = strlen (name);
	  free (name);
	}

      if (len >= 19)
	{
	  print_nl ();
	  len = 0;
	}
      while (len < 20)
	{
	  print_space ();
	  ++len;
	}

      minfo ("0x");
      if (size <= 0xffffffff)
	sprintf (buf, "%lx", (unsigned long) size);
      else
	sprintf_vma (buf, size);
      minfo ("%s", buf);
      len = strlen (buf);

      while (len < 16)
	{
	  print_space ();
	  ++len;
	}

      minfo ("%B\n", section->owner);
    }

  return TRUE;
}

/* Run through the input files and ensure that every input section has
   somewhere to go.  If one is found without a destination then create
   an input request and place it into the statement tree.  */

static void
lang_place_orphans (void)
{
  LANG_FOR_EACH_INPUT_STATEMENT (file)
    {
      asection *s;

      for (s = file->the_bfd->sections; s != NULL; s = s->next)
	{
	  if (s->output_section == NULL)
	    {
	      /* This section of the file is not attached, root
		 around for a sensible place for it to go.  */

	      if (file->flags.just_syms)
		bfd_link_just_syms (file->the_bfd, s, &link_info);
	      else if ((s->flags & SEC_EXCLUDE) != 0)
		s->output_section = bfd_abs_section_ptr;
	      else if (strcmp (s->name, "COMMON") == 0)
		{
		  /* This is a lonely common section which must have
		     come from an archive.  We attach to the section
		     with the wildcard.  */
		  if (! link_info.relocatable
		      || command_line.force_common_definition)
		    {
		      if (default_common_section == NULL)
			default_common_section
			  = lang_output_section_statement_lookup (".bss", 0,
								  TRUE);
		      lang_add_section (&default_common_section->children, s,
					NULL, default_common_section);
		    }
		}
	      else
		{
		  const char *name = s->name;
		  int constraint = 0;

		  if (config.unique_orphan_sections
		      || unique_section_p (s, NULL))
		    constraint = SPECIAL;

		  if (!ldemul_place_orphan (s, name, constraint))
		    {
		      lang_output_section_statement_type *os;
		      os = lang_output_section_statement_lookup (name,
								 constraint,
								 TRUE);
		      if (os->addr_tree == NULL
			  && (link_info.relocatable
			      || (s->flags & (SEC_LOAD | SEC_ALLOC)) == 0))
			os->addr_tree = exp_intop (0);
		      lang_add_section (&os->children, s, NULL, os);
		    }
		}
	    }
	}
    }
}

void
lang_set_flags (lang_memory_region_type *ptr, const char *flags, int invert)
{
  flagword *ptr_flags;

  ptr_flags = invert ? &ptr->not_flags : &ptr->flags;

  while (*flags)
    {
      switch (*flags)
	{
	  /* PR 17900: An exclamation mark in the attributes reverses
	     the sense of any of the attributes that follow.  */
	case '!':
	  invert = ! invert;
	  ptr_flags = invert ? &ptr->not_flags : &ptr->flags;
	  break;

	case 'A': case 'a':
	  *ptr_flags |= SEC_ALLOC;
	  break;

	case 'R': case 'r':
	  *ptr_flags |= SEC_READONLY;
	  break;

	case 'W': case 'w':
	  *ptr_flags |= SEC_DATA;
	  break;

	case 'X': case 'x':
	  *ptr_flags |= SEC_CODE;
	  break;

	case 'L': case 'l':
	case 'I': case 'i':
	  *ptr_flags |= SEC_LOAD;
	  break;

	default:
	  einfo (_("%P%F: invalid character %c (%d) in flags\n"), * flags, * flags);
	  break;
	}
      flags++;
    }
}

/* Call a function on each input file.  This function will be called
   on an archive, but not on the elements.  */

void
lang_for_each_input_file (void (*func) (lang_input_statement_type *))
{
  lang_input_statement_type *f;

  for (f = (lang_input_statement_type *) input_file_chain.head;
       f != NULL;
       f = (lang_input_statement_type *) f->next_real_file)
    func (f);
}

/* Call a function on each file.  The function will be called on all
   the elements of an archive which are included in the link, but will
   not be called on the archive file itself.  */

void
lang_for_each_file (void (*func) (lang_input_statement_type *))
{
  LANG_FOR_EACH_INPUT_STATEMENT (f)
    {
      func (f);
    }
}

void
ldlang_add_file (lang_input_statement_type *entry)
{
  lang_statement_append (&file_chain,
			 (lang_statement_union_type *) entry,
			 &entry->next);

  /* The BFD linker needs to have a list of all input BFDs involved in
     a link.  */
  ASSERT (entry->the_bfd->link.next == NULL);
  ASSERT (entry->the_bfd != link_info.output_bfd);

  *link_info.input_bfds_tail = entry->the_bfd;
  link_info.input_bfds_tail = &entry->the_bfd->link.next;
  entry->the_bfd->usrdata = entry;
  bfd_set_gp_size (entry->the_bfd, g_switch_value);

  /* Look through the sections and check for any which should not be
     included in the link.  We need to do this now, so that we can
     notice when the backend linker tries to report multiple
     definition errors for symbols which are in sections we aren't
     going to link.  FIXME: It might be better to entirely ignore
     symbols which are defined in sections which are going to be
     discarded.  This would require modifying the backend linker for
     each backend which might set the SEC_LINK_ONCE flag.  If we do
     this, we should probably handle SEC_EXCLUDE in the same way.  */

  bfd_map_over_sections (entry->the_bfd, section_already_linked, entry);
}

void
lang_add_output (const char *name, int from_script)
{
  /* Make -o on command line override OUTPUT in script.  */
  if (!had_output_filename || !from_script)
    {
      output_filename = name;
      had_output_filename = TRUE;
    }
}

static int
topower (int x)
{
  unsigned int i = 1;
  int l;

  if (x < 0)
    return -1;

  for (l = 0; l < 32; l++)
    {
      if (i >= (unsigned int) x)
	return l;
      i <<= 1;
    }

  return 0;
}

lang_output_section_statement_type *
lang_enter_output_section_statement (const char *output_section_statement_name,
				     etree_type *address_exp,
				     enum section_type sectype,
				     etree_type *align,
				     etree_type *subalign,
				     etree_type *ebase,
				     int constraint,
				     int align_with_input)
{
  lang_output_section_statement_type *os;

  os = lang_output_section_statement_lookup (output_section_statement_name,
					     constraint, TRUE);
  current_section = os;

  if (os->addr_tree == NULL)
    {
      os->addr_tree = address_exp;
    }
  os->sectype = sectype;
  if (sectype != noload_section)
    os->flags = SEC_NO_FLAGS;
  else
    os->flags = SEC_NEVER_LOAD;
  os->block_value = 1;

  /* Make next things chain into subchain of this.  */
  push_stat_ptr (&os->children);

  os->align_lma_with_input = align_with_input == ALIGN_WITH_INPUT;
  if (os->align_lma_with_input && align != NULL)
    einfo (_("%F%P:%S: error: align with input and explicit align specified\n"), NULL);

  os->subsection_alignment =
    topower (exp_get_value_int (subalign, -1, "subsection alignment"));
  os->section_alignment =
    topower (exp_get_value_int (align, -1, "section alignment"));

  os->load_base = ebase;
  return os;
}

void
lang_final (void)
{
  lang_output_statement_type *new_stmt;

  new_stmt = new_stat (lang_output_statement, stat_ptr);
  new_stmt->name = output_filename;
}

/* Reset the current counters in the regions.  */

void
lang_reset_memory_regions (void)
{
  lang_memory_region_type *p = lang_memory_region_list;
  asection *o;
  lang_output_section_statement_type *os;

  for (p = lang_memory_region_list; p != NULL; p = p->next)
    {
      p->current = p->origin;
      p->last_os = NULL;
    }

  for (os = &lang_output_section_statement.head->output_section_statement;
       os != NULL;
       os = os->next)
    {
      os->processed_vma = FALSE;
      os->processed_lma = FALSE;
    }

  for (o = link_info.output_bfd->sections; o != NULL; o = o->next)
    {
      /* Save the last size for possible use by bfd_relax_section.  */
      o->rawsize = o->size;
      o->size = 0;
    }
}

/* Worker for lang_gc_sections_1.  */

static void
gc_section_callback (lang_wild_statement_type *ptr,
		     struct wildcard_list *sec ATTRIBUTE_UNUSED,
		     asection *section,
		     struct flag_info *sflag_info ATTRIBUTE_UNUSED,
		     lang_input_statement_type *file ATTRIBUTE_UNUSED,
		     void *data ATTRIBUTE_UNUSED)
{
  /* If the wild pattern was marked KEEP, the member sections
     should be as well.  */
  if (ptr->keep_sections)
    section->flags |= SEC_KEEP;
}

/* Iterate over sections marking them against GC.  */

static void
lang_gc_sections_1 (lang_statement_union_type *s)
{
  for (; s != NULL; s = s->header.next)
    {
      switch (s->header.type)
	{
	case lang_wild_statement_enum:
	  walk_wild (&s->wild_statement, gc_section_callback, NULL);
	  break;
	case lang_constructors_statement_enum:
	  lang_gc_sections_1 (constructor_list.head);
	  break;
	case lang_output_section_statement_enum:
	  lang_gc_sections_1 (s->output_section_statement.children.head);
	  break;
	case lang_group_statement_enum:
	  lang_gc_sections_1 (s->group_statement.children.head);
	  break;
	default:
	  break;
	}
    }
}

static void
lang_gc_sections (void)
{
  /* Keep all sections so marked in the link script.  */

  lang_gc_sections_1 (statement_list.head);

  /* SEC_EXCLUDE is ignored when doing a relocatable link, except in
     the special case of debug info.  (See bfd/stabs.c)
     Twiddle the flag here, to simplify later linker code.  */
  if (link_info.relocatable)
    {
      LANG_FOR_EACH_INPUT_STATEMENT (f)
	{
	  asection *sec;
#ifdef ENABLE_PLUGINS
	  if (f->flags.claimed)
	    continue;
#endif
	  for (sec = f->the_bfd->sections; sec != NULL; sec = sec->next)
	    if ((sec->flags & SEC_DEBUGGING) == 0)
	      sec->flags &= ~SEC_EXCLUDE;
	}
    }

  if (link_info.gc_sections)
    bfd_gc_sections (link_info.output_bfd, &link_info);
}

/* Worker for lang_find_relro_sections_1.  */

static void
find_relro_section_callback (lang_wild_statement_type *ptr ATTRIBUTE_UNUSED,
			     struct wildcard_list *sec ATTRIBUTE_UNUSED,
			     asection *section,
			     struct flag_info *sflag_info ATTRIBUTE_UNUSED,
			     lang_input_statement_type *file ATTRIBUTE_UNUSED,
			     void *data)
{
  /* Discarded, excluded and ignored sections effectively have zero
     size.  */
  if (section->output_section != NULL
      && section->output_section->owner == link_info.output_bfd
      && (section->output_section->flags & SEC_EXCLUDE) == 0
      && !IGNORE_SECTION (section)
      && section->size != 0)
    {
      bfd_boolean *has_relro_section = (bfd_boolean *) data;
      *has_relro_section = TRUE;
    }
}

/* Iterate over sections for relro sections.  */

static void
lang_find_relro_sections_1 (lang_statement_union_type *s,
			    bfd_boolean *has_relro_section)
{
  if (*has_relro_section)
    return;

  for (; s != NULL; s = s->header.next)
    {
      if (s == expld.dataseg.relro_end_stat)
	break;

      switch (s->header.type)
	{
	case lang_wild_statement_enum:
	  walk_wild (&s->wild_statement,
		     find_relro_section_callback,
		     has_relro_section);
	  break;
	case lang_constructors_statement_enum:
	  lang_find_relro_sections_1 (constructor_list.head,
				      has_relro_section);
	  break;
	case lang_output_section_statement_enum:
	  lang_find_relro_sections_1 (s->output_section_statement.children.head,
				      has_relro_section);
	  break;
	case lang_group_statement_enum:
	  lang_find_relro_sections_1 (s->group_statement.children.head,
				      has_relro_section);
	  break;
	default:
	  break;
	}
    }
}

static void
lang_find_relro_sections (void)
{
  bfd_boolean has_relro_section = FALSE;

  /* Check all sections in the link script.  */

  lang_find_relro_sections_1 (expld.dataseg.relro_start_stat,
			      &has_relro_section);

  if (!has_relro_section)
    link_info.relro = FALSE;
}

/* Relax all sections until bfd_relax_section gives up.  */

void
lang_relax_sections (bfd_boolean need_layout)
{
  if (RELAXATION_ENABLED)
    {
      /* We may need more than one relaxation pass.  */
      int i = link_info.relax_pass;

      /* The backend can use it to determine the current pass.  */
      link_info.relax_pass = 0;

      while (i--)
	{
	  /* Keep relaxing until bfd_relax_section gives up.  */
	  bfd_boolean relax_again;

	  link_info.relax_trip = -1;
	  do
	    {
	      link_info.relax_trip++;

	      /* Note: pe-dll.c does something like this also.  If you find
		 you need to change this code, you probably need to change
		 pe-dll.c also.  DJ  */

	      /* Do all the assignments with our current guesses as to
		 section sizes.  */
	      lang_do_assignments (lang_assigning_phase_enum);

	      /* We must do this after lang_do_assignments, because it uses
		 size.  */
	      lang_reset_memory_regions ();

	      /* Perform another relax pass - this time we know where the
		 globals are, so can make a better guess.  */
	      relax_again = FALSE;
	      lang_size_sections (&relax_again, FALSE);
	    }
	  while (relax_again);

	  link_info.relax_pass++;
	}
      need_layout = TRUE;
    }

  if (need_layout)
    {
      /* Final extra sizing to report errors.  */
      lang_do_assignments (lang_assigning_phase_enum);
      lang_reset_memory_regions ();
      lang_size_sections (NULL, TRUE);
    }
}

#ifdef ENABLE_PLUGINS
/* Find the insert point for the plugin's replacement files.  We
   place them after the first claimed real object file, or if the
   first claimed object is an archive member, after the last real
   object file immediately preceding the archive.  In the event
   no objects have been claimed at all, we return the first dummy
   object file on the list as the insert point; that works, but
   the callee must be careful when relinking the file_chain as it
   is not actually on that chain, only the statement_list and the
   input_file list; in that case, the replacement files must be
   inserted at the head of the file_chain.  */

static lang_input_statement_type *
find_replacements_insert_point (void)
{
  lang_input_statement_type *claim1, *lastobject;
  lastobject = &input_file_chain.head->input_statement;
  for (claim1 = &file_chain.head->input_statement;
       claim1 != NULL;
       claim1 = &claim1->next->input_statement)
    {
      if (claim1->flags.claimed)
	return claim1->flags.claim_archive ? lastobject : claim1;
      /* Update lastobject if this is a real object file.  */
      if (claim1->the_bfd && (claim1->the_bfd->my_archive == NULL))
	lastobject = claim1;
    }
  /* No files were claimed by the plugin.  Choose the last object
     file found on the list (maybe the first, dummy entry) as the
     insert point.  */
  return lastobject;
}

/* Insert SRCLIST into DESTLIST after given element by chaining
   on FIELD as the next-pointer.  (Counterintuitively does not need
   a pointer to the actual after-node itself, just its chain field.)  */

static void
lang_list_insert_after (lang_statement_list_type *destlist,
			lang_statement_list_type *srclist,
			lang_statement_union_type **field)
{
  *(srclist->tail) = *field;
  *field = srclist->head;
  if (destlist->tail == field)
    destlist->tail = srclist->tail;
}

/* Detach new nodes added to DESTLIST since the time ORIGLIST
   was taken as a copy of it and leave them in ORIGLIST.  */

static void
lang_list_remove_tail (lang_statement_list_type *destlist,
		       lang_statement_list_type *origlist)
{
  union lang_statement_union **savetail;
  /* Check that ORIGLIST really is an earlier state of DESTLIST.  */
  ASSERT (origlist->head == destlist->head);
  savetail = origlist->tail;
  origlist->head = *(savetail);
  origlist->tail = destlist->tail;
  destlist->tail = savetail;
  *savetail = NULL;
}
#endif /* ENABLE_PLUGINS */

void
lang_process (void)
{
  /* Finalize dynamic list.  */
  if (link_info.dynamic_list)
    lang_finalize_version_expr_head (&link_info.dynamic_list->head);

  current_target = default_target;

  /* Open the output file.  */
  lang_for_each_statement (ldlang_open_output);
  init_opb ();

  ldemul_create_output_section_statements ();

  /* Add to the hash table all undefineds on the command line.  */
  lang_place_undefineds ();

  if (!bfd_section_already_linked_table_init ())
    einfo (_("%P%F: Failed to create hash table\n"));

  /* Create a bfd for each input file.  */
  current_target = default_target;
  open_input_bfds (statement_list.head, OPEN_BFD_NORMAL);

#ifdef ENABLE_PLUGINS
  if (link_info.lto_plugin_active)
    {
      lang_statement_list_type added;
      lang_statement_list_type files, inputfiles;

      /* Now all files are read, let the plugin(s) decide if there
	 are any more to be added to the link before we call the
	 emulation's after_open hook.  We create a private list of
	 input statements for this purpose, which we will eventually
	 insert into the global statment list after the first claimed
	 file.  */
      added = *stat_ptr;
      /* We need to manipulate all three chains in synchrony.  */
      files = file_chain;
      inputfiles = input_file_chain;
      if (plugin_call_all_symbols_read ())
	einfo (_("%P%F: %s: plugin reported error after all symbols read\n"),
	       plugin_error_plugin ());
      /* Open any newly added files, updating the file chains.  */
      open_input_bfds (*added.tail, OPEN_BFD_NORMAL);
      /* Restore the global list pointer now they have all been added.  */
      lang_list_remove_tail (stat_ptr, &added);
      /* And detach the fresh ends of the file lists.  */
      lang_list_remove_tail (&file_chain, &files);
      lang_list_remove_tail (&input_file_chain, &inputfiles);
      /* Were any new files added?  */
      if (added.head != NULL)
	{
	  /* If so, we will insert them into the statement list immediately
	     after the first input file that was claimed by the plugin.  */
	  plugin_insert = find_replacements_insert_point ();
	  /* If a plugin adds input files without having claimed any, we
	     don't really have a good idea where to place them.  Just putting
	     them at the start or end of the list is liable to leave them
	     outside the crtbegin...crtend range.  */
	  ASSERT (plugin_insert != NULL);
	  /* Splice the new statement list into the old one.  */
	  lang_list_insert_after (stat_ptr, &added,
				  &plugin_insert->header.next);
	  /* Likewise for the file chains.  */
	  lang_list_insert_after (&input_file_chain, &inputfiles,
				  &plugin_insert->next_real_file);
	  /* We must be careful when relinking file_chain; we may need to
	     insert the new files at the head of the list if the insert
	     point chosen is the dummy first input file.  */
	  if (plugin_insert->filename)
	    lang_list_insert_after (&file_chain, &files, &plugin_insert->next);
	  else
	    lang_list_insert_after (&file_chain, &files, &file_chain.head);

	  /* Rescan archives in case new undefined symbols have appeared.  */
	  open_input_bfds (statement_list.head, OPEN_BFD_RESCAN);
	}
    }
  else
#endif /* ENABLE_PLUGINS */
    if (link_info.relocatable)
    {
      /* Check if .gnu_object_only section should be created.  */
      bfd *p;
      int object_type;

      object_type = 0;
      for (p = link_info.input_bfds; p != (bfd *) NULL; p = p->link.next)
	{
	  object_type |= 1 << p->lto_type;
	  if ((object_type & (1 << lto_mixed_object)) != 0
	      || ((object_type
		   & (1 << lto_non_ir_object
		      | 1 << lto_ir_object))
		  == (1 << lto_non_ir_object | 1 << lto_ir_object)))
	    {
	      link_info.emit_gnu_object_only = TRUE;
	      break;
	    }
	}

      if (verbose
	  && (cmdline_object_only_file_list.head
	      || cmdline_object_only_archive_list.head))
	{
	  info_msg (_("Object-only input files:\n "));
	  print_cmdline_list (cmdline_object_only_file_list.head);
	  print_cmdline_list (cmdline_object_only_archive_list.head);
	}
    }

  link_info.gc_sym_list = &entry_symbol;
  if (entry_symbol.name == NULL)
    link_info.gc_sym_list = ldlang_undef_chain_list_head;
  if (link_info.init_function != NULL)
    {
      struct bfd_sym_chain *sym
	= (struct bfd_sym_chain *) stat_alloc (sizeof (*sym));
      sym->next = link_info.gc_sym_list;
      sym->name = link_info.init_function;
      link_info.gc_sym_list = sym;
    }
  if (link_info.fini_function != NULL)
    {
      struct bfd_sym_chain *sym
	= (struct bfd_sym_chain *) stat_alloc (sizeof (*sym));
      sym->next = link_info.gc_sym_list;
      sym->name = link_info.fini_function;
      link_info.gc_sym_list = sym;
    }

  ldemul_after_open ();
  if (config.map_file != NULL)
    lang_print_asneeded ();

  bfd_section_already_linked_table_free ();

  /* Make sure that we're not mixing architectures.  We call this
     after all the input files have been opened, but before we do any
     other processing, so that any operations merge_private_bfd_data
     does on the output file will be known during the rest of the
     link.  */
  lang_check ();

  /* Handle .exports instead of a version script if we're told to do so.  */
  if (command_line.version_exports_section)
    lang_do_version_exports_section ();

  /* Build all sets based on the information gathered from the input
     files.  */
  ldctor_build_sets ();

  /* PR 13683: We must rerun the assignments prior to running garbage
     collection in order to make sure that all symbol aliases are resolved.  */
  lang_do_assignments (lang_mark_phase_enum);

  lang_do_memory_regions();
  expld.phase = lang_first_phase_enum;

  /* Size up the common data.  */
  lang_common ();

  /* Remove unreferenced sections if asked to.  */
  lang_gc_sections ();

  /* Update wild statements.  */
  update_wild_statements (statement_list.head);

  /* Run through the contours of the script and attach input sections
     to the correct output sections.  */
  lang_statement_iteration++;
  map_input_to_output_sections (statement_list.head, NULL, NULL);

  process_insert_statements ();

  /* Find any sections not attached explicitly and handle them.  */
  lang_place_orphans ();

  if (! link_info.relocatable)
    {
      asection *found;

      /* Merge SEC_MERGE sections.  This has to be done after GC of
	 sections, so that GCed sections are not merged, but before
	 assigning dynamic symbols, since removing whole input sections
	 is hard then.  */
      bfd_merge_sections (link_info.output_bfd, &link_info);

      /* Look for a text section and set the readonly attribute in it.  */
      found = bfd_get_section_by_name (link_info.output_bfd, ".text");

      if (found != NULL)
	{
	  if (config.text_read_only)
	    found->flags |= SEC_READONLY;
	  else
	    found->flags &= ~SEC_READONLY;
	}
    }

  /* Do anything special before sizing sections.  This is where ELF
     and other back-ends size dynamic sections.  */
  ldemul_before_allocation ();

  /* We must record the program headers before we try to fix the
     section positions, since they will affect SIZEOF_HEADERS.  */
  lang_record_phdrs ();

  /* Check relro sections.  */
  if (link_info.relro && ! link_info.relocatable)
    lang_find_relro_sections ();

  /* Size up the sections.  */
  lang_size_sections (NULL, ! RELAXATION_ENABLED);

  /* See if anything special should be done now we know how big
     everything is.  This is where relaxation is done.  */
  ldemul_after_allocation ();

  /* Fix any .startof. or .sizeof. symbols.  */
  lang_set_startof ();

  /* Do all the assignments, now that we know the final resting places
     of all the symbols.  */
  lang_do_assignments (lang_final_phase_enum);

  ldemul_finish ();

  /* Make sure that the section addresses make sense.  */
  if (command_line.check_section_addresses)
    lang_check_section_addresses ();

  lang_end ();
}

/* EXPORTED TO YACC */

void
lang_add_wild (struct wildcard_spec *filespec,
	       struct wildcard_list *section_list,
	       bfd_boolean keep_sections)
{
  struct wildcard_list *curr, *next;
  lang_wild_statement_type *new_stmt;

  /* Reverse the list as the parser puts it back to front.  */
  for (curr = section_list, section_list = NULL;
       curr != NULL;
       section_list = curr, curr = next)
    {
      if (curr->spec.name != NULL && strcmp (curr->spec.name, "COMMON") == 0)
	placed_commons = TRUE;

      next = curr->next;
      curr->next = section_list;
    }

  if (filespec != NULL && filespec->name != NULL)
    {
      if (strcmp (filespec->name, "*") == 0)
	filespec->name = NULL;
      else if (! wildcardp (filespec->name))
	lang_has_input_file = TRUE;
    }

  new_stmt = new_stat (lang_wild_statement, stat_ptr);
  new_stmt->filename = NULL;
  new_stmt->filenames_sorted = FALSE;
  new_stmt->section_flag_list = NULL;
  if (filespec != NULL)
    {
      new_stmt->filename = filespec->name;
      new_stmt->filenames_sorted = filespec->sorted == by_name;
      new_stmt->section_flag_list = filespec->section_flag_list;
    }
  new_stmt->section_list = section_list;
  new_stmt->keep_sections = keep_sections;
  lang_list_init (&new_stmt->children);
  analyze_walk_wild_section_handler (new_stmt);
}

void
lang_section_start (const char *name, etree_type *address,
		    const segment_type *segment)
{
  lang_address_statement_type *ad;

  ad = new_stat (lang_address_statement, stat_ptr);
  ad->section_name = name;
  ad->address = address;
  ad->segment = segment;
}

/* Set the start symbol to NAME.  CMDLINE is nonzero if this is called
   because of a -e argument on the command line, or zero if this is
   called by ENTRY in a linker script.  Command line arguments take
   precedence.  */

void
lang_add_entry (const char *name, bfd_boolean cmdline)
{
  if (entry_symbol.name == NULL
      || cmdline
      || ! entry_from_cmdline)
    {
      entry_symbol.name = name;
      entry_from_cmdline = cmdline;
    }
}

/* Set the default start symbol to NAME.  .em files should use this,
   not lang_add_entry, to override the use of "start" if neither the
   linker script nor the command line specifies an entry point.  NAME
   must be permanently allocated.  */
void
lang_default_entry (const char *name)
{
  entry_symbol_default = name;
}

void
lang_add_target (const char *name)
{
  lang_target_statement_type *new_stmt;

  new_stmt = new_stat (lang_target_statement, stat_ptr);
  new_stmt->target = name;
}

void
lang_add_map (const char *name)
{
  while (*name)
    {
      switch (*name)
	{
	case 'F':
	  map_option_f = TRUE;
	  break;
	}
      name++;
    }
}

void
lang_add_fill (fill_type *fill)
{
  lang_fill_statement_type *new_stmt;

  new_stmt = new_stat (lang_fill_statement, stat_ptr);
  new_stmt->fill = fill;
}

void
lang_add_data (int type, union etree_union *exp)
{
  lang_data_statement_type *new_stmt;

  new_stmt = new_stat (lang_data_statement, stat_ptr);
  new_stmt->exp = exp;
  new_stmt->type = type;
}

/* Create a new reloc statement.  RELOC is the BFD relocation type to
   generate.  HOWTO is the corresponding howto structure (we could
   look this up, but the caller has already done so).  SECTION is the
   section to generate a reloc against, or NAME is the name of the
   symbol to generate a reloc against.  Exactly one of SECTION and
   NAME must be NULL.  ADDEND is an expression for the addend.  */

void
lang_add_reloc (bfd_reloc_code_real_type reloc,
		reloc_howto_type *howto,
		asection *section,
		const char *name,
		union etree_union *addend)
{
  lang_reloc_statement_type *p = new_stat (lang_reloc_statement, stat_ptr);

  p->reloc = reloc;
  p->howto = howto;
  p->section = section;
  p->name = name;
  p->addend_exp = addend;

  p->addend_value = 0;
  p->output_section = NULL;
  p->output_offset = 0;
}

lang_assignment_statement_type *
lang_add_assignment (etree_type *exp)
{
  lang_assignment_statement_type *new_stmt;

  new_stmt = new_stat (lang_assignment_statement, stat_ptr);
  new_stmt->exp = exp;
  return new_stmt;
}

void
lang_add_attribute (enum statement_enum attribute)
{
  new_statement (attribute, sizeof (lang_statement_header_type), stat_ptr);
}

void
lang_startup (const char *name)
{
  if (first_file->filename != NULL)
    {
      einfo (_("%P%F: multiple STARTUP files\n"));
    }
  first_file->filename = name;
  first_file->local_sym_name = name;
  first_file->flags.real = TRUE;
}

void
lang_float (bfd_boolean maybe)
{
  lang_float_flag = maybe;
}


/* Work out the load- and run-time regions from a script statement, and
   store them in *LMA_REGION and *REGION respectively.

   MEMSPEC is the name of the run-time region, or the value of
   DEFAULT_MEMORY_REGION if the statement didn't specify one.
   LMA_MEMSPEC is the name of the load-time region, or null if the
   statement didn't specify one.HAVE_LMA_P is TRUE if the statement
   had an explicit load address.

   It is an error to specify both a load region and a load address.  */

static void
lang_get_regions (lang_memory_region_type **region,
		  lang_memory_region_type **lma_region,
		  const char *memspec,
		  const char *lma_memspec,
		  bfd_boolean have_lma,
		  bfd_boolean have_vma)
{
  *lma_region = lang_memory_region_lookup (lma_memspec, FALSE);

  /* If no runtime region or VMA has been specified, but the load region
     has been specified, then use the load region for the runtime region
     as well.  */
  if (lma_memspec != NULL
      && ! have_vma
      && strcmp (memspec, DEFAULT_MEMORY_REGION) == 0)
    *region = *lma_region;
  else
    *region = lang_memory_region_lookup (memspec, FALSE);

  if (have_lma && lma_memspec != 0)
    einfo (_("%X%P:%S: section has both a load address and a load region\n"),
	   NULL);
}

void
lang_leave_output_section_statement (fill_type *fill, const char *memspec,
				     lang_output_section_phdr_list *phdrs,
				     const char *lma_memspec)
{
  lang_get_regions (&current_section->region,
		    &current_section->lma_region,
		    memspec, lma_memspec,
		    current_section->load_base != NULL,
		    current_section->addr_tree != NULL);

  /* If this section has no load region or base, but uses the same
     region as the previous section, then propagate the previous
     section's load region.  */

  if (current_section->lma_region == NULL
      && current_section->load_base == NULL
      && current_section->addr_tree == NULL
      && current_section->region == current_section->prev->region)
    current_section->lma_region = current_section->prev->lma_region;

  current_section->fill = fill;
  current_section->phdrs = phdrs;
  pop_stat_ptr ();
}

void
lang_statement_append (lang_statement_list_type *list,
		       lang_statement_union_type *element,
		       lang_statement_union_type **field)
{
  *(list->tail) = element;
  list->tail = field;
}

/* Set the output format type.  -oformat overrides scripts.  */

void
lang_add_output_format (const char *format,
			const char *big,
			const char *little,
			int from_script)
{
  if (output_target == NULL || !from_script)
    {
      if (command_line.endian == ENDIAN_BIG
	  && big != NULL)
	format = big;
      else if (command_line.endian == ENDIAN_LITTLE
	       && little != NULL)
	format = little;

      output_target = format;
    }
}

void
lang_add_insert (const char *where, int is_before)
{
  lang_insert_statement_type *new_stmt;

  new_stmt = new_stat (lang_insert_statement, stat_ptr);
  new_stmt->where = where;
  new_stmt->is_before = is_before;
  saved_script_handle = previous_script_handle;
}

/* Enter a group.  This creates a new lang_group_statement, and sets
   stat_ptr to build new statements within the group.  */

void
lang_enter_group (void)
{
  lang_group_statement_type *g;

  g = new_stat (lang_group_statement, stat_ptr);
  lang_list_init (&g->children);
  push_stat_ptr (&g->children);
}

/* Leave a group.  This just resets stat_ptr to start writing to the
   regular list of statements again.  Note that this will not work if
   groups can occur inside anything else which can adjust stat_ptr,
   but currently they can't.  */

void
lang_leave_group (void)
{
  pop_stat_ptr ();
}

/* Add a new program header.  This is called for each entry in a PHDRS
   command in a linker script.  */

void
lang_new_phdr (const char *name,
	       etree_type *type,
	       bfd_boolean filehdr,
	       bfd_boolean phdrs,
	       etree_type *at,
	       etree_type *flags)
{
  struct lang_phdr *n, **pp;
  bfd_boolean hdrs;

  n = (struct lang_phdr *) stat_alloc (sizeof (struct lang_phdr));
  n->next = NULL;
  n->name = name;
  n->type = exp_get_value_int (type, 0, "program header type");
  n->filehdr = filehdr;
  n->phdrs = phdrs;
  n->at = at;
  n->flags = flags;

  hdrs = n->type == 1 && (phdrs || filehdr);

  for (pp = &lang_phdr_list; *pp != NULL; pp = &(*pp)->next)
    if (hdrs
	&& (*pp)->type == 1
	&& !((*pp)->filehdr || (*pp)->phdrs))
      {
	einfo (_("%X%P:%S: PHDRS and FILEHDR are not supported"
		 " when prior PT_LOAD headers lack them\n"), NULL);
	hdrs = FALSE;
      }

  *pp = n;
}

/* Record the program header information in the output BFD.  FIXME: We
   should not be calling an ELF specific function here.  */

static void
lang_record_phdrs (void)
{
  unsigned int alc;
  asection **secs;
  lang_output_section_phdr_list *last;
  struct lang_phdr *l;
  lang_output_section_statement_type *os;

  alc = 10;
  secs = (asection **) xmalloc (alc * sizeof (asection *));
  last = NULL;

  for (l = lang_phdr_list; l != NULL; l = l->next)
    {
      unsigned int c;
      flagword flags;
      bfd_vma at;

      c = 0;
      for (os = &lang_output_section_statement.head->output_section_statement;
	   os != NULL;
	   os = os->next)
	{
	  lang_output_section_phdr_list *pl;

	  if (os->constraint < 0)
	    continue;

	  pl = os->phdrs;
	  if (pl != NULL)
	    last = pl;
	  else
	    {
	      if (os->sectype == noload_section
		  || os->bfd_section == NULL
		  || (os->bfd_section->flags & SEC_ALLOC) == 0)
		continue;

	      /* Don't add orphans to PT_INTERP header.  */
	      if (l->type == 3)
		continue;

	      if (last == NULL)
		{
		  lang_output_section_statement_type * tmp_os;

		  /* If we have not run across a section with a program
		     header assigned to it yet, then scan forwards to find
		     one.  This prevents inconsistencies in the linker's
		     behaviour when a script has specified just a single
		     header and there are sections in that script which are
		     not assigned to it, and which occur before the first
		     use of that header. See here for more details:
		     http://sourceware.org/ml/binutils/2007-02/msg00291.html  */
		  for (tmp_os = os; tmp_os; tmp_os = tmp_os->next)
		    if (tmp_os->phdrs)
		      {
			last = tmp_os->phdrs;
			break;
		      }
		  if (last == NULL)
		    einfo (_("%F%P: no sections assigned to phdrs\n"));
		}
	      pl = last;
	    }

	  if (os->bfd_section == NULL)
	    continue;

	  for (; pl != NULL; pl = pl->next)
	    {
	      if (strcmp (pl->name, l->name) == 0)
		{
		  if (c >= alc)
		    {
		      alc *= 2;
		      secs = (asection **) xrealloc (secs,
						     alc * sizeof (asection *));
		    }
		  secs[c] = os->bfd_section;
		  ++c;
		  pl->used = TRUE;
		}
	    }
	}

      if (l->flags == NULL)
	flags = 0;
      else
	flags = exp_get_vma (l->flags, 0, "phdr flags");

      if (l->at == NULL)
	at = 0;
      else
	at = exp_get_vma (l->at, 0, "phdr load address");

      if (! bfd_record_phdr (link_info.output_bfd, l->type,
			     l->flags != NULL, flags, l->at != NULL,
			     at, l->filehdr, l->phdrs, c, secs))
	einfo (_("%F%P: bfd_record_phdr failed: %E\n"));
    }

  free (secs);

  /* Make sure all the phdr assignments succeeded.  */
  for (os = &lang_output_section_statement.head->output_section_statement;
       os != NULL;
       os = os->next)
    {
      lang_output_section_phdr_list *pl;

      if (os->constraint < 0
	  || os->bfd_section == NULL)
	continue;

      for (pl = os->phdrs;
	   pl != NULL;
	   pl = pl->next)
	if (! pl->used && strcmp (pl->name, "NONE") != 0)
	  einfo (_("%X%P: section `%s' assigned to non-existent phdr `%s'\n"),
		 os->name, pl->name);
    }
}

/* Record a list of sections which may not be cross referenced.  */

void
lang_add_nocrossref (lang_nocrossref_type *l)
{
  struct lang_nocrossrefs *n;

  n = (struct lang_nocrossrefs *) xmalloc (sizeof *n);
  n->next = nocrossref_list;
  n->list = l;
  nocrossref_list = n;

  /* Set notice_all so that we get informed about all symbols.  */
  link_info.notice_all = TRUE;
}

/* Overlay handling.  We handle overlays with some static variables.  */

/* The overlay virtual address.  */
static etree_type *overlay_vma;
/* And subsection alignment.  */
static etree_type *overlay_subalign;

/* An expression for the maximum section size seen so far.  */
static etree_type *overlay_max;

/* A list of all the sections in this overlay.  */

struct overlay_list {
  struct overlay_list *next;
  lang_output_section_statement_type *os;
};

static struct overlay_list *overlay_list;

/* Start handling an overlay.  */

void
lang_enter_overlay (etree_type *vma_expr, etree_type *subalign)
{
  /* The grammar should prevent nested overlays from occurring.  */
  ASSERT (overlay_vma == NULL
	  && overlay_subalign == NULL
	  && overlay_max == NULL);

  overlay_vma = vma_expr;
  overlay_subalign = subalign;
}

/* Start a section in an overlay.  We handle this by calling
   lang_enter_output_section_statement with the correct VMA.
   lang_leave_overlay sets up the LMA and memory regions.  */

void
lang_enter_overlay_section (const char *name)
{
  struct overlay_list *n;
  etree_type *size;

  lang_enter_output_section_statement (name, overlay_vma, overlay_section,
				       0, overlay_subalign, 0, 0, 0);

  /* If this is the first section, then base the VMA of future
     sections on this one.  This will work correctly even if `.' is
     used in the addresses.  */
  if (overlay_list == NULL)
    overlay_vma = exp_nameop (ADDR, name);

  /* Remember the section.  */
  n = (struct overlay_list *) xmalloc (sizeof *n);
  n->os = current_section;
  n->next = overlay_list;
  overlay_list = n;

  size = exp_nameop (SIZEOF, name);

  /* Arrange to work out the maximum section end address.  */
  if (overlay_max == NULL)
    overlay_max = size;
  else
    overlay_max = exp_binop (MAX_K, overlay_max, size);
}

/* Finish a section in an overlay.  There isn't any special to do
   here.  */

void
lang_leave_overlay_section (fill_type *fill,
			    lang_output_section_phdr_list *phdrs)
{
  const char *name;
  char *clean, *s2;
  const char *s1;
  char *buf;

  name = current_section->name;

  /* For now, assume that DEFAULT_MEMORY_REGION is the run-time memory
     region and that no load-time region has been specified.  It doesn't
     really matter what we say here, since lang_leave_overlay will
     override it.  */
  lang_leave_output_section_statement (fill, DEFAULT_MEMORY_REGION, phdrs, 0);

  /* Define the magic symbols.  */

  clean = (char *) xmalloc (strlen (name) + 1);
  s2 = clean;
  for (s1 = name; *s1 != '\0'; s1++)
    if (ISALNUM (*s1) || *s1 == '_')
      *s2++ = *s1;
  *s2 = '\0';

  buf = (char *) xmalloc (strlen (clean) + sizeof "__load_start_");
  sprintf (buf, "__load_start_%s", clean);
  lang_add_assignment (exp_provide (buf,
				    exp_nameop (LOADADDR, name),
				    FALSE));

  buf = (char *) xmalloc (strlen (clean) + sizeof "__load_stop_");
  sprintf (buf, "__load_stop_%s", clean);
  lang_add_assignment (exp_provide (buf,
				    exp_binop ('+',
					       exp_nameop (LOADADDR, name),
					       exp_nameop (SIZEOF, name)),
				    FALSE));

  free (clean);
}

/* Finish an overlay.  If there are any overlay wide settings, this
   looks through all the sections in the overlay and sets them.  */

void
lang_leave_overlay (etree_type *lma_expr,
		    int nocrossrefs,
		    fill_type *fill,
		    const char *memspec,
		    lang_output_section_phdr_list *phdrs,
		    const char *lma_memspec)
{
  lang_memory_region_type *region;
  lang_memory_region_type *lma_region;
  struct overlay_list *l;
  lang_nocrossref_type *nocrossref;

  lang_get_regions (&region, &lma_region,
		    memspec, lma_memspec,
		    lma_expr != NULL, FALSE);

  nocrossref = NULL;

  /* After setting the size of the last section, set '.' to end of the
     overlay region.  */
  if (overlay_list != NULL)
    {
      overlay_list->os->update_dot = 1;
      overlay_list->os->update_dot_tree
	= exp_assign (".", exp_binop ('+', overlay_vma, overlay_max), FALSE);
    }

  l = overlay_list;
  while (l != NULL)
    {
      struct overlay_list *next;

      if (fill != NULL && l->os->fill == NULL)
	l->os->fill = fill;

      l->os->region = region;
      l->os->lma_region = lma_region;

      /* The first section has the load address specified in the
	 OVERLAY statement.  The rest are worked out from that.
	 The base address is not needed (and should be null) if
	 an LMA region was specified.  */
      if (l->next == 0)
	{
	  l->os->load_base = lma_expr;
	  l->os->sectype = normal_section;
	}
      if (phdrs != NULL && l->os->phdrs == NULL)
	l->os->phdrs = phdrs;

      if (nocrossrefs)
	{
	  lang_nocrossref_type *nc;

	  nc = (lang_nocrossref_type *) xmalloc (sizeof *nc);
	  nc->name = l->os->name;
	  nc->next = nocrossref;
	  nocrossref = nc;
	}

      next = l->next;
      free (l);
      l = next;
    }

  if (nocrossref != NULL)
    lang_add_nocrossref (nocrossref);

  overlay_vma = NULL;
  overlay_list = NULL;
  overlay_max = NULL;
}

/* Version handling.  This is only useful for ELF.  */

/* If PREV is NULL, return first version pattern matching particular symbol.
   If PREV is non-NULL, return first version pattern matching particular
   symbol after PREV (previously returned by lang_vers_match).  */

static struct bfd_elf_version_expr *
lang_vers_match (struct bfd_elf_version_expr_head *head,
		 struct bfd_elf_version_expr *prev,
		 const char *sym)
{
  const char *c_sym;
  const char *cxx_sym = sym;
  const char *java_sym = sym;
  struct bfd_elf_version_expr *expr = NULL;
  enum demangling_styles curr_style;

  curr_style = CURRENT_DEMANGLING_STYLE;
  cplus_demangle_set_style (no_demangling);
  c_sym = bfd_demangle (link_info.output_bfd, sym, DMGL_NO_OPTS);
  if (!c_sym)
    c_sym = sym;
  cplus_demangle_set_style (curr_style);

  if (head->mask & BFD_ELF_VERSION_CXX_TYPE)
    {
      cxx_sym = bfd_demangle (link_info.output_bfd, sym,
			      DMGL_PARAMS | DMGL_ANSI);
      if (!cxx_sym)
	cxx_sym = sym;
    }
  if (head->mask & BFD_ELF_VERSION_JAVA_TYPE)
    {
      java_sym = bfd_demangle (link_info.output_bfd, sym, DMGL_JAVA);
      if (!java_sym)
	java_sym = sym;
    }

  if (head->htab && (prev == NULL || prev->literal))
    {
      struct bfd_elf_version_expr e;

      switch (prev ? prev->mask : 0)
	{
	case 0:
	  if (head->mask & BFD_ELF_VERSION_C_TYPE)
	    {
	      e.pattern = c_sym;
	      expr = (struct bfd_elf_version_expr *)
		  htab_find ((htab_t) head->htab, &e);
	      while (expr && strcmp (expr->pattern, c_sym) == 0)
		if (expr->mask == BFD_ELF_VERSION_C_TYPE)
		  goto out_ret;
		else
		  expr = expr->next;
	    }
	  /* Fallthrough */
	case BFD_ELF_VERSION_C_TYPE:
	  if (head->mask & BFD_ELF_VERSION_CXX_TYPE)
	    {
	      e.pattern = cxx_sym;
	      expr = (struct bfd_elf_version_expr *)
		  htab_find ((htab_t) head->htab, &e);
	      while (expr && strcmp (expr->pattern, cxx_sym) == 0)
		if (expr->mask == BFD_ELF_VERSION_CXX_TYPE)
		  goto out_ret;
		else
		  expr = expr->next;
	    }
	  /* Fallthrough */
	case BFD_ELF_VERSION_CXX_TYPE:
	  if (head->mask & BFD_ELF_VERSION_JAVA_TYPE)
	    {
	      e.pattern = java_sym;
	      expr = (struct bfd_elf_version_expr *)
		  htab_find ((htab_t) head->htab, &e);
	      while (expr && strcmp (expr->pattern, java_sym) == 0)
		if (expr->mask == BFD_ELF_VERSION_JAVA_TYPE)
		  goto out_ret;
		else
		  expr = expr->next;
	    }
	  /* Fallthrough */
	default:
	  break;
	}
    }

  /* Finally, try the wildcards.  */
  if (prev == NULL || prev->literal)
    expr = head->remaining;
  else
    expr = prev->next;
  for (; expr; expr = expr->next)
    {
      const char *s;

      if (!expr->pattern)
	continue;

      if (expr->pattern[0] == '*' && expr->pattern[1] == '\0')
	break;

      if (expr->mask == BFD_ELF_VERSION_JAVA_TYPE)
	s = java_sym;
      else if (expr->mask == BFD_ELF_VERSION_CXX_TYPE)
	s = cxx_sym;
      else
	s = c_sym;
      if (fnmatch (expr->pattern, s, 0) == 0)
	break;
    }

 out_ret:
  if (c_sym != sym)
    free ((char *) c_sym);
  if (cxx_sym != sym)
    free ((char *) cxx_sym);
  if (java_sym != sym)
    free ((char *) java_sym);
  return expr;
}

/* Return NULL if the PATTERN argument is a glob pattern, otherwise,
   return a pointer to the symbol name with any backslash quotes removed.  */

static const char *
realsymbol (const char *pattern)
{
  const char *p;
  bfd_boolean changed = FALSE, backslash = FALSE;
  char *s, *symbol = (char *) xmalloc (strlen (pattern) + 1);

  for (p = pattern, s = symbol; *p != '\0'; ++p)
    {
      /* It is a glob pattern only if there is no preceding
	 backslash.  */
      if (backslash)
	{
	  /* Remove the preceding backslash.  */
	  *(s - 1) = *p;
	  backslash = FALSE;
	  changed = TRUE;
	}
      else
	{
	  if (*p == '?' || *p == '*' || *p == '[')
	    {
	      free (symbol);
	      return NULL;
	    }

	  *s++ = *p;
	  backslash = *p == '\\';
	}
    }

  if (changed)
    {
      *s = '\0';
      return symbol;
    }
  else
    {
      free (symbol);
      return pattern;
    }
}

/* This is called for each variable name or match expression.  NEW_NAME is
   the name of the symbol to match, or, if LITERAL_P is FALSE, a glob
   pattern to be matched against symbol names.  */

struct bfd_elf_version_expr *
lang_new_vers_pattern (struct bfd_elf_version_expr *orig,
		       const char *new_name,
		       const char *lang,
		       bfd_boolean literal_p)
{
  struct bfd_elf_version_expr *ret;

  ret = (struct bfd_elf_version_expr *) xmalloc (sizeof *ret);
  ret->next = orig;
  ret->symver = 0;
  ret->script = 0;
  ret->literal = TRUE;
  ret->pattern = literal_p ? new_name : realsymbol (new_name);
  if (ret->pattern == NULL)
    {
      ret->pattern = new_name;
      ret->literal = FALSE;
    }

  if (lang == NULL || strcasecmp (lang, "C") == 0)
    ret->mask = BFD_ELF_VERSION_C_TYPE;
  else if (strcasecmp (lang, "C++") == 0)
    ret->mask = BFD_ELF_VERSION_CXX_TYPE;
  else if (strcasecmp (lang, "Java") == 0)
    ret->mask = BFD_ELF_VERSION_JAVA_TYPE;
  else
    {
      einfo (_("%X%P: unknown language `%s' in version information\n"),
	     lang);
      ret->mask = BFD_ELF_VERSION_C_TYPE;
    }

  return ldemul_new_vers_pattern (ret);
}

/* This is called for each set of variable names and match
   expressions.  */

struct bfd_elf_version_tree *
lang_new_vers_node (struct bfd_elf_version_expr *globals,
		    struct bfd_elf_version_expr *locals)
{
  struct bfd_elf_version_tree *ret;

  ret = (struct bfd_elf_version_tree *) xcalloc (1, sizeof *ret);
  ret->globals.list = globals;
  ret->locals.list = locals;
  ret->match = lang_vers_match;
  ret->name_indx = (unsigned int) -1;
  return ret;
}

/* This static variable keeps track of version indices.  */

static int version_index;

static hashval_t
version_expr_head_hash (const void *p)
{
  const struct bfd_elf_version_expr *e =
      (const struct bfd_elf_version_expr *) p;

  return htab_hash_string (e->pattern);
}

static int
version_expr_head_eq (const void *p1, const void *p2)
{
  const struct bfd_elf_version_expr *e1 =
      (const struct bfd_elf_version_expr *) p1;
  const struct bfd_elf_version_expr *e2 =
      (const struct bfd_elf_version_expr *) p2;

  return strcmp (e1->pattern, e2->pattern) == 0;
}

static void
lang_finalize_version_expr_head (struct bfd_elf_version_expr_head *head)
{
  size_t count = 0;
  struct bfd_elf_version_expr *e, *next;
  struct bfd_elf_version_expr **list_loc, **remaining_loc;

  for (e = head->list; e; e = e->next)
    {
      if (e->literal)
	count++;
      head->mask |= e->mask;
    }

  if (count)
    {
      head->htab = htab_create (count * 2, version_expr_head_hash,
				version_expr_head_eq, NULL);
      list_loc = &head->list;
      remaining_loc = &head->remaining;
      for (e = head->list; e; e = next)
	{
	  next = e->next;
	  if (!e->literal)
	    {
	      *remaining_loc = e;
	      remaining_loc = &e->next;
	    }
	  else
	    {
	      void **loc = htab_find_slot ((htab_t) head->htab, e, INSERT);

	      if (*loc)
		{
		  struct bfd_elf_version_expr *e1, *last;

		  e1 = (struct bfd_elf_version_expr *) *loc;
		  last = NULL;
		  do
		    {
		      if (e1->mask == e->mask)
			{
			  last = NULL;
			  break;
			}
		      last = e1;
		      e1 = e1->next;
		    }
		  while (e1 && strcmp (e1->pattern, e->pattern) == 0);

		  if (last == NULL)
		    {
		      /* This is a duplicate.  */
		      /* FIXME: Memory leak.  Sometimes pattern is not
			 xmalloced alone, but in larger chunk of memory.  */
		      /* free (e->pattern); */
		      free (e);
		    }
		  else
		    {
		      e->next = last->next;
		      last->next = e;
		    }
		}
	      else
		{
		  *loc = e;
		  *list_loc = e;
		  list_loc = &e->next;
		}
	    }
	}
      *remaining_loc = NULL;
      *list_loc = head->remaining;
    }
  else
    head->remaining = head->list;
}

/* This is called when we know the name and dependencies of the
   version.  */

void
lang_register_vers_node (const char *name,
			 struct bfd_elf_version_tree *version,
			 struct bfd_elf_version_deps *deps)
{
  struct bfd_elf_version_tree *t, **pp;
  struct bfd_elf_version_expr *e1;

  if (name == NULL)
    name = "";

  if (link_info.version_info != NULL
      && (name[0] == '\0' || link_info.version_info->name[0] == '\0'))
    {
      einfo (_("%X%P: anonymous version tag cannot be combined"
	       " with other version tags\n"));
      free (version);
      return;
    }

  /* Make sure this node has a unique name.  */
  for (t = link_info.version_info; t != NULL; t = t->next)
    if (strcmp (t->name, name) == 0)
      einfo (_("%X%P: duplicate version tag `%s'\n"), name);

  lang_finalize_version_expr_head (&version->globals);
  lang_finalize_version_expr_head (&version->locals);

  /* Check the global and local match names, and make sure there
     aren't any duplicates.  */

  for (e1 = version->globals.list; e1 != NULL; e1 = e1->next)
    {
      for (t = link_info.version_info; t != NULL; t = t->next)
	{
	  struct bfd_elf_version_expr *e2;

	  if (t->locals.htab && e1->literal)
	    {
	      e2 = (struct bfd_elf_version_expr *)
		  htab_find ((htab_t) t->locals.htab, e1);
	      while (e2 && strcmp (e1->pattern, e2->pattern) == 0)
		{
		  if (e1->mask == e2->mask)
		    einfo (_("%X%P: duplicate expression `%s'"
			     " in version information\n"), e1->pattern);
		  e2 = e2->next;
		}
	    }
	  else if (!e1->literal)
	    for (e2 = t->locals.remaining; e2 != NULL; e2 = e2->next)
	      if (strcmp (e1->pattern, e2->pattern) == 0
		  && e1->mask == e2->mask)
		einfo (_("%X%P: duplicate expression `%s'"
			 " in version information\n"), e1->pattern);
	}
    }

  for (e1 = version->locals.list; e1 != NULL; e1 = e1->next)
    {
      for (t = link_info.version_info; t != NULL; t = t->next)
	{
	  struct bfd_elf_version_expr *e2;

	  if (t->globals.htab && e1->literal)
	    {
	      e2 = (struct bfd_elf_version_expr *)
		  htab_find ((htab_t) t->globals.htab, e1);
	      while (e2 && strcmp (e1->pattern, e2->pattern) == 0)
		{
		  if (e1->mask == e2->mask)
		    einfo (_("%X%P: duplicate expression `%s'"
			     " in version information\n"),
			   e1->pattern);
		  e2 = e2->next;
		}
	    }
	  else if (!e1->literal)
	    for (e2 = t->globals.remaining; e2 != NULL; e2 = e2->next)
	      if (strcmp (e1->pattern, e2->pattern) == 0
		  && e1->mask == e2->mask)
		einfo (_("%X%P: duplicate expression `%s'"
			 " in version information\n"), e1->pattern);
	}
    }

  version->deps = deps;
  version->name = name;
  if (name[0] != '\0')
    {
      ++version_index;
      version->vernum = version_index;
    }
  else
    version->vernum = 0;

  for (pp = &link_info.version_info; *pp != NULL; pp = &(*pp)->next)
    ;
  *pp = version;
}

/* This is called when we see a version dependency.  */

struct bfd_elf_version_deps *
lang_add_vers_depend (struct bfd_elf_version_deps *list, const char *name)
{
  struct bfd_elf_version_deps *ret;
  struct bfd_elf_version_tree *t;

  ret = (struct bfd_elf_version_deps *) xmalloc (sizeof *ret);
  ret->next = list;

  for (t = link_info.version_info; t != NULL; t = t->next)
    {
      if (strcmp (t->name, name) == 0)
	{
	  ret->version_needed = t;
	  return ret;
	}
    }

  einfo (_("%X%P: unable to find version dependency `%s'\n"), name);

  ret->version_needed = NULL;
  return ret;
}

static void
lang_do_version_exports_section (void)
{
  struct bfd_elf_version_expr *greg = NULL, *lreg;

  LANG_FOR_EACH_INPUT_STATEMENT (is)
    {
      asection *sec = bfd_get_section_by_name (is->the_bfd, ".exports");
      char *contents, *p;
      bfd_size_type len;

      if (sec == NULL)
	continue;

      len = sec->size;
      contents = (char *) xmalloc (len);
      if (!bfd_get_section_contents (is->the_bfd, sec, contents, 0, len))
	einfo (_("%X%P: unable to read .exports section contents\n"), sec);

      p = contents;
      while (p < contents + len)
	{
	  greg = lang_new_vers_pattern (greg, p, NULL, FALSE);
	  p = strchr (p, '\0') + 1;
	}

      /* Do not free the contents, as we used them creating the regex.  */

      /* Do not include this section in the link.  */
      sec->flags |= SEC_EXCLUDE | SEC_KEEP;
    }

  lreg = lang_new_vers_pattern (NULL, "*", NULL, FALSE);
  lang_register_vers_node (command_line.version_exports_section,
			   lang_new_vers_node (greg, lreg), NULL);
}

/* Evaluate LENGTH and ORIGIN parts of MEMORY spec */

static void
lang_do_memory_regions (void)
{
  lang_memory_region_type *r = lang_memory_region_list;

  for (; r != NULL; r = r->next)
    {
      if (r->origin_exp)
      {
        exp_fold_tree_no_dot (r->origin_exp);
        if (expld.result.valid_p)
          {
            r->origin = expld.result.value;
            r->current = r->origin;
          }
        else
          einfo (_("%F%P: invalid origin for memory region %s\n"), r->name_list.name);
      }
      if (r->length_exp)
      {
        exp_fold_tree_no_dot (r->length_exp);
        if (expld.result.valid_p)
          r->length = expld.result.value;
        else
          einfo (_("%F%P: invalid length for memory region %s\n"), r->name_list.name);
      }
    }
}

void
lang_add_unique (const char *name)
{
  struct unique_sections *ent;

  for (ent = unique_section_list; ent; ent = ent->next)
    if (strcmp (ent->name, name) == 0)
      return;

  ent = (struct unique_sections *) xmalloc (sizeof *ent);
  ent->name = xstrdup (name);
  ent->next = unique_section_list;
  unique_section_list = ent;
}

/* Append the list of dynamic symbols to the existing one.  */

void
lang_append_dynamic_list (struct bfd_elf_version_expr *dynamic)
{
  if (link_info.dynamic_list)
    {
      struct bfd_elf_version_expr *tail;
      for (tail = dynamic; tail->next != NULL; tail = tail->next)
	;
      tail->next = link_info.dynamic_list->head.list;
      link_info.dynamic_list->head.list = dynamic;
    }
  else
    {
      struct bfd_elf_dynamic_list *d;

      d = (struct bfd_elf_dynamic_list *) xcalloc (1, sizeof *d);
      d->head.list = dynamic;
      d->match = lang_vers_match;
      link_info.dynamic_list = d;
    }
}

/* Append the list of C++ typeinfo dynamic symbols to the existing
   one.  */

void
lang_append_dynamic_list_cpp_typeinfo (void)
{
  const char * symbols [] =
    {
      "typeinfo name for*",
      "typeinfo for*"
    };
  struct bfd_elf_version_expr *dynamic = NULL;
  unsigned int i;

  for (i = 0; i < ARRAY_SIZE (symbols); i++)
    dynamic = lang_new_vers_pattern (dynamic, symbols [i], "C++",
				     FALSE);

  lang_append_dynamic_list (dynamic);
}

/* Append the list of C++ operator new and delete dynamic symbols to the
   existing one.  */

void
lang_append_dynamic_list_cpp_new (void)
{
  const char * symbols [] =
    {
      "operator new*",
      "operator delete*"
    };
  struct bfd_elf_version_expr *dynamic = NULL;
  unsigned int i;

  for (i = 0; i < ARRAY_SIZE (symbols); i++)
    dynamic = lang_new_vers_pattern (dynamic, symbols [i], "C++",
				     FALSE);

  lang_append_dynamic_list (dynamic);
}

/* Scan a space and/or comma separated string of features.  */

void
lang_ld_feature (char *str)
{
  char *p, *q;

  p = str;
  while (*p)
    {
      char sep;
      while (*p == ',' || ISSPACE (*p))
	++p;
      if (!*p)
	break;
      q = p + 1;
      while (*q && *q != ',' && !ISSPACE (*q))
	++q;
      sep = *q;
      *q = 0;
      if (strcasecmp (p, "SANE_EXPR") == 0)
	config.sane_expr = TRUE;
      else
	einfo (_("%X%P: unknown feature `%s'\n"), p);
      *q = sep;
      p = q;
    }
}

<<<<<<< HEAD
static void
cmdline_lists_init (void)
{
  cmdline_object_only_file_list.tail
    = &cmdline_object_only_file_list.head;
  cmdline_object_only_archive_list.tail
    = &cmdline_object_only_archive_list.head;
  cmdline_temp_object_only_list.tail
    = &cmdline_temp_object_only_list.head;
}

/* Allocate an item with TYPE and DATA.  */

static cmdline_union_type *
cmdline_list_new (cmdline_enum_type type, void *data)
{
  cmdline_union_type *new_opt;

  new_opt = (cmdline_union_type *) stat_alloc (sizeof (*new_opt));
  new_opt->header.type = type;
  switch (type)
    {
    default:
      break;
    case cmdline_is_file_enum:
      new_opt->file.filename = (const char *) data;
      break;
    case cmdline_is_bfd_enum:
      new_opt->abfd.abfd = (bfd *) data;
      break;
    }
  return new_opt;
}

/* Append an item with TYPE and DATA to LIST.  */

static void
cmdline_list_append (cmdline_list_type *list, cmdline_enum_type type,
		     void *data)
{
  cmdline_union_type *new_opt = cmdline_list_new (type, data);
  new_opt->header.next = NULL;
  *list->tail = new_opt;
  list->tail = &new_opt->header.next;
}

static void
print_cmdline_list (cmdline_union_type *c)
{
  for (; c != NULL; c = c->header.next)
    switch (c->header.type)
      {
      default:
	abort ();
      case cmdline_is_file_enum:
	info_msg (" %s", c->file.filename);
	break;
      case cmdline_is_bfd_enum:
	info_msg (" [%B]", c->abfd.abfd);
	break;
      }

  info_msg ("\n");
}

/* Return TRUE if ABFD is on cmdline_object_only_archive_list.  */

static bfd_boolean
cmdline_on_object_only_archive_list_p (bfd *abfd)
{
  cmdline_union_type *c, *next;
  bfd *archive, *obfd, *oarchive;
  ufile_ptr origin = abfd->origin;

  archive = bfd_my_archive (abfd);
  for (c = cmdline_object_only_archive_list.head; c != NULL; c = next)
    {
      if (c->header.type != cmdline_is_bfd_enum)
	abort ();

      next = c->header.next;
      obfd = c->abfd.abfd;
      oarchive = bfd_my_archive (obfd);

      /* The list is grouped by archive file name and sorted by member
	 origin.  */
      if (strcmp (archive->filename, oarchive->filename) != 0)
	continue;

      if (origin == obfd->origin)
	return TRUE;
      else if (origin < obfd->origin)
	return FALSE;
    }

  return FALSE;
}

/* Append an item with TYPE and DATA to cmdline_object_only_file_list
   or cmdline_object_only_archive_list if needed.  */

static void
cmdline_object_only_list_append (cmdline_enum_type type, void *data)
{
  cmdline_union_type *c;
  cmdline_union_type *new_opt, *next, **prev;
  bfd *abfd, *archive;
  bfd *obfd, *oarchive;
  bfd *nbfd, *narchive;
  ufile_ptr origin, norigin;

  /* Put it on cmdline_object_only_file_list if it isn't an archive
     member.  */
  switch (type)
    {
    default:
      abort ();
    case cmdline_is_bfd_enum:
      abfd = (bfd *) data;
      archive = bfd_my_archive (abfd);
      if (archive)
	break;
    case cmdline_is_file_enum:
      cmdline_list_append (&cmdline_object_only_file_list, type, data);
      return;
    }

  /* Put archive member on cmdline_object_only_archive_list and sort
     the list by archive name and archive member origin.  */
  new_opt = (cmdline_union_type *) stat_alloc (sizeof (*new_opt));
  new_opt->header.type = cmdline_is_bfd_enum;
  new_opt->header.next = NULL;
  new_opt->abfd.abfd = (bfd *) data;

  c = cmdline_object_only_archive_list.head;
  if (c == NULL)
    {
      cmdline_object_only_archive_list.head = new_opt;
      cmdline_object_only_archive_list.tail = &new_opt->header.next;
      return;
    }

  prev = NULL;
  origin = abfd->origin;
  for (; c != NULL; c = next)
    {
      if (c->header.type != cmdline_is_bfd_enum)
	abort ();

      next = c->header.next;

      obfd = c->abfd.abfd;
      oarchive = bfd_my_archive (obfd);

      if (strcmp (archive->filename, oarchive->filename) == 0)
	{
	  bfd_boolean after;

	  if (origin < obfd->origin)
	    {
	      /* Insert it before the current.  */
	      new_opt->header.next = c;
	      if (prev)
		*prev = new_opt;
	      else
		cmdline_object_only_archive_list.head = new_opt;
	      return;
	    }

	  after = TRUE;

	  /* Check origin.  */
	  while (next)
	    {
	      if (next->header.type != cmdline_is_bfd_enum)
		abort ();

	      nbfd = next->abfd.abfd;
	      norigin = nbfd->origin;
	      if (origin > norigin)
		{
		  /* Insert it after NEXT.  */
		  break;
		}

	      narchive = bfd_my_archive (nbfd);
	      if (strcmp (archive->filename, narchive->filename) != 0)
		{
		  /* Insert it befor NEXT.  */
		  after = FALSE;
		  break;
		}

	      c = next;
	      next = next->header.next;
	    }

	  if (after && next)
	    {
	      c = next;
	      next = next->header.next;
	    }

	  if (*cmdline_object_only_archive_list.tail == c->header.next)
	    cmdline_object_only_archive_list.tail
	      = &new_opt->header.next;

	  prev = &c->header.next;
	  new_opt->header.next = next;
	  *prev = new_opt;
	  return;
	}

      prev = &c->header.next;
    }

  *cmdline_object_only_archive_list.tail = new_opt;
  cmdline_object_only_archive_list.tail = &new_opt->header.next;
}

/* Get object-only input files.  */

static void
cmdline_get_object_only_input_files (void)
{
  cmdline_union_type *c, *next;
  bfd *abfd, *archive;
  bfd *nbfd, *narchive;

  /* Add files first.  */
  for (c = cmdline_object_only_file_list.head;
       c != NULL; c = c->header.next)
    switch (c->header.type)
      {
      default:
	abort ();
      case cmdline_is_file_enum:
	lang_add_input_file (c->file.filename,
			     lang_input_file_is_file_enum, NULL);
	break;
      case cmdline_is_bfd_enum:
	abfd = c->abfd.abfd;
	if (bfd_my_archive (abfd))
	  abort ();
	lang_add_input_file (abfd->filename,
			     lang_input_file_is_file_enum, NULL);
	break;
      }

  /* Add archive members next.  */
  for (c = cmdline_object_only_archive_list.head; c != NULL; c = next)
    {
      if (c->header.type != cmdline_is_bfd_enum)
	abort ();

      next = c->header.next;

      abfd = c->abfd.abfd;
      archive = bfd_my_archive (abfd);

      /* Add the first archive of the archive member group.  */
      lang_add_input_file (archive->filename,
			   lang_input_file_is_file_enum, NULL);

      /* Skip the rest members in the archive member group.  */
      do
	{
	  if (!next)
	    break;

	  if (next->header.type != cmdline_is_bfd_enum)
	    abort ();

	  next = next->header.next;
	  if (!next)
	    break;
	  nbfd = next->abfd.abfd;
	  narchive = bfd_my_archive (nbfd);
	}
      while (strcmp (archive->filename, narchive->filename) == 0);
    }
}

struct cmdline_arg
{
  bfd *obfd;
  asymbol **isympp;
  int status;
};

/* Create a section in OBFD with the same
   name and attributes as ISECTION in IBFD.  */

static void
setup_section (bfd *ibfd, sec_ptr isection, void *p)
{
  struct cmdline_arg *arg = (struct cmdline_arg *) p;
  bfd *obfd = arg->obfd;
  asymbol **isympp = arg->isympp;
  const char *name = isection->name;
  sec_ptr osection;
  const char *err;

  /* Skip the object-only section.  */
  if (ibfd->object_only_section == isection)
    return;

  /* If we have already failed earlier on, do not keep on generating
     complaints now.  */
  if (arg->status)
    return;

  osection = bfd_make_section_anyway_with_flags (obfd, name,
						 isection->flags);

  if (osection == NULL)
    {
      err = _("failed to create output section");
      goto loser;
    }

  osection->size = isection->size;
  osection->vma = isection->vma;
  osection->lma = isection->lma;
  osection->alignment_power = isection->alignment_power;

  /* Copy merge entity size.  */
  osection->entsize = isection->entsize;

  /* This used to be mangle_section; we do here to avoid using
     bfd_get_section_by_name since some formats allow multiple
     sections with the same name.  */
  isection->output_section = osection;
  isection->output_offset = 0;

  if ((isection->flags & SEC_GROUP) != 0)
    {
      asymbol *gsym = bfd_group_signature (isection, isympp);

      if (gsym != NULL)
	{
	  gsym->flags |= BSF_KEEP;
	  if (ibfd->xvec->flavour == bfd_target_elf_flavour)
	    elf_group_id (isection) = gsym;
	}
    }

  /* Allow the BFD backend to copy any private data it understands
     from the input section to the output section.  */
  if (!bfd_copy_private_section_data (ibfd, isection, obfd, osection))
    {
      err = _("failed to copy private data");
      goto loser;
    }

  /* All went well.  */
  return;

loser:
  arg->status = 1;
  einfo (_("%P%F: setup_section: %s: %s\n"), err, name);
}

/* Copy the data of input section ISECTION of IBFD
   to an output section with the same name in OBFD.
   If stripping then don't copy any relocation info.  */

static void
copy_section (bfd *ibfd, sec_ptr isection, void *p)
{
  struct cmdline_arg *arg = (struct cmdline_arg *) p;
  bfd *obfd = arg->obfd;
  asymbol **isympp = arg->isympp;
  arelent **relpp;
  long relcount;
  sec_ptr osection;
  bfd_size_type size;
  long relsize;
  flagword flags;
  const char *err;

  /* Skip the object-only section.  */
  if (ibfd->object_only_section == isection)
    return;

  /* If we have already failed earlier on, do not keep on generating
     complaints now.  */
  if (arg->status)
    return;

  flags = bfd_get_section_flags (ibfd, isection);
  if ((flags & SEC_GROUP) != 0)
    return;

  osection = isection->output_section;
  size = bfd_get_section_size (isection);

  if (size == 0 || osection == 0)
    return;

  relsize = bfd_get_reloc_upper_bound (ibfd, isection);

  if (relsize < 0)
    {
      /* Do not complain if the target does not support relocations.  */
      if (relsize == -1
	  && bfd_get_error () == bfd_error_invalid_operation)
	relsize = 0;
      else
	{
	  err = bfd_errmsg (bfd_get_error ());
	  goto loser;
	}
    }

  if (relsize == 0)
    bfd_set_reloc (obfd, osection, NULL, 0);
  else
    {
      relpp = (arelent **) xmalloc (relsize);
      relcount = bfd_canonicalize_reloc (ibfd, isection, relpp, isympp);
      if (relcount < 0)
	{
	  err = _("relocation count is negative");
	  goto loser;
	}

      bfd_set_reloc (obfd, osection,
		     relcount == 0 ? NULL : relpp, relcount);
      if (relcount == 0)
	free (relpp);
    }

  if (bfd_get_section_flags (ibfd, isection) & SEC_HAS_CONTENTS)
    {
      bfd_byte *memhunk = NULL;

      if (!bfd_get_full_section_contents (ibfd, isection, &memhunk))
	{
	  err = bfd_errmsg (bfd_get_error ());
	  goto loser;
	}

      if (!bfd_set_section_contents (obfd, osection, memhunk, 0, size))
	{
	  err = bfd_errmsg (bfd_get_error ());
	  goto loser;
	}
      free (memhunk);
    }

  /* All went well.  */
  return;

loser:
  einfo (_("%P%F: copy_section: %s: %s\n"), err, isection->name);
}
/* Open the temporary bfd created in the same directory as PATH.  */

static bfd *
cmdline_fopen_temp (const char *path, const char *target,
		    const char *mode)
{
#define template "ldXXXXXX"
  const char *slash = strrchr (path, '/');
  char *tmpname;
  size_t len;
  int fd;

#ifdef HAVE_DOS_BASED_FILE_SYSTEM
  {
    /* We could have foo/bar\\baz, or foo\\bar, or d:bar.  */
    char *bslash = strrchr (path, '\\');

    if (slash == NULL || (bslash != NULL && bslash > slash))
      slash = bslash;
    if (slash == NULL && path[0] != '\0' && path[1] == ':')
      slash = path + 1;
  }
#endif

  if (slash != (char *) NULL)
    {
      len = slash - path;
      tmpname = (char *) xmalloc (len + sizeof (template) + 2);
      memcpy (tmpname, path, len);

#ifdef HAVE_DOS_BASED_FILE_SYSTEM
      /* If tmpname is "X:", appending a slash will make it a root
	 directory on drive X, which is NOT the same as the current
	 directory on drive X.  */
      if (len == 2 && tmpname[1] == ':')
	tmpname[len++] = '.';
#endif
      tmpname[len++] = '/';
    }
  else
    {
      tmpname = (char *) xmalloc (sizeof (template));
      len = 0;
    }

  memcpy (tmpname + len, template, sizeof (template));
#undef template

#ifdef HAVE_MKSTEMP
  fd = mkstemp (tmpname);
#else
  tmpname = mktemp (tmpname);
  if (tmpname == NULL)
    return NULL;
  fd = open (tmpname, O_RDWR | O_CREAT | O_EXCL, 0600);
#endif
  if (fd == -1)
    return NULL;
  return bfd_fopen (tmpname, target, mode, fd);
}

/* Add the object-only section.  */

static void
cmdline_add_object_only_section (bfd_byte *contents, size_t size)
{
  bfd_vma start;
  flagword flags;
  enum bfd_architecture iarch;
  unsigned int imach;
  long symcount;
  long symsize;
  asymbol **isympp = NULL;
  asymbol **osympp = NULL;
  bfd *obfd = NULL, *ibfd;
  const char *err;
  struct arg
    {
      bfd *obfd;
      asymbol **isympp;
      int status;
    } arg;
  char **matching;
  char *ofilename = NULL;
  asection *sec;

  ibfd = bfd_openr (output_filename, output_target);
  if (!ibfd)
    {
      err = bfd_errmsg (bfd_get_error ());
      goto loser;
    }

  if (!bfd_check_format_matches (ibfd, bfd_object, &matching))
    {
      err = bfd_errmsg (bfd_get_error ());
      goto loser;
    }

  obfd = cmdline_fopen_temp (output_filename, output_target, "w");
  if (!obfd)
    {
      err = bfd_errmsg (bfd_get_error ());
      goto loser;
    }
  /* To be used after bfd_close ().  */
  ofilename = xstrdup (bfd_get_filename (obfd));

  if (!bfd_set_format (obfd, bfd_object))
    {
      err = bfd_errmsg (bfd_get_error ());
      goto loser;
    }

  /* Copy the start address, flags and architecture of input file to
     output file.  */
  flags = bfd_get_file_flags (ibfd);
  start = bfd_get_start_address (ibfd);
  iarch = bfd_get_arch (ibfd);
  imach = bfd_get_mach (ibfd);
  if (!bfd_set_start_address (obfd, start)
      || !bfd_set_file_flags (obfd, flags)
      || !bfd_set_arch_mach (obfd, iarch, imach))
    {
      err = bfd_errmsg (bfd_get_error ());
      goto loser;
    }

  symsize = bfd_get_symtab_upper_bound (ibfd);
  if (symsize < 0)
    {
      err = bfd_errmsg (bfd_get_error ());
      goto loser;
    }

  isympp = (asymbol **) xmalloc (symsize);
  symcount = bfd_canonicalize_symtab (ibfd, isympp);
  if (symcount < 0)
    {
      err = bfd_errmsg (bfd_get_error ());
      goto loser;
    }

  arg.obfd = obfd;
  arg.isympp = isympp;
  arg.status = 0;

  /* BFD mandates that all output sections be created and sizes set before
     any output is done.  Thus, we traverse all sections multiple times.  */
  bfd_map_over_sections (ibfd, setup_section, &arg);

  if (arg.status)
    {
      err = _("error setting up sections");
      goto loser;
    }

  /* Allow the BFD backend to copy any private data it understands
     from the input section to the output section.  */
  if (! bfd_copy_private_header_data (ibfd, obfd))
    {
      err = _("error copying private header data");
      goto loser;
    }

  /* Create the object-only section.  */
  sec = bfd_make_section_with_flags (obfd,
				     GNU_OBJECT_ONLY_SECTION_NAME,
				     (SEC_HAS_CONTENTS
				      | SEC_READONLY
				      | SEC_DATA
				      | SEC_LINKER_CREATED));
  if (sec == NULL)
    {
      err = _("can't create object-only section");
      goto loser;
    }

  if (! bfd_set_section_size (obfd, sec, size))
    {
      err = _("can't set object-only section size");
      goto loser;
    }

  if (ibfd->object_only_section)
    {
      /* Filter out the object-only section symbol.  */
      long src_count = 0, dst_count = 0;
      asymbol **from, **to;

      osympp = (asymbol **) xmalloc (symcount * sizeof (asymbol *));
      from = isympp;
      to = osympp;
      for (; src_count < symcount; src_count++)
	{
	  asymbol *sym = from[src_count];
	  if (bfd_get_section (sym) != ibfd->object_only_section)
	    to[dst_count++] = sym;
	}
      to[dst_count] = NULL;
      symcount = dst_count;
      bfd_set_symtab (obfd, osympp, symcount);
    }
  else
    bfd_set_symtab (obfd, isympp, symcount);

  /* This has to happen after the symbol table has been set.  */
  bfd_map_over_sections (ibfd, copy_section, &arg);

  if (arg.status)
    {
      err = _("error copying sections");
      goto loser;
    }

  /* Copy the object-only section to the output.  */
  if (! bfd_set_section_contents (obfd, sec, contents, 0, size))
    {
      err = _("error adding object-only section");
      goto loser;
    }

  /* Allow the BFD backend to copy any private data it understands
     from the input BFD to the output BFD.  This is done last to
     permit the routine to look at the filtered symbol table, which is
     important for the ECOFF code at least.  */
  if (! bfd_copy_private_bfd_data (ibfd, obfd))
    {
      err = _("error copying private BFD data");
      goto loser;
    }

  if (!bfd_close (obfd))
    {
      unlink (ofilename);
      einfo (_("%P%F: failed to finish output with object-only section\n"));
    }

  /* Must be freed after bfd_close ().  */
  free (isympp);
  if (osympp)
    free (osympp);

  if (rename (ofilename, output_filename))
    {
      unlink (ofilename);
      einfo (_("%P%F: failed to rename output with object-only section\n"));
    }

  free (ofilename);
  return;

loser:
  if (isympp)
    free (isympp);
  if (osympp)
    free (osympp);
  if (obfd)
    bfd_close (obfd);
  if (ofilename)
    unlink (ofilename);
  einfo (_("%P%F: failed to add object-only section: %s\n"), err);
}

/* Emit the final output with object-only section.  */

void
cmdline_emit_object_only_section (void)
{
  const char *saved_output_filename = output_filename;
  int fd;
  size_t size, off;
  bfd_byte *contents;
  struct stat st;

  /* Get a temporary object-only file.  */
  output_filename = make_temp_file (".obj-only.o");

  had_output_filename = FALSE;
  link_info.input_bfds = NULL;
  link_info.input_bfds_tail = &link_info.input_bfds;

  lang_init (TRUE);
  ldexp_init (TRUE);

  ld_parse_linker_script ();

  /* Set up the object-only output. */
  lang_final ();

  /* Open the object-only file for output.  */
  lang_for_each_statement (ldlang_open_output);

  ldemul_create_output_section_statements ();

  if (!bfd_section_already_linked_table_init ())
    einfo (_("%P%F: Failed to create hash table\n"));

  /* Call cmdline_on_object_only_archive_list_p to check which member
     should be loaded.  */
  input_flags.whole_archive = TRUE;

  /* Set it to avoid adding more to cmdline lists.  */
  link_info.emitting_gnu_object_only = TRUE;

  /* Get object-only input files.  */
  cmdline_get_object_only_input_files ();

  /* Open object-only input files.  */
  open_input_bfds (statement_list.head, FALSE);

  ldemul_after_open ();

  bfd_section_already_linked_table_free ();

  /* Make sure that we're not mixing architectures.  We call this
     after all the input files have been opened, but before we do any
     other processing, so that any operations merge_private_bfd_data
     does on the output file will be known during the rest of the
     link.  */
  lang_check ();

  /* Size up the common data.  */
  lang_common ();

  /* Update wild statements.  */
  update_wild_statements (statement_list.head);

  /* Run through the contours of the script and attach input sections
     to the correct output sections.  */
  map_input_to_output_sections (statement_list.head, NULL, NULL);

  /* Find any sections not attached explicitly and handle them.  */
  lang_place_orphans ();

  /* Do anything special before sizing sections.  This is where ELF
     and other back-ends size dynamic sections.  */
  ldemul_before_allocation ();

  /* Size up the sections.  */
  lang_size_sections (NULL, ! RELAXATION_ENABLED);

  /* See if anything special should be done now we know how big
     everything is.  This is where relaxation is done.  */
  ldemul_after_allocation ();

  ldemul_finish ();

  /* Make sure that the section addresses make sense.  */
  if (command_line.check_section_addresses)
    lang_check_section_addresses ();

  lang_end ();

  ldwrite ();

  ldexp_finish (TRUE);
  lang_finish ();

  if (! bfd_close (link_info.output_bfd))
    einfo (_("%P%F:%s: final close failed on object-only output: %E\n"),
	   output_filename);

  /* Read in the object-only file.  */
  fd = open (output_filename, O_RDONLY | O_BINARY);
  if (fd < 0)
    {
      bfd_set_error (bfd_error_system_call);
      einfo (_("%P%F:%s: cannot open object-only output: %E"),
	     output_filename);
    }

  /* Get the object-only file size.  */
  if (fstat (fd, &st) != 0)
    {
      bfd_set_error (bfd_error_system_call);
      einfo (_("%P%F:%s: cannot stat object-only output: %E"),
	     output_filename);
    }

  size = st.st_size;
  off = 0;
  contents = (bfd_byte *) xmalloc (size);
  while (off != size)
    {
      ssize_t got;

      got = read (fd, contents + off, size - off);
      if (got < 0)
	{
	  bfd_set_error (bfd_error_system_call);
	  einfo (_("%P%F:%s: read failed on object-only output: %E"),
		 output_filename);
	}

      off += got;
    }

  close (fd);

  /* Remove the temporary object-only file.  */
  unlink (output_filename);

  output_filename = saved_output_filename;

  cmdline_add_object_only_section (contents, size);

  free (contents);
}

/* Extract the object-only section.  */

static const char *
cmdline_extract_object_only_section (bfd *abfd)
{
  const char *name = bfd_extract_object_only_section (abfd);

  if (name == NULL)
    einfo (_("%P%F: cannot extract object-only section from %B: %E"),
	   abfd);

  /* It should be removed after it is done.  */
  cmdline_list_append (&cmdline_temp_object_only_list,
		       cmdline_is_file_enum, (void *) name);

  return name;
}

/* Check and handle the object-only section.   */

void
cmdline_check_object_only_section (bfd *abfd, bfd_boolean lto)
{
  const char *filename;

  if (link_info.emitting_gnu_object_only
      || abfd->format != bfd_object)
    return;

  if (lto)
    {
      /* For LTO link, we only need to extract object-only section
	 from the mixed object, add it to input, and put it on LTO
	 claimed output.  */
      switch (abfd->lto_type)
	{
	default:
	  abort ();
	case lto_mixed_object:
	  filename = cmdline_extract_object_only_section (abfd);
	  lang_add_input_file (filename,
			       lang_input_file_is_file_enum, NULL);
	  break;
	case lto_non_ir_object:
	case lto_ir_object:
	  break;
	}
    }
  else if (link_info.relocatable)
    {
      /* For non-LTO relocatable link, we need to append non-IR object
	 file and the object file in object-only section to the object
	 only list.  */
      switch (abfd->lto_type)
	{
	default:
	  abort ();
	case lto_mixed_object:
	  filename = cmdline_extract_object_only_section (abfd);
	  cmdline_object_only_list_append (cmdline_is_file_enum,
					  (void *) filename);
	  break;
	case lto_non_ir_object:
	  cmdline_object_only_list_append (cmdline_is_bfd_enum, abfd);
	  break;
	case lto_ir_object:
	  break;
	}
    }
}

/* Remove temporary object-only files.  */

void
cmdline_remove_object_only_files (void)
{
  cmdline_union_type *c;

#ifdef ENABLE_PLUGINS
  if (plugin_save_temps)
    return;
#endif

  c = cmdline_temp_object_only_list.head;
  for (; c != NULL; c = c->header.next)
    switch (c->header.type)
      {
      default:
	abort ();
      case cmdline_is_file_enum:
	unlink (c->file.filename);
	break;
      }
=======
/* Pretty print memory amount.  */

static void
lang_print_memory_size (bfd_vma sz)
{
  if ((sz & 0x3fffffff) == 0)
    printf ("%10" BFD_VMA_FMT "u GB", sz >> 30);
  else if ((sz & 0xfffff) == 0)
    printf ("%10" BFD_VMA_FMT "u MB", sz >> 20);
  else if ((sz & 0x3ff) == 0)
    printf ("%10" BFD_VMA_FMT "u KB", sz >> 10);
  else
    printf (" %10" BFD_VMA_FMT "u B", sz);
}

/* Implement --print-memory-usage: disply per region memory usage.  */

void
lang_print_memory_usage (void)
{
  lang_memory_region_type *r;

  printf ("Memory region         Used Size  Region Size  %%age Used\n");
  for (r = lang_memory_region_list; r->next != NULL; r = r->next)
    {
      bfd_vma used_length = r->current - r->origin;
      double percent;

      printf ("%16s: ",r->name_list.name);
      lang_print_memory_size (used_length);
      lang_print_memory_size ((bfd_vma) r->length);

      percent = used_length * 100.0 / r->length;

      printf ("    %6.2f%%\n", percent);
    }
>>>>>>> 0d0214fa
}<|MERGE_RESOLUTION|>--- conflicted
+++ resolved
@@ -8189,7 +8189,44 @@
     }
 }
 
-<<<<<<< HEAD
+/* Pretty print memory amount.  */
+
+static void
+lang_print_memory_size (bfd_vma sz)
+{
+  if ((sz & 0x3fffffff) == 0)
+    printf ("%10" BFD_VMA_FMT "u GB", sz >> 30);
+  else if ((sz & 0xfffff) == 0)
+    printf ("%10" BFD_VMA_FMT "u MB", sz >> 20);
+  else if ((sz & 0x3ff) == 0)
+    printf ("%10" BFD_VMA_FMT "u KB", sz >> 10);
+  else
+    printf (" %10" BFD_VMA_FMT "u B", sz);
+}
+
+/* Implement --print-memory-usage: disply per region memory usage.  */
+
+void
+lang_print_memory_usage (void)
+{
+  lang_memory_region_type *r;
+
+  printf ("Memory region         Used Size  Region Size  %%age Used\n");
+  for (r = lang_memory_region_list; r->next != NULL; r = r->next)
+    {
+      bfd_vma used_length = r->current - r->origin;
+      double percent;
+
+      printf ("%16s: ",r->name_list.name);
+      lang_print_memory_size (used_length);
+      lang_print_memory_size ((bfd_vma) r->length);
+
+      percent = used_length * 100.0 / r->length;
+
+      printf ("    %6.2f%%\n", percent);
+    }
+}
+
 static void
 cmdline_lists_init (void)
 {
@@ -9150,42 +9187,4 @@
 	unlink (c->file.filename);
 	break;
       }
-=======
-/* Pretty print memory amount.  */
-
-static void
-lang_print_memory_size (bfd_vma sz)
-{
-  if ((sz & 0x3fffffff) == 0)
-    printf ("%10" BFD_VMA_FMT "u GB", sz >> 30);
-  else if ((sz & 0xfffff) == 0)
-    printf ("%10" BFD_VMA_FMT "u MB", sz >> 20);
-  else if ((sz & 0x3ff) == 0)
-    printf ("%10" BFD_VMA_FMT "u KB", sz >> 10);
-  else
-    printf (" %10" BFD_VMA_FMT "u B", sz);
-}
-
-/* Implement --print-memory-usage: disply per region memory usage.  */
-
-void
-lang_print_memory_usage (void)
-{
-  lang_memory_region_type *r;
-
-  printf ("Memory region         Used Size  Region Size  %%age Used\n");
-  for (r = lang_memory_region_list; r->next != NULL; r = r->next)
-    {
-      bfd_vma used_length = r->current - r->origin;
-      double percent;
-
-      printf ("%16s: ",r->name_list.name);
-      lang_print_memory_size (used_length);
-      lang_print_memory_size ((bfd_vma) r->length);
-
-      percent = used_length * 100.0 / r->length;
-
-      printf ("    %6.2f%%\n", percent);
-    }
->>>>>>> 0d0214fa
 }