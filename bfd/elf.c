/* ELF executable support for BFD.

   Copyright (C) 1993-2018 Free Software Foundation, Inc.

   This file is part of BFD, the Binary File Descriptor library.

   This program is free software; you can redistribute it and/or modify
   it under the terms of the GNU General Public License as published by
   the Free Software Foundation; either version 3 of the License, or
   (at your option) any later version.

   This program is distributed in the hope that it will be useful,
   but WITHOUT ANY WARRANTY; without even the implied warranty of
   MERCHANTABILITY or FITNESS FOR A PARTICULAR PURPOSE.  See the
   GNU General Public License for more details.

   You should have received a copy of the GNU General Public License
   along with this program; if not, write to the Free Software
   Foundation, Inc., 51 Franklin Street - Fifth Floor, Boston,
   MA 02110-1301, USA.  */


/*
SECTION
	ELF backends

	BFD support for ELF formats is being worked on.
	Currently, the best supported back ends are for sparc and i386
	(running svr4 or Solaris 2).

	Documentation of the internals of the support code still needs
	to be written.  The code is changing quickly enough that we
	haven't bothered yet.  */

/* For sparc64-cross-sparc32.  */
#define _SYSCALL32
#include "sysdep.h"
#include "bfd.h"
#include "bfdlink.h"
#include "libbfd.h"
#define ARCH_SIZE 0
#include "elf-bfd.h"
#include "libiberty.h"
#include "safe-ctype.h"
#include "elf-linux-core.h"

#ifdef CORE_HEADER
#include CORE_HEADER
#endif

static int elf_sort_sections (const void *, const void *);
static bfd_boolean assign_file_positions_except_relocs (bfd *, struct bfd_link_info *);
static bfd_boolean prep_headers (bfd *);
static bfd_boolean swap_out_syms (bfd *, struct elf_strtab_hash **, int) ;
static bfd_boolean elf_read_notes (bfd *, file_ptr, bfd_size_type,
				   size_t align) ;
static bfd_boolean elf_parse_notes (bfd *abfd, char *buf, size_t size,
				    file_ptr offset, size_t align);

/* Swap version information in and out.  The version information is
   currently size independent.  If that ever changes, this code will
   need to move into elfcode.h.  */

/* Swap in a Verdef structure.  */

void
_bfd_elf_swap_verdef_in (bfd *abfd,
			 const Elf_External_Verdef *src,
			 Elf_Internal_Verdef *dst)
{
  dst->vd_version = H_GET_16 (abfd, src->vd_version);
  dst->vd_flags   = H_GET_16 (abfd, src->vd_flags);
  dst->vd_ndx     = H_GET_16 (abfd, src->vd_ndx);
  dst->vd_cnt     = H_GET_16 (abfd, src->vd_cnt);
  dst->vd_hash    = H_GET_32 (abfd, src->vd_hash);
  dst->vd_aux     = H_GET_32 (abfd, src->vd_aux);
  dst->vd_next    = H_GET_32 (abfd, src->vd_next);
}

/* Swap out a Verdef structure.  */

void
_bfd_elf_swap_verdef_out (bfd *abfd,
			  const Elf_Internal_Verdef *src,
			  Elf_External_Verdef *dst)
{
  H_PUT_16 (abfd, src->vd_version, dst->vd_version);
  H_PUT_16 (abfd, src->vd_flags, dst->vd_flags);
  H_PUT_16 (abfd, src->vd_ndx, dst->vd_ndx);
  H_PUT_16 (abfd, src->vd_cnt, dst->vd_cnt);
  H_PUT_32 (abfd, src->vd_hash, dst->vd_hash);
  H_PUT_32 (abfd, src->vd_aux, dst->vd_aux);
  H_PUT_32 (abfd, src->vd_next, dst->vd_next);
}

/* Swap in a Verdaux structure.  */

void
_bfd_elf_swap_verdaux_in (bfd *abfd,
			  const Elf_External_Verdaux *src,
			  Elf_Internal_Verdaux *dst)
{
  dst->vda_name = H_GET_32 (abfd, src->vda_name);
  dst->vda_next = H_GET_32 (abfd, src->vda_next);
}

/* Swap out a Verdaux structure.  */

void
_bfd_elf_swap_verdaux_out (bfd *abfd,
			   const Elf_Internal_Verdaux *src,
			   Elf_External_Verdaux *dst)
{
  H_PUT_32 (abfd, src->vda_name, dst->vda_name);
  H_PUT_32 (abfd, src->vda_next, dst->vda_next);
}

/* Swap in a Verneed structure.  */

void
_bfd_elf_swap_verneed_in (bfd *abfd,
			  const Elf_External_Verneed *src,
			  Elf_Internal_Verneed *dst)
{
  dst->vn_version = H_GET_16 (abfd, src->vn_version);
  dst->vn_cnt     = H_GET_16 (abfd, src->vn_cnt);
  dst->vn_file    = H_GET_32 (abfd, src->vn_file);
  dst->vn_aux     = H_GET_32 (abfd, src->vn_aux);
  dst->vn_next    = H_GET_32 (abfd, src->vn_next);
}

/* Swap out a Verneed structure.  */

void
_bfd_elf_swap_verneed_out (bfd *abfd,
			   const Elf_Internal_Verneed *src,
			   Elf_External_Verneed *dst)
{
  H_PUT_16 (abfd, src->vn_version, dst->vn_version);
  H_PUT_16 (abfd, src->vn_cnt, dst->vn_cnt);
  H_PUT_32 (abfd, src->vn_file, dst->vn_file);
  H_PUT_32 (abfd, src->vn_aux, dst->vn_aux);
  H_PUT_32 (abfd, src->vn_next, dst->vn_next);
}

/* Swap in a Vernaux structure.  */

void
_bfd_elf_swap_vernaux_in (bfd *abfd,
			  const Elf_External_Vernaux *src,
			  Elf_Internal_Vernaux *dst)
{
  dst->vna_hash  = H_GET_32 (abfd, src->vna_hash);
  dst->vna_flags = H_GET_16 (abfd, src->vna_flags);
  dst->vna_other = H_GET_16 (abfd, src->vna_other);
  dst->vna_name  = H_GET_32 (abfd, src->vna_name);
  dst->vna_next  = H_GET_32 (abfd, src->vna_next);
}

/* Swap out a Vernaux structure.  */

void
_bfd_elf_swap_vernaux_out (bfd *abfd,
			   const Elf_Internal_Vernaux *src,
			   Elf_External_Vernaux *dst)
{
  H_PUT_32 (abfd, src->vna_hash, dst->vna_hash);
  H_PUT_16 (abfd, src->vna_flags, dst->vna_flags);
  H_PUT_16 (abfd, src->vna_other, dst->vna_other);
  H_PUT_32 (abfd, src->vna_name, dst->vna_name);
  H_PUT_32 (abfd, src->vna_next, dst->vna_next);
}

/* Swap in a Versym structure.  */

void
_bfd_elf_swap_versym_in (bfd *abfd,
			 const Elf_External_Versym *src,
			 Elf_Internal_Versym *dst)
{
  dst->vs_vers = H_GET_16 (abfd, src->vs_vers);
}

/* Swap out a Versym structure.  */

void
_bfd_elf_swap_versym_out (bfd *abfd,
			  const Elf_Internal_Versym *src,
			  Elf_External_Versym *dst)
{
  H_PUT_16 (abfd, src->vs_vers, dst->vs_vers);
}

/* Standard ELF hash function.  Do not change this function; you will
   cause invalid hash tables to be generated.  */

unsigned long
bfd_elf_hash (const char *namearg)
{
  const unsigned char *name = (const unsigned char *) namearg;
  unsigned long h = 0;
  unsigned long g;
  int ch;

  while ((ch = *name++) != '\0')
    {
      h = (h << 4) + ch;
      if ((g = (h & 0xf0000000)) != 0)
	{
	  h ^= g >> 24;
	  /* The ELF ABI says `h &= ~g', but this is equivalent in
	     this case and on some machines one insn instead of two.  */
	  h ^= g;
	}
    }
  return h & 0xffffffff;
}

/* DT_GNU_HASH hash function.  Do not change this function; you will
   cause invalid hash tables to be generated.  */

unsigned long
bfd_elf_gnu_hash (const char *namearg)
{
  const unsigned char *name = (const unsigned char *) namearg;
  unsigned long h = 5381;
  unsigned char ch;

  while ((ch = *name++) != '\0')
    h = (h << 5) + h + ch;
  return h & 0xffffffff;
}

/* Create a tdata field OBJECT_SIZE bytes in length, zeroed out and with
   the object_id field of an elf_obj_tdata field set to OBJECT_ID.  */
bfd_boolean
bfd_elf_allocate_object (bfd *abfd,
			 size_t object_size,
			 enum elf_target_id object_id)
{
  BFD_ASSERT (object_size >= sizeof (struct elf_obj_tdata));
  abfd->tdata.any = bfd_zalloc (abfd, object_size);
  if (abfd->tdata.any == NULL)
    return FALSE;

  elf_object_id (abfd) = object_id;
  if (abfd->direction != read_direction)
    {
      struct output_elf_obj_tdata *o = bfd_zalloc (abfd, sizeof *o);
      if (o == NULL)
	return FALSE;
      elf_tdata (abfd)->o = o;
      elf_program_header_size (abfd) = (bfd_size_type) -1;
    }
  return TRUE;
}


bfd_boolean
bfd_elf_make_object (bfd *abfd)
{
  const struct elf_backend_data *bed = get_elf_backend_data (abfd);
  return bfd_elf_allocate_object (abfd, sizeof (struct elf_obj_tdata),
				  bed->target_id);
}

bfd_boolean
bfd_elf_mkcorefile (bfd *abfd)
{
  /* I think this can be done just like an object file.  */
  if (!abfd->xvec->_bfd_set_format[(int) bfd_object] (abfd))
    return FALSE;
  elf_tdata (abfd)->core = bfd_zalloc (abfd, sizeof (*elf_tdata (abfd)->core));
  return elf_tdata (abfd)->core != NULL;
}

static char *
bfd_elf_get_str_section (bfd *abfd, unsigned int shindex)
{
  Elf_Internal_Shdr **i_shdrp;
  bfd_byte *shstrtab = NULL;
  file_ptr offset;
  bfd_size_type shstrtabsize;

  i_shdrp = elf_elfsections (abfd);
  if (i_shdrp == 0
      || shindex >= elf_numsections (abfd)
      || i_shdrp[shindex] == 0)
    return NULL;

  shstrtab = i_shdrp[shindex]->contents;
  if (shstrtab == NULL)
    {
      /* No cached one, attempt to read, and cache what we read.  */
      offset = i_shdrp[shindex]->sh_offset;
      shstrtabsize = i_shdrp[shindex]->sh_size;

      /* Allocate and clear an extra byte at the end, to prevent crashes
	 in case the string table is not terminated.  */
      if (shstrtabsize + 1 <= 1
	  || bfd_seek (abfd, offset, SEEK_SET) != 0
	  || (shstrtab = (bfd_byte *) bfd_alloc (abfd, shstrtabsize + 1)) == NULL)
	shstrtab = NULL;
      else if (bfd_bread (shstrtab, shstrtabsize, abfd) != shstrtabsize)
	{
	  if (bfd_get_error () != bfd_error_system_call)
	    bfd_set_error (bfd_error_file_truncated);
	  bfd_release (abfd, shstrtab);
	  shstrtab = NULL;
	  /* Once we've failed to read it, make sure we don't keep
	     trying.  Otherwise, we'll keep allocating space for
	     the string table over and over.  */
	  i_shdrp[shindex]->sh_size = 0;
	}
      else
	shstrtab[shstrtabsize] = '\0';
      i_shdrp[shindex]->contents = shstrtab;
    }
  return (char *) shstrtab;
}

char *
bfd_elf_string_from_elf_section (bfd *abfd,
				 unsigned int shindex,
				 unsigned int strindex)
{
  Elf_Internal_Shdr *hdr;

  if (strindex == 0)
    return "";

  if (elf_elfsections (abfd) == NULL || shindex >= elf_numsections (abfd))
    return NULL;

  hdr = elf_elfsections (abfd)[shindex];

  if (hdr->contents == NULL)
    {
      if (hdr->sh_type != SHT_STRTAB && hdr->sh_type < SHT_LOOS)
	{
	  /* PR 17512: file: f057ec89.  */
	  /* xgettext:c-format */
	  _bfd_error_handler (_("%B: attempt to load strings from"
				" a non-string section (number %d)"),
			      abfd, shindex);
	  return NULL;
	}

      if (bfd_elf_get_str_section (abfd, shindex) == NULL)
	return NULL;
    }

  if (strindex >= hdr->sh_size)
    {
      unsigned int shstrndx = elf_elfheader(abfd)->e_shstrndx;
      _bfd_error_handler
	/* xgettext:c-format */
	(_("%B: invalid string offset %u >= %Lu for section `%s'"),
	 abfd, strindex, hdr->sh_size,
	 (shindex == shstrndx && strindex == hdr->sh_name
	  ? ".shstrtab"
	  : bfd_elf_string_from_elf_section (abfd, shstrndx, hdr->sh_name)));
      return NULL;
    }

  return ((char *) hdr->contents) + strindex;
}

/* Read and convert symbols to internal format.
   SYMCOUNT specifies the number of symbols to read, starting from
   symbol SYMOFFSET.  If any of INTSYM_BUF, EXTSYM_BUF or EXTSHNDX_BUF
   are non-NULL, they are used to store the internal symbols, external
   symbols, and symbol section index extensions, respectively.
   Returns a pointer to the internal symbol buffer (malloced if necessary)
   or NULL if there were no symbols or some kind of problem.  */

Elf_Internal_Sym *
bfd_elf_get_elf_syms (bfd *ibfd,
		      Elf_Internal_Shdr *symtab_hdr,
		      size_t symcount,
		      size_t symoffset,
		      Elf_Internal_Sym *intsym_buf,
		      void *extsym_buf,
		      Elf_External_Sym_Shndx *extshndx_buf)
{
  Elf_Internal_Shdr *shndx_hdr;
  void *alloc_ext;
  const bfd_byte *esym;
  Elf_External_Sym_Shndx *alloc_extshndx;
  Elf_External_Sym_Shndx *shndx;
  Elf_Internal_Sym *alloc_intsym;
  Elf_Internal_Sym *isym;
  Elf_Internal_Sym *isymend;
  const struct elf_backend_data *bed;
  size_t extsym_size;
  bfd_size_type amt;
  file_ptr pos;

  if (bfd_get_flavour (ibfd) != bfd_target_elf_flavour)
    abort ();

  if (symcount == 0)
    return intsym_buf;

  /* Normal syms might have section extension entries.  */
  shndx_hdr = NULL;
  if (elf_symtab_shndx_list (ibfd) != NULL)
    {
      elf_section_list * entry;
      Elf_Internal_Shdr **sections = elf_elfsections (ibfd);

      /* Find an index section that is linked to this symtab section.  */
      for (entry = elf_symtab_shndx_list (ibfd); entry != NULL; entry = entry->next)
	{
	  /* PR 20063.  */
	  if (entry->hdr.sh_link >= elf_numsections (ibfd))
	    continue;

	  if (sections[entry->hdr.sh_link] == symtab_hdr)
	    {
	      shndx_hdr = & entry->hdr;
	      break;
	    };
	}

      if (shndx_hdr == NULL)
	{
	  if (symtab_hdr == & elf_symtab_hdr (ibfd))
	    /* Not really accurate, but this was how the old code used to work.  */
	    shndx_hdr = & elf_symtab_shndx_list (ibfd)->hdr;
	  /* Otherwise we do nothing.  The assumption is that
	     the index table will not be needed.  */
	}
    }

  /* Read the symbols.  */
  alloc_ext = NULL;
  alloc_extshndx = NULL;
  alloc_intsym = NULL;
  bed = get_elf_backend_data (ibfd);
  extsym_size = bed->s->sizeof_sym;
  amt = (bfd_size_type) symcount * extsym_size;
  pos = symtab_hdr->sh_offset + symoffset * extsym_size;
  if (extsym_buf == NULL)
    {
      alloc_ext = bfd_malloc2 (symcount, extsym_size);
      extsym_buf = alloc_ext;
    }
  if (extsym_buf == NULL
      || bfd_seek (ibfd, pos, SEEK_SET) != 0
      || bfd_bread (extsym_buf, amt, ibfd) != amt)
    {
      intsym_buf = NULL;
      goto out;
    }

  if (shndx_hdr == NULL || shndx_hdr->sh_size == 0)
    extshndx_buf = NULL;
  else
    {
      amt = (bfd_size_type) symcount * sizeof (Elf_External_Sym_Shndx);
      pos = shndx_hdr->sh_offset + symoffset * sizeof (Elf_External_Sym_Shndx);
      if (extshndx_buf == NULL)
	{
	  alloc_extshndx = (Elf_External_Sym_Shndx *)
	      bfd_malloc2 (symcount, sizeof (Elf_External_Sym_Shndx));
	  extshndx_buf = alloc_extshndx;
	}
      if (extshndx_buf == NULL
	  || bfd_seek (ibfd, pos, SEEK_SET) != 0
	  || bfd_bread (extshndx_buf, amt, ibfd) != amt)
	{
	  intsym_buf = NULL;
	  goto out;
	}
    }

  if (intsym_buf == NULL)
    {
      alloc_intsym = (Elf_Internal_Sym *)
	  bfd_malloc2 (symcount, sizeof (Elf_Internal_Sym));
      intsym_buf = alloc_intsym;
      if (intsym_buf == NULL)
	goto out;
    }

  /* Convert the symbols to internal form.  */
  isymend = intsym_buf + symcount;
  for (esym = (const bfd_byte *) extsym_buf, isym = intsym_buf,
	   shndx = extshndx_buf;
       isym < isymend;
       esym += extsym_size, isym++, shndx = shndx != NULL ? shndx + 1 : NULL)
    if (!(*bed->s->swap_symbol_in) (ibfd, esym, shndx, isym))
      {
	symoffset += (esym - (bfd_byte *) extsym_buf) / extsym_size;
	/* xgettext:c-format */
	_bfd_error_handler (_("%B symbol number %lu references"
			      " nonexistent SHT_SYMTAB_SHNDX section"),
			    ibfd, (unsigned long) symoffset);
	if (alloc_intsym != NULL)
	  free (alloc_intsym);
	intsym_buf = NULL;
	goto out;
      }

 out:
  if (alloc_ext != NULL)
    free (alloc_ext);
  if (alloc_extshndx != NULL)
    free (alloc_extshndx);

  return intsym_buf;
}

/* Look up a symbol name.  */
const char *
bfd_elf_sym_name (bfd *abfd,
		  Elf_Internal_Shdr *symtab_hdr,
		  Elf_Internal_Sym *isym,
		  asection *sym_sec)
{
  const char *name;
  unsigned int iname = isym->st_name;
  unsigned int shindex = symtab_hdr->sh_link;

  if (iname == 0 && ELF_ST_TYPE (isym->st_info) == STT_SECTION
      /* Check for a bogus st_shndx to avoid crashing.  */
      && isym->st_shndx < elf_numsections (abfd))
    {
      iname = elf_elfsections (abfd)[isym->st_shndx]->sh_name;
      shindex = elf_elfheader (abfd)->e_shstrndx;
    }

  name = bfd_elf_string_from_elf_section (abfd, shindex, iname);
  if (name == NULL)
    name = "(null)";
  else if (sym_sec && *name == '\0')
    name = bfd_section_name (abfd, sym_sec);

  return name;
}

/* Elf_Internal_Shdr->contents is an array of these for SHT_GROUP
   sections.  The first element is the flags, the rest are section
   pointers.  */

typedef union elf_internal_group {
  Elf_Internal_Shdr *shdr;
  unsigned int flags;
} Elf_Internal_Group;

/* Return the name of the group signature symbol.  Why isn't the
   signature just a string?  */

static const char *
group_signature (bfd *abfd, Elf_Internal_Shdr *ghdr)
{
  Elf_Internal_Shdr *hdr;
  unsigned char esym[sizeof (Elf64_External_Sym)];
  Elf_External_Sym_Shndx eshndx;
  Elf_Internal_Sym isym;

  /* First we need to ensure the symbol table is available.  Make sure
     that it is a symbol table section.  */
  if (ghdr->sh_link >= elf_numsections (abfd))
    return NULL;
  hdr = elf_elfsections (abfd) [ghdr->sh_link];
  if (hdr->sh_type != SHT_SYMTAB
      || ! bfd_section_from_shdr (abfd, ghdr->sh_link))
    return NULL;

  /* Go read the symbol.  */
  hdr = &elf_tdata (abfd)->symtab_hdr;
  if (bfd_elf_get_elf_syms (abfd, hdr, 1, ghdr->sh_info,
			    &isym, esym, &eshndx) == NULL)
    return NULL;

  return bfd_elf_sym_name (abfd, hdr, &isym, NULL);
}

/* Set next_in_group list pointer, and group name for NEWSECT.  */

static bfd_boolean
setup_group (bfd *abfd, Elf_Internal_Shdr *hdr, asection *newsect)
{
  unsigned int num_group = elf_tdata (abfd)->num_group;

  /* If num_group is zero, read in all SHT_GROUP sections.  The count
     is set to -1 if there are no SHT_GROUP sections.  */
  if (num_group == 0)
    {
      unsigned int i, shnum;

      /* First count the number of groups.  If we have a SHT_GROUP
	 section with just a flag word (ie. sh_size is 4), ignore it.  */
      shnum = elf_numsections (abfd);
      num_group = 0;

#define IS_VALID_GROUP_SECTION_HEADER(shdr, minsize)	\
	(   (shdr)->sh_type == SHT_GROUP		\
	 && (shdr)->sh_size >= minsize			\
	 && (shdr)->sh_entsize == GRP_ENTRY_SIZE	\
	 && ((shdr)->sh_size % GRP_ENTRY_SIZE) == 0)

      for (i = 0; i < shnum; i++)
	{
	  Elf_Internal_Shdr *shdr = elf_elfsections (abfd)[i];

	  if (IS_VALID_GROUP_SECTION_HEADER (shdr, 2 * GRP_ENTRY_SIZE))
	    num_group += 1;
	}

      if (num_group == 0)
	{
	  num_group = (unsigned) -1;
	  elf_tdata (abfd)->num_group = num_group;
	  elf_tdata (abfd)->group_sect_ptr = NULL;
	}
      else
	{
	  /* We keep a list of elf section headers for group sections,
	     so we can find them quickly.  */
	  bfd_size_type amt;

	  elf_tdata (abfd)->num_group = num_group;
	  elf_tdata (abfd)->group_sect_ptr = (Elf_Internal_Shdr **)
	      bfd_alloc2 (abfd, num_group, sizeof (Elf_Internal_Shdr *));
	  if (elf_tdata (abfd)->group_sect_ptr == NULL)
	    return FALSE;
	  memset (elf_tdata (abfd)->group_sect_ptr, 0, num_group * sizeof (Elf_Internal_Shdr *));
	  num_group = 0;

	  for (i = 0; i < shnum; i++)
	    {
	      Elf_Internal_Shdr *shdr = elf_elfsections (abfd)[i];

	      if (IS_VALID_GROUP_SECTION_HEADER (shdr, 2 * GRP_ENTRY_SIZE))
		{
		  unsigned char *src;
		  Elf_Internal_Group *dest;

		  /* Make sure the group section has a BFD section
		     attached to it.  */
		  if (!bfd_section_from_shdr (abfd, i))
		    return FALSE;

		  /* Add to list of sections.  */
		  elf_tdata (abfd)->group_sect_ptr[num_group] = shdr;
		  num_group += 1;

		  /* Read the raw contents.  */
		  BFD_ASSERT (sizeof (*dest) >= 4);
		  amt = shdr->sh_size * sizeof (*dest) / 4;
		  shdr->contents = (unsigned char *)
		      bfd_alloc2 (abfd, shdr->sh_size, sizeof (*dest) / 4);
		  /* PR binutils/4110: Handle corrupt group headers.  */
		  if (shdr->contents == NULL)
		    {
		      _bfd_error_handler
			/* xgettext:c-format */
			(_("%B: corrupt size field in group section"
			   " header: %#Lx"), abfd, shdr->sh_size);
		      bfd_set_error (bfd_error_bad_value);
		      -- num_group;
		      continue;
		    }

		  memset (shdr->contents, 0, amt);

		  if (bfd_seek (abfd, shdr->sh_offset, SEEK_SET) != 0
		      || (bfd_bread (shdr->contents, shdr->sh_size, abfd)
			  != shdr->sh_size))
		    {
		      _bfd_error_handler
			/* xgettext:c-format */
			(_("%B: invalid size field in group section"
			   " header: %#Lx"), abfd, shdr->sh_size);
		      bfd_set_error (bfd_error_bad_value);
		      -- num_group;
		      /* PR 17510: If the group contents are even
			 partially corrupt, do not allow any of the
			 contents to be used.  */
		      memset (shdr->contents, 0, amt);
		      continue;
		    }

		  /* Translate raw contents, a flag word followed by an
		     array of elf section indices all in target byte order,
		     to the flag word followed by an array of elf section
		     pointers.  */
		  src = shdr->contents + shdr->sh_size;
		  dest = (Elf_Internal_Group *) (shdr->contents + amt);

		  while (1)
		    {
		      unsigned int idx;

		      src -= 4;
		      --dest;
		      idx = H_GET_32 (abfd, src);
		      if (src == shdr->contents)
			{
			  dest->flags = idx;
			  if (shdr->bfd_section != NULL && (idx & GRP_COMDAT))
			    shdr->bfd_section->flags
			      |= SEC_LINK_ONCE | SEC_LINK_DUPLICATES_DISCARD;
			  break;
			}
		      if (idx >= shnum)
			{
			  _bfd_error_handler
			    (_("%B: invalid SHT_GROUP entry"), abfd);
			  idx = 0;
			}
		      dest->shdr = elf_elfsections (abfd)[idx];
		    }
		}
	    }

	  /* PR 17510: Corrupt binaries might contain invalid groups.  */
	  if (num_group != (unsigned) elf_tdata (abfd)->num_group)
	    {
	      elf_tdata (abfd)->num_group = num_group;

	      /* If all groups are invalid then fail.  */
	      if (num_group == 0)
		{
		  elf_tdata (abfd)->group_sect_ptr = NULL;
		  elf_tdata (abfd)->num_group = num_group = -1;
		  _bfd_error_handler
		    (_("%B: no valid group sections found"), abfd);
		  bfd_set_error (bfd_error_bad_value);
		}
	    }
	}
    }

  if (num_group != (unsigned) -1)
    {
      unsigned int search_offset = elf_tdata (abfd)->group_search_offset;
      unsigned int j;

      for (j = 0; j < num_group; j++)
	{
	  /* Begin search from previous found group.  */
	  unsigned i = (j + search_offset) % num_group;

	  Elf_Internal_Shdr *shdr = elf_tdata (abfd)->group_sect_ptr[i];
	  Elf_Internal_Group *idx;
	  bfd_size_type n_elt;

	  if (shdr == NULL)
	    continue;

	  idx = (Elf_Internal_Group *) shdr->contents;
	  if (idx == NULL || shdr->sh_size < 4)
	    {
	      /* See PR 21957 for a reproducer.  */
	      /* xgettext:c-format */
	      _bfd_error_handler (_("%B: group section '%A' has no contents"),
				  abfd, shdr->bfd_section);
	      elf_tdata (abfd)->group_sect_ptr[i] = NULL;
	      bfd_set_error (bfd_error_bad_value);
	      return FALSE;
	    }
	  n_elt = shdr->sh_size / 4;

	  /* Look through this group's sections to see if current
	     section is a member.  */
	  while (--n_elt != 0)
	    if ((++idx)->shdr == hdr)
	      {
		asection *s = NULL;

		/* We are a member of this group.  Go looking through
		   other members to see if any others are linked via
		   next_in_group.  */
		idx = (Elf_Internal_Group *) shdr->contents;
		n_elt = shdr->sh_size / 4;
		while (--n_elt != 0)
		  if ((s = (++idx)->shdr->bfd_section) != NULL
		      && elf_next_in_group (s) != NULL)
		    break;
		if (n_elt != 0)
		  {
		    /* Snarf the group name from other member, and
		       insert current section in circular list.  */
		    elf_group_name (newsect) = elf_group_name (s);
		    elf_next_in_group (newsect) = elf_next_in_group (s);
		    elf_next_in_group (s) = newsect;
		  }
		else
		  {
		    const char *gname;

		    gname = group_signature (abfd, shdr);
		    if (gname == NULL)
		      return FALSE;
		    elf_group_name (newsect) = gname;

		    /* Start a circular list with one element.  */
		    elf_next_in_group (newsect) = newsect;
		  }

		/* If the group section has been created, point to the
		   new member.  */
		if (shdr->bfd_section != NULL)
		  elf_next_in_group (shdr->bfd_section) = newsect;

		elf_tdata (abfd)->group_search_offset = i;
		j = num_group - 1;
		break;
	      }
	}
    }

  if (elf_group_name (newsect) == NULL)
    {
      /* xgettext:c-format */
      _bfd_error_handler (_("%B: no group info for section '%A'"),
			  abfd, newsect);
      return FALSE;
    }
  return TRUE;
}

bfd_boolean
_bfd_elf_setup_sections (bfd *abfd)
{
  unsigned int i;
  unsigned int num_group = elf_tdata (abfd)->num_group;
  bfd_boolean result = TRUE;
  asection *s;

  /* Process SHF_LINK_ORDER.  */
  for (s = abfd->sections; s != NULL; s = s->next)
    {
      Elf_Internal_Shdr *this_hdr = &elf_section_data (s)->this_hdr;
      if ((this_hdr->sh_flags & SHF_LINK_ORDER) != 0)
	{
	  unsigned int elfsec = this_hdr->sh_link;
	  /* FIXME: The old Intel compiler and old strip/objcopy may
	     not set the sh_link or sh_info fields.  Hence we could
	     get the situation where elfsec is 0.  */
	  if (elfsec == 0)
	    {
	      const struct elf_backend_data *bed = get_elf_backend_data (abfd);
	      if (bed->link_order_error_handler)
		bed->link_order_error_handler
		  /* xgettext:c-format */
		  (_("%B: warning: sh_link not set for section `%A'"),
		   abfd, s);
	    }
	  else
	    {
	      asection *linksec = NULL;

	      if (elfsec < elf_numsections (abfd))
		{
		  this_hdr = elf_elfsections (abfd)[elfsec];
		  linksec = this_hdr->bfd_section;
		}

	      /* PR 1991, 2008:
		 Some strip/objcopy may leave an incorrect value in
		 sh_link.  We don't want to proceed.  */
	      if (linksec == NULL)
		{
		  _bfd_error_handler
		    /* xgettext:c-format */
		    (_("%B: sh_link [%d] in section `%A' is incorrect"),
		     s->owner, elfsec, s);
		  result = FALSE;
		}

	      elf_linked_to_section (s) = linksec;
	    }
	}
      else if (this_hdr->sh_type == SHT_GROUP
	       && elf_next_in_group (s) == NULL)
	{
	  _bfd_error_handler
	    /* xgettext:c-format */
	    (_("%B: SHT_GROUP section [index %d] has no SHF_GROUP sections"),
	     abfd, elf_section_data (s)->this_idx);
	  result = FALSE;
	}
    }

  /* Process section groups.  */
  if (num_group == (unsigned) -1)
    return result;

  for (i = 0; i < num_group; i++)
    {
      Elf_Internal_Shdr *shdr = elf_tdata (abfd)->group_sect_ptr[i];
      Elf_Internal_Group *idx;
      unsigned int n_elt;

      /* PR binutils/18758: Beware of corrupt binaries with invalid group data.  */
      if (shdr == NULL || shdr->bfd_section == NULL || shdr->contents == NULL)
	{
	  _bfd_error_handler
	    /* xgettext:c-format */
	    (_("%B: section group entry number %u is corrupt"),
	     abfd, i);
	  result = FALSE;
	  continue;
	}

      idx = (Elf_Internal_Group *) shdr->contents;
      n_elt = shdr->sh_size / 4;

      while (--n_elt != 0)
	{
	  ++ idx;

	  if (idx->shdr == NULL)
	    continue;
	  else if (idx->shdr->bfd_section)
	    elf_sec_group (idx->shdr->bfd_section) = shdr->bfd_section;
	  else if (idx->shdr->sh_type != SHT_RELA
		   && idx->shdr->sh_type != SHT_REL)
	    {
	      /* There are some unknown sections in the group.  */
	      _bfd_error_handler
		/* xgettext:c-format */
		(_("%B: unknown type [%#x] section `%s' in group [%A]"),
		 abfd,
		 idx->shdr->sh_type,
		 bfd_elf_string_from_elf_section (abfd,
						  (elf_elfheader (abfd)
						   ->e_shstrndx),
						  idx->shdr->sh_name),
		 shdr->bfd_section);
	      result = FALSE;
	    }
	}
    }

  return result;
}

bfd_boolean
bfd_elf_is_group_section (bfd *abfd ATTRIBUTE_UNUSED, const asection *sec)
{
  return elf_next_in_group (sec) != NULL;
}

static char *
convert_debug_to_zdebug (bfd *abfd, const char *name)
{
  unsigned int len = strlen (name);
  char *new_name = bfd_alloc (abfd, len + 2);
  if (new_name == NULL)
    return NULL;
  new_name[0] = '.';
  new_name[1] = 'z';
  memcpy (new_name + 2, name + 1, len);
  return new_name;
}

static char *
convert_zdebug_to_debug (bfd *abfd, const char *name)
{
  unsigned int len = strlen (name);
  char *new_name = bfd_alloc (abfd, len);
  if (new_name == NULL)
    return NULL;
  new_name[0] = '.';
  memcpy (new_name + 1, name + 2, len - 1);
  return new_name;
}

/* Make a BFD section from an ELF section.  We store a pointer to the
   BFD section in the bfd_section field of the header.  */

bfd_boolean
_bfd_elf_make_section_from_shdr (bfd *abfd,
				 Elf_Internal_Shdr *hdr,
				 const char *name,
				 int shindex)
{
  asection *newsect;
  flagword flags;
  const struct elf_backend_data *bed;

  if (hdr->bfd_section != NULL)
    return TRUE;

  newsect = bfd_make_section_anyway (abfd, name);
  if (newsect == NULL)
    return FALSE;

  hdr->bfd_section = newsect;
  elf_section_data (newsect)->this_hdr = *hdr;
  elf_section_data (newsect)->this_idx = shindex;

  /* Always use the real type/flags.  */
  elf_section_type (newsect) = hdr->sh_type;
  elf_section_flags (newsect) = hdr->sh_flags;

  newsect->filepos = hdr->sh_offset;

  if (! bfd_set_section_vma (abfd, newsect, hdr->sh_addr)
      || ! bfd_set_section_size (abfd, newsect, hdr->sh_size)
      || ! bfd_set_section_alignment (abfd, newsect,
				      bfd_log2 (hdr->sh_addralign)))
    return FALSE;

  flags = SEC_NO_FLAGS;
  if (hdr->sh_type != SHT_NOBITS)
    flags |= SEC_HAS_CONTENTS;
  if (hdr->sh_type == SHT_GROUP)
    flags |= SEC_GROUP;
  if ((hdr->sh_flags & SHF_ALLOC) != 0)
    {
      flags |= SEC_ALLOC;
      if (hdr->sh_type != SHT_NOBITS)
	flags |= SEC_LOAD;
    }
  if ((hdr->sh_flags & SHF_WRITE) == 0)
    flags |= SEC_READONLY;
  if ((hdr->sh_flags & SHF_EXECINSTR) != 0)
    flags |= SEC_CODE;
  else if ((flags & SEC_LOAD) != 0)
    flags |= SEC_DATA;
  if ((hdr->sh_flags & SHF_MERGE) != 0)
    {
      flags |= SEC_MERGE;
      newsect->entsize = hdr->sh_entsize;
    }
  if ((hdr->sh_flags & SHF_STRINGS) != 0)
    flags |= SEC_STRINGS;
  if (hdr->sh_flags & SHF_GROUP)
    if (!setup_group (abfd, hdr, newsect))
      return FALSE;
  if ((hdr->sh_flags & SHF_TLS) != 0)
    flags |= SEC_THREAD_LOCAL;
  if ((hdr->sh_flags & SHF_EXCLUDE) != 0)
    flags |= SEC_EXCLUDE;

  if ((flags & SEC_ALLOC) == 0)
    {
      /* The debugging sections appear to be recognized only by name,
	 not any sort of flag.  Their SEC_ALLOC bits are cleared.  */
      if (name [0] == '.')
	{
	  const char *p;
	  int n;
	  if (name[1] == 'd')
	    p = ".debug", n = 6;
	  else if (name[1] == 'g' && name[2] == 'n')
	    p = ".gnu.linkonce.wi.", n = 17;
	  else if (name[1] == 'g' && name[2] == 'd')
	    p = ".gdb_index", n = 11; /* yes we really do mean 11.  */
	  else if (name[1] == 'l')
	    p = ".line", n = 5;
	  else if (name[1] == 's')
	    p = ".stab", n = 5;
	  else if (name[1] == 'z')
	    p = ".zdebug", n = 7;
	  else
	    p = NULL, n = 0;
	  if (p != NULL && strncmp (name, p, n) == 0)
	    flags |= SEC_DEBUGGING;
	}
    }

  /* As a GNU extension, if the name begins with .gnu.linkonce, we
     only link a single copy of the section.  This is used to support
     g++.  g++ will emit each template expansion in its own section.
     The symbols will be defined as weak, so that multiple definitions
     are permitted.  The GNU linker extension is to actually discard
     all but one of the sections.  */
  if (CONST_STRNEQ (name, ".gnu.linkonce")
      && elf_next_in_group (newsect) == NULL)
    flags |= SEC_LINK_ONCE | SEC_LINK_DUPLICATES_DISCARD;

  bed = get_elf_backend_data (abfd);
  if (bed->elf_backend_section_flags)
    if (! bed->elf_backend_section_flags (&flags, hdr))
      return FALSE;

  if (! bfd_set_section_flags (abfd, newsect, flags))
    return FALSE;

  /* We do not parse the PT_NOTE segments as we are interested even in the
     separate debug info files which may have the segments offsets corrupted.
     PT_NOTEs from the core files are currently not parsed using BFD.  */
  if (hdr->sh_type == SHT_NOTE)
    {
      bfd_byte *contents;

      if (!bfd_malloc_and_get_section (abfd, newsect, &contents))
	return FALSE;

      elf_parse_notes (abfd, (char *) contents, hdr->sh_size,
		       hdr->sh_offset, hdr->sh_addralign);
      free (contents);
    }

  if ((flags & SEC_ALLOC) != 0)
    {
      Elf_Internal_Phdr *phdr;
      unsigned int i, nload;

      /* Some ELF linkers produce binaries with all the program header
	 p_paddr fields zero.  If we have such a binary with more than
	 one PT_LOAD header, then leave the section lma equal to vma
	 so that we don't create sections with overlapping lma.  */
      phdr = elf_tdata (abfd)->phdr;
      for (nload = 0, i = 0; i < elf_elfheader (abfd)->e_phnum; i++, phdr++)
	if (phdr->p_paddr != 0)
	  break;
	else if (phdr->p_type == PT_LOAD && phdr->p_memsz != 0)
	  ++nload;
      if (i >= elf_elfheader (abfd)->e_phnum && nload > 1)
	return TRUE;

      phdr = elf_tdata (abfd)->phdr;
      for (i = 0; i < elf_elfheader (abfd)->e_phnum; i++, phdr++)
	{
	  if (((phdr->p_type == PT_LOAD
		&& (hdr->sh_flags & SHF_TLS) == 0)
	       || phdr->p_type == PT_TLS)
	      && ELF_SECTION_IN_SEGMENT (hdr, phdr))
	    {
	      if ((flags & SEC_LOAD) == 0)
		newsect->lma = (phdr->p_paddr
				+ hdr->sh_addr - phdr->p_vaddr);
	      else
		/* We used to use the same adjustment for SEC_LOAD
		   sections, but that doesn't work if the segment
		   is packed with code from multiple VMAs.
		   Instead we calculate the section LMA based on
		   the segment LMA.  It is assumed that the
		   segment will contain sections with contiguous
		   LMAs, even if the VMAs are not.  */
		newsect->lma = (phdr->p_paddr
				+ hdr->sh_offset - phdr->p_offset);

	      /* With contiguous segments, we can't tell from file
		 offsets whether a section with zero size should
		 be placed at the end of one segment or the
		 beginning of the next.  Decide based on vaddr.  */
	      if (hdr->sh_addr >= phdr->p_vaddr
		  && (hdr->sh_addr + hdr->sh_size
		      <= phdr->p_vaddr + phdr->p_memsz))
		break;
	    }
	}
    }

  /* Compress/decompress DWARF debug sections with names: .debug_* and
     .zdebug_*, after the section flags is set.  */
  if ((flags & SEC_DEBUGGING)
      && ((name[1] == 'd' && name[6] == '_')
	  || (name[1] == 'z' && name[7] == '_')))
    {
      enum { nothing, compress, decompress } action = nothing;
      int compression_header_size;
      bfd_size_type uncompressed_size;
      bfd_boolean compressed
	= bfd_is_section_compressed_with_header (abfd, newsect,
						 &compression_header_size,
						 &uncompressed_size);

      if (compressed)
	{
	  /* Compressed section.  Check if we should decompress.  */
	  if ((abfd->flags & BFD_DECOMPRESS))
	    action = decompress;
	}

      /* Compress the uncompressed section or convert from/to .zdebug*
	 section.  Check if we should compress.  */
      if (action == nothing)
	{
	  if (newsect->size != 0
	      && (abfd->flags & BFD_COMPRESS)
	      && compression_header_size >= 0
	      && uncompressed_size > 0
	      && (!compressed
		  || ((compression_header_size > 0)
		      != ((abfd->flags & BFD_COMPRESS_GABI) != 0))))
	    action = compress;
	  else
	    return TRUE;
	}

      if (action == compress)
	{
	  if (!bfd_init_section_compress_status (abfd, newsect))
	    {
	      _bfd_error_handler
		/* xgettext:c-format */
		(_("%B: unable to initialize compress status for section %s"),
		 abfd, name);
	      return FALSE;
	    }
	}
      else
	{
	  if (!bfd_init_section_decompress_status (abfd, newsect))
	    {
	      _bfd_error_handler
		/* xgettext:c-format */
		(_("%B: unable to initialize decompress status for section %s"),
		 abfd, name);
	      return FALSE;
	    }
	}

      if (abfd->is_linker_input)
	{
	  if (name[1] == 'z'
	      && (action == decompress
		  || (action == compress
		      && (abfd->flags & BFD_COMPRESS_GABI) != 0)))
	    {
	      /* Convert section name from .zdebug_* to .debug_* so
		 that linker will consider this section as a debug
		 section.  */
	      char *new_name = convert_zdebug_to_debug (abfd, name);
	      if (new_name == NULL)
		return FALSE;
	      bfd_rename_section (abfd, newsect, new_name);
	    }
	}
      else
	/* For objdump, don't rename the section.  For objcopy, delay
	   section rename to elf_fake_sections.  */
	newsect->flags |= SEC_ELF_RENAME;
    }

  return TRUE;
}

const char *const bfd_elf_section_type_names[] =
{
  "SHT_NULL", "SHT_PROGBITS", "SHT_SYMTAB", "SHT_STRTAB",
  "SHT_RELA", "SHT_HASH", "SHT_DYNAMIC", "SHT_NOTE",
  "SHT_NOBITS", "SHT_REL", "SHT_SHLIB", "SHT_DYNSYM",
};

/* ELF relocs are against symbols.  If we are producing relocatable
   output, and the reloc is against an external symbol, and nothing
   has given us any additional addend, the resulting reloc will also
   be against the same symbol.  In such a case, we don't want to
   change anything about the way the reloc is handled, since it will
   all be done at final link time.  Rather than put special case code
   into bfd_perform_relocation, all the reloc types use this howto
   function.  It just short circuits the reloc if producing
   relocatable output against an external symbol.  */

bfd_reloc_status_type
bfd_elf_generic_reloc (bfd *abfd ATTRIBUTE_UNUSED,
		       arelent *reloc_entry,
		       asymbol *symbol,
		       void *data ATTRIBUTE_UNUSED,
		       asection *input_section,
		       bfd *output_bfd,
		       char **error_message ATTRIBUTE_UNUSED)
{
  if (output_bfd != NULL
      && (symbol->flags & BSF_SECTION_SYM) == 0
      && (! reloc_entry->howto->partial_inplace
	  || reloc_entry->addend == 0))
    {
      reloc_entry->address += input_section->output_offset;
      return bfd_reloc_ok;
    }

  return bfd_reloc_continue;
}

/* Returns TRUE if section A matches section B.
   Names, addresses and links may be different, but everything else
   should be the same.  */

static bfd_boolean
section_match (const Elf_Internal_Shdr * a,
	       const Elf_Internal_Shdr * b)
{
  return
    a->sh_type	       == b->sh_type
    && (a->sh_flags & ~ SHF_INFO_LINK)
    == (b->sh_flags & ~ SHF_INFO_LINK)
    && a->sh_addralign == b->sh_addralign
    && a->sh_size      == b->sh_size
    && a->sh_entsize   == b->sh_entsize
    /* FIXME: Check sh_addr ?  */
    ;
}

/* Find a section in OBFD that has the same characteristics
   as IHEADER.  Return the index of this section or SHN_UNDEF if
   none can be found.  Check's section HINT first, as this is likely
   to be the correct section.  */

static unsigned int
find_link (const bfd *obfd, const Elf_Internal_Shdr *iheader,
	   const unsigned int hint)
{
  Elf_Internal_Shdr ** oheaders = elf_elfsections (obfd);
  unsigned int i;

  BFD_ASSERT (iheader != NULL);

  /* See PR 20922 for a reproducer of the NULL test.  */
  if (hint < elf_numsections (obfd)
      && oheaders[hint] != NULL
      && section_match (oheaders[hint], iheader))
    return hint;

  for (i = 1; i < elf_numsections (obfd); i++)
    {
      Elf_Internal_Shdr * oheader = oheaders[i];

      if (oheader == NULL)
	continue;
      if (section_match (oheader, iheader))
	/* FIXME: Do we care if there is a potential for
	   multiple matches ?  */
	return i;
    }

  return SHN_UNDEF;
}

/* PR 19938: Attempt to set the ELF section header fields of an OS or
   Processor specific section, based upon a matching input section.
   Returns TRUE upon success, FALSE otherwise.  */

static bfd_boolean
copy_special_section_fields (const bfd *ibfd,
			     bfd *obfd,
			     const Elf_Internal_Shdr *iheader,
			     Elf_Internal_Shdr *oheader,
			     const unsigned int secnum)
{
  const struct elf_backend_data *bed = get_elf_backend_data (obfd);
  const Elf_Internal_Shdr **iheaders = (const Elf_Internal_Shdr **) elf_elfsections (ibfd);
  bfd_boolean changed = FALSE;
  unsigned int sh_link;

  if (oheader->sh_type == SHT_NOBITS)
    {
      /* This is a feature for objcopy --only-keep-debug:
	 When a section's type is changed to NOBITS, we preserve
	 the sh_link and sh_info fields so that they can be
	 matched up with the original.

	 Note: Strictly speaking these assignments are wrong.
	 The sh_link and sh_info fields should point to the
	 relevent sections in the output BFD, which may not be in
	 the same location as they were in the input BFD.  But
	 the whole point of this action is to preserve the
	 original values of the sh_link and sh_info fields, so
	 that they can be matched up with the section headers in
	 the original file.  So strictly speaking we may be
	 creating an invalid ELF file, but it is only for a file
	 that just contains debug info and only for sections
	 without any contents.  */
      if (oheader->sh_link == 0)
	oheader->sh_link = iheader->sh_link;
      if (oheader->sh_info == 0)
	oheader->sh_info = iheader->sh_info;
      return TRUE;
    }

  /* Allow the target a chance to decide how these fields should be set.  */
  if (bed->elf_backend_copy_special_section_fields != NULL
      && bed->elf_backend_copy_special_section_fields
      (ibfd, obfd, iheader, oheader))
    return TRUE;

  /* We have an iheader which might match oheader, and which has non-zero
     sh_info and/or sh_link fields.  Attempt to follow those links and find
     the section in the output bfd which corresponds to the linked section
     in the input bfd.  */
  if (iheader->sh_link != SHN_UNDEF)
    {
      /* See PR 20931 for a reproducer.  */
      if (iheader->sh_link >= elf_numsections (ibfd))
	{
	  _bfd_error_handler
	    /* xgettext:c-format */
	    (_("%B: Invalid sh_link field (%d) in section number %d"),
	     ibfd, iheader->sh_link, secnum);
	  return FALSE;
	}

      sh_link = find_link (obfd, iheaders[iheader->sh_link], iheader->sh_link);
      if (sh_link != SHN_UNDEF)
	{
	  oheader->sh_link = sh_link;
	  changed = TRUE;
	}
      else
	/* FIXME: Should we install iheader->sh_link
	   if we could not find a match ?  */
	_bfd_error_handler
	  /* xgettext:c-format */
	  (_("%B: Failed to find link section for section %d"), obfd, secnum);
    }

  if (iheader->sh_info)
    {
      /* The sh_info field can hold arbitrary information, but if the
	 SHF_LINK_INFO flag is set then it should be interpreted as a
	 section index.  */
      if (iheader->sh_flags & SHF_INFO_LINK)
	{
	  sh_link = find_link (obfd, iheaders[iheader->sh_info],
			       iheader->sh_info);
	  if (sh_link != SHN_UNDEF)
	    oheader->sh_flags |= SHF_INFO_LINK;
	}
      else
	/* No idea what it means - just copy it.  */
	sh_link = iheader->sh_info;

      if (sh_link != SHN_UNDEF)
	{
	  oheader->sh_info = sh_link;
	  changed = TRUE;
	}
      else
	_bfd_error_handler
	  /* xgettext:c-format */
	  (_("%B: Failed to find info section for section %d"), obfd, secnum);
    }

  return changed;
}

/* Copy the program header and other data from one object module to
   another.  */

bfd_boolean
_bfd_elf_copy_private_bfd_data (bfd *ibfd, bfd *obfd)
{
  const Elf_Internal_Shdr **iheaders = (const Elf_Internal_Shdr **) elf_elfsections (ibfd);
  Elf_Internal_Shdr **oheaders = elf_elfsections (obfd);
  const struct elf_backend_data *bed;
  unsigned int i;

  if (bfd_get_flavour (ibfd) != bfd_target_elf_flavour
    || bfd_get_flavour (obfd) != bfd_target_elf_flavour)
    return TRUE;

  if (!elf_flags_init (obfd))
    {
      elf_elfheader (obfd)->e_flags = elf_elfheader (ibfd)->e_flags;
      elf_flags_init (obfd) = TRUE;
    }

  elf_gp (obfd) = elf_gp (ibfd);

  /* Also copy the EI_OSABI field.  */
  elf_elfheader (obfd)->e_ident[EI_OSABI] =
    elf_elfheader (ibfd)->e_ident[EI_OSABI];

  /* If set, copy the EI_ABIVERSION field.  */
  if (elf_elfheader (ibfd)->e_ident[EI_ABIVERSION])
    elf_elfheader (obfd)->e_ident[EI_ABIVERSION]
      = elf_elfheader (ibfd)->e_ident[EI_ABIVERSION];

  /* Copy object attributes.  */
  _bfd_elf_copy_obj_attributes (ibfd, obfd);

  if (iheaders == NULL || oheaders == NULL)
    return TRUE;

  bed = get_elf_backend_data (obfd);

  /* Possibly copy other fields in the section header.  */
  for (i = 1; i < elf_numsections (obfd); i++)
    {
      unsigned int j;
      Elf_Internal_Shdr * oheader = oheaders[i];

      /* Ignore ordinary sections.  SHT_NOBITS sections are considered however
	 because of a special case need for generating separate debug info
	 files.  See below for more details.  */
      if (oheader == NULL
	  || (oheader->sh_type != SHT_NOBITS
	      && oheader->sh_type < SHT_LOOS))
	continue;

      /* Ignore empty sections, and sections whose
	 fields have already been initialised.  */
      if (oheader->sh_size == 0
	  || (oheader->sh_info != 0 && oheader->sh_link != 0))
	continue;

      /* Scan for the matching section in the input bfd.
	 First we try for a direct mapping between the input and output sections.  */
      for (j = 1; j < elf_numsections (ibfd); j++)
	{
	  const Elf_Internal_Shdr * iheader = iheaders[j];

	  if (iheader == NULL)
	    continue;

	  if (oheader->bfd_section != NULL
	      && iheader->bfd_section != NULL
	      && iheader->bfd_section->output_section != NULL
	      && iheader->bfd_section->output_section == oheader->bfd_section)
	    {
	      /* We have found a connection from the input section to the
		 output section.  Attempt to copy the header fields.  If
		 this fails then do not try any further sections - there
		 should only be a one-to-one mapping between input and output. */
	      if (! copy_special_section_fields (ibfd, obfd, iheader, oheader, i))
		j = elf_numsections (ibfd);
	      break;
	    }
	}

      if (j < elf_numsections (ibfd))
	continue;

      /* That failed.  So try to deduce the corresponding input section.
	 Unfortunately we cannot compare names as the output string table
	 is empty, so instead we check size, address and type.  */
      for (j = 1; j < elf_numsections (ibfd); j++)
	{
	  const Elf_Internal_Shdr * iheader = iheaders[j];

	  if (iheader == NULL)
	    continue;

	  /* Try matching fields in the input section's header.
	     Since --only-keep-debug turns all non-debug sections into
	     SHT_NOBITS sections, the output SHT_NOBITS type matches any
	     input type.  */
	  if ((oheader->sh_type == SHT_NOBITS
	       || iheader->sh_type == oheader->sh_type)
	      && (iheader->sh_flags & ~ SHF_INFO_LINK)
	      == (oheader->sh_flags & ~ SHF_INFO_LINK)
	      && iheader->sh_addralign == oheader->sh_addralign
	      && iheader->sh_entsize == oheader->sh_entsize
	      && iheader->sh_size == oheader->sh_size
	      && iheader->sh_addr == oheader->sh_addr
	      && (iheader->sh_info != oheader->sh_info
		  || iheader->sh_link != oheader->sh_link))
	    {
	      if (copy_special_section_fields (ibfd, obfd, iheader, oheader, i))
		break;
	    }
	}

      if (j == elf_numsections (ibfd) && oheader->sh_type >= SHT_LOOS)
	{
	  /* Final attempt.  Call the backend copy function
	     with a NULL input section.  */
	  if (bed->elf_backend_copy_special_section_fields != NULL)
	    bed->elf_backend_copy_special_section_fields (ibfd, obfd, NULL, oheader);
	}
    }

  return TRUE;
}

static const char *
get_segment_type (unsigned int p_type)
{
  const char *pt;
  switch (p_type)
    {
    case PT_NULL: pt = "NULL"; break;
    case PT_LOAD: pt = "LOAD"; break;
    case PT_DYNAMIC: pt = "DYNAMIC"; break;
    case PT_INTERP: pt = "INTERP"; break;
    case PT_NOTE: pt = "NOTE"; break;
    case PT_SHLIB: pt = "SHLIB"; break;
    case PT_PHDR: pt = "PHDR"; break;
    case PT_TLS: pt = "TLS"; break;
    case PT_GNU_EH_FRAME: pt = "EH_FRAME"; break;
    case PT_GNU_STACK: pt = "STACK"; break;
    case PT_GNU_RELRO: pt = "RELRO"; break;
    default: pt = NULL; break;
    }
  return pt;
}

/* Print out the program headers.  */

bfd_boolean
_bfd_elf_print_private_bfd_data (bfd *abfd, void *farg)
{
  FILE *f = (FILE *) farg;
  Elf_Internal_Phdr *p;
  asection *s;
  bfd_byte *dynbuf = NULL;

  p = elf_tdata (abfd)->phdr;
  if (p != NULL)
    {
      unsigned int i, c;

      fprintf (f, _("\nProgram Header:\n"));
      c = elf_elfheader (abfd)->e_phnum;
      for (i = 0; i < c; i++, p++)
	{
	  const char *pt = get_segment_type (p->p_type);
	  char buf[20];

	  if (pt == NULL)
	    {
	      sprintf (buf, "0x%lx", p->p_type);
	      pt = buf;
	    }
	  fprintf (f, "%8s off    0x", pt);
	  bfd_fprintf_vma (abfd, f, p->p_offset);
	  fprintf (f, " vaddr 0x");
	  bfd_fprintf_vma (abfd, f, p->p_vaddr);
	  fprintf (f, " paddr 0x");
	  bfd_fprintf_vma (abfd, f, p->p_paddr);
	  fprintf (f, " align 2**%u\n", bfd_log2 (p->p_align));
	  fprintf (f, "         filesz 0x");
	  bfd_fprintf_vma (abfd, f, p->p_filesz);
	  fprintf (f, " memsz 0x");
	  bfd_fprintf_vma (abfd, f, p->p_memsz);
	  fprintf (f, " flags %c%c%c",
		   (p->p_flags & PF_R) != 0 ? 'r' : '-',
		   (p->p_flags & PF_W) != 0 ? 'w' : '-',
		   (p->p_flags & PF_X) != 0 ? 'x' : '-');
	  if ((p->p_flags &~ (unsigned) (PF_R | PF_W | PF_X)) != 0)
	    fprintf (f, " %lx", p->p_flags &~ (unsigned) (PF_R | PF_W | PF_X));
	  fprintf (f, "\n");
	}
    }

  s = bfd_get_section_by_name (abfd, ".dynamic");
  if (s != NULL)
    {
      unsigned int elfsec;
      unsigned long shlink;
      bfd_byte *extdyn, *extdynend;
      size_t extdynsize;
      void (*swap_dyn_in) (bfd *, const void *, Elf_Internal_Dyn *);

      fprintf (f, _("\nDynamic Section:\n"));

      if (!bfd_malloc_and_get_section (abfd, s, &dynbuf))
	goto error_return;

      elfsec = _bfd_elf_section_from_bfd_section (abfd, s);
      if (elfsec == SHN_BAD)
	goto error_return;
      shlink = elf_elfsections (abfd)[elfsec]->sh_link;

      extdynsize = get_elf_backend_data (abfd)->s->sizeof_dyn;
      swap_dyn_in = get_elf_backend_data (abfd)->s->swap_dyn_in;

      extdyn = dynbuf;
      /* PR 17512: file: 6f427532.  */
      if (s->size < extdynsize)
	goto error_return;
      extdynend = extdyn + s->size;
      /* PR 17512: file: id:000006,sig:06,src:000000,op:flip4,pos:5664.
	 Fix range check.  */
      for (; extdyn <= (extdynend - extdynsize); extdyn += extdynsize)
	{
	  Elf_Internal_Dyn dyn;
	  const char *name = "";
	  char ab[20];
	  bfd_boolean stringp;
	  const struct elf_backend_data *bed = get_elf_backend_data (abfd);

	  (*swap_dyn_in) (abfd, extdyn, &dyn);

	  if (dyn.d_tag == DT_NULL)
	    break;

	  stringp = FALSE;
	  switch (dyn.d_tag)
	    {
	    default:
	      if (bed->elf_backend_get_target_dtag)
		name = (*bed->elf_backend_get_target_dtag) (dyn.d_tag);

	      if (!strcmp (name, ""))
		{
		  sprintf (ab, "%#" BFD_VMA_FMT "x", dyn.d_tag);
		  name = ab;
		}
	      break;

	    case DT_NEEDED: name = "NEEDED"; stringp = TRUE; break;
	    case DT_PLTRELSZ: name = "PLTRELSZ"; break;
	    case DT_PLTGOT: name = "PLTGOT"; break;
	    case DT_HASH: name = "HASH"; break;
	    case DT_STRTAB: name = "STRTAB"; break;
	    case DT_SYMTAB: name = "SYMTAB"; break;
	    case DT_RELA: name = "RELA"; break;
	    case DT_RELASZ: name = "RELASZ"; break;
	    case DT_RELAENT: name = "RELAENT"; break;
	    case DT_STRSZ: name = "STRSZ"; break;
	    case DT_SYMENT: name = "SYMENT"; break;
	    case DT_INIT: name = "INIT"; break;
	    case DT_FINI: name = "FINI"; break;
	    case DT_SONAME: name = "SONAME"; stringp = TRUE; break;
	    case DT_RPATH: name = "RPATH"; stringp = TRUE; break;
	    case DT_SYMBOLIC: name = "SYMBOLIC"; break;
	    case DT_REL: name = "REL"; break;
	    case DT_RELSZ: name = "RELSZ"; break;
	    case DT_RELENT: name = "RELENT"; break;
	    case DT_PLTREL: name = "PLTREL"; break;
	    case DT_DEBUG: name = "DEBUG"; break;
	    case DT_TEXTREL: name = "TEXTREL"; break;
	    case DT_JMPREL: name = "JMPREL"; break;
	    case DT_BIND_NOW: name = "BIND_NOW"; break;
	    case DT_INIT_ARRAY: name = "INIT_ARRAY"; break;
	    case DT_FINI_ARRAY: name = "FINI_ARRAY"; break;
	    case DT_INIT_ARRAYSZ: name = "INIT_ARRAYSZ"; break;
	    case DT_FINI_ARRAYSZ: name = "FINI_ARRAYSZ"; break;
	    case DT_RUNPATH: name = "RUNPATH"; stringp = TRUE; break;
	    case DT_FLAGS: name = "FLAGS"; break;
	    case DT_PREINIT_ARRAY: name = "PREINIT_ARRAY"; break;
	    case DT_PREINIT_ARRAYSZ: name = "PREINIT_ARRAYSZ"; break;
	    case DT_CHECKSUM: name = "CHECKSUM"; break;
	    case DT_PLTPADSZ: name = "PLTPADSZ"; break;
	    case DT_MOVEENT: name = "MOVEENT"; break;
	    case DT_MOVESZ: name = "MOVESZ"; break;
	    case DT_FEATURE: name = "FEATURE"; break;
	    case DT_POSFLAG_1: name = "POSFLAG_1"; break;
	    case DT_SYMINSZ: name = "SYMINSZ"; break;
	    case DT_SYMINENT: name = "SYMINENT"; break;
	    case DT_CONFIG: name = "CONFIG"; stringp = TRUE; break;
	    case DT_DEPAUDIT: name = "DEPAUDIT"; stringp = TRUE; break;
	    case DT_AUDIT: name = "AUDIT"; stringp = TRUE; break;
	    case DT_PLTPAD: name = "PLTPAD"; break;
	    case DT_MOVETAB: name = "MOVETAB"; break;
	    case DT_SYMINFO: name = "SYMINFO"; break;
	    case DT_RELACOUNT: name = "RELACOUNT"; break;
	    case DT_RELCOUNT: name = "RELCOUNT"; break;
	    case DT_FLAGS_1: name = "FLAGS_1"; break;
	    case DT_VERSYM: name = "VERSYM"; break;
	    case DT_VERDEF: name = "VERDEF"; break;
	    case DT_VERDEFNUM: name = "VERDEFNUM"; break;
	    case DT_VERNEED: name = "VERNEED"; break;
	    case DT_VERNEEDNUM: name = "VERNEEDNUM"; break;
	    case DT_AUXILIARY: name = "AUXILIARY"; stringp = TRUE; break;
	    case DT_USED: name = "USED"; break;
	    case DT_FILTER: name = "FILTER"; stringp = TRUE; break;
	    case DT_GNU_HASH: name = "GNU_HASH"; break;
	    }

	  fprintf (f, "  %-20s ", name);
	  if (! stringp)
	    {
	      fprintf (f, "0x");
	      bfd_fprintf_vma (abfd, f, dyn.d_un.d_val);
	    }
	  else
	    {
	      const char *string;
	      unsigned int tagv = dyn.d_un.d_val;

	      string = bfd_elf_string_from_elf_section (abfd, shlink, tagv);
	      if (string == NULL)
		goto error_return;
	      fprintf (f, "%s", string);
	    }
	  fprintf (f, "\n");
	}

      free (dynbuf);
      dynbuf = NULL;
    }

  if ((elf_dynverdef (abfd) != 0 && elf_tdata (abfd)->verdef == NULL)
      || (elf_dynverref (abfd) != 0 && elf_tdata (abfd)->verref == NULL))
    {
      if (! _bfd_elf_slurp_version_tables (abfd, FALSE))
	return FALSE;
    }

  if (elf_dynverdef (abfd) != 0)
    {
      Elf_Internal_Verdef *t;

      fprintf (f, _("\nVersion definitions:\n"));
      for (t = elf_tdata (abfd)->verdef; t != NULL; t = t->vd_nextdef)
	{
	  fprintf (f, "%d 0x%2.2x 0x%8.8lx %s\n", t->vd_ndx,
		   t->vd_flags, t->vd_hash,
		   t->vd_nodename ? t->vd_nodename : "<corrupt>");
	  if (t->vd_auxptr != NULL && t->vd_auxptr->vda_nextptr != NULL)
	    {
	      Elf_Internal_Verdaux *a;

	      fprintf (f, "\t");
	      for (a = t->vd_auxptr->vda_nextptr;
		   a != NULL;
		   a = a->vda_nextptr)
		fprintf (f, "%s ",
			 a->vda_nodename ? a->vda_nodename : "<corrupt>");
	      fprintf (f, "\n");
	    }
	}
    }

  if (elf_dynverref (abfd) != 0)
    {
      Elf_Internal_Verneed *t;

      fprintf (f, _("\nVersion References:\n"));
      for (t = elf_tdata (abfd)->verref; t != NULL; t = t->vn_nextref)
	{
	  Elf_Internal_Vernaux *a;

	  fprintf (f, _("  required from %s:\n"),
		   t->vn_filename ? t->vn_filename : "<corrupt>");
	  for (a = t->vn_auxptr; a != NULL; a = a->vna_nextptr)
	    fprintf (f, "    0x%8.8lx 0x%2.2x %2.2d %s\n", a->vna_hash,
		     a->vna_flags, a->vna_other,
		     a->vna_nodename ? a->vna_nodename : "<corrupt>");
	}
    }

  return TRUE;

 error_return:
  if (dynbuf != NULL)
    free (dynbuf);
  return FALSE;
}

/* Get version string.  */

const char *
_bfd_elf_get_symbol_version_string (bfd *abfd, asymbol *symbol,
				    bfd_boolean *hidden)
{
  const char *version_string = NULL;
  if (elf_dynversym (abfd) != 0
      && (elf_dynverdef (abfd) != 0 || elf_dynverref (abfd) != 0))
    {
      unsigned int vernum = ((elf_symbol_type *) symbol)->version;

      *hidden = (vernum & VERSYM_HIDDEN) != 0;
      vernum &= VERSYM_VERSION;

      if (vernum == 0)
	version_string = "";
      else if (vernum == 1)
	version_string = "Base";
      else if (vernum <= elf_tdata (abfd)->cverdefs)
	version_string =
	  elf_tdata (abfd)->verdef[vernum - 1].vd_nodename;
      else
	{
	  Elf_Internal_Verneed *t;

	  version_string = "";
	  for (t = elf_tdata (abfd)->verref;
	       t != NULL;
	       t = t->vn_nextref)
	    {
	      Elf_Internal_Vernaux *a;

	      for (a = t->vn_auxptr; a != NULL; a = a->vna_nextptr)
		{
		  if (a->vna_other == vernum)
		    {
		      version_string = a->vna_nodename;
		      break;
		    }
		}
	    }
	}
    }
  return version_string;
}

/* Display ELF-specific fields of a symbol.  */

void
bfd_elf_print_symbol (bfd *abfd,
		      void *filep,
		      asymbol *symbol,
		      bfd_print_symbol_type how)
{
  FILE *file = (FILE *) filep;
  switch (how)
    {
    case bfd_print_symbol_name:
      fprintf (file, "%s", symbol->name);
      break;
    case bfd_print_symbol_more:
      fprintf (file, "elf ");
      bfd_fprintf_vma (abfd, file, symbol->value);
      fprintf (file, " %x", symbol->flags);
      break;
    case bfd_print_symbol_all:
      {
	const char *section_name;
	const char *name = NULL;
	const struct elf_backend_data *bed;
	unsigned char st_other;
	bfd_vma val;
	const char *version_string;
	bfd_boolean hidden;

	section_name = symbol->section ? symbol->section->name : "(*none*)";

	bed = get_elf_backend_data (abfd);
	if (bed->elf_backend_print_symbol_all)
	  name = (*bed->elf_backend_print_symbol_all) (abfd, filep, symbol);

	if (name == NULL)
	  {
	    name = symbol->name;
	    bfd_print_symbol_vandf (abfd, file, symbol);
	  }

	fprintf (file, " %s\t", section_name);
	/* Print the "other" value for a symbol.  For common symbols,
	   we've already printed the size; now print the alignment.
	   For other symbols, we have no specified alignment, and
	   we've printed the address; now print the size.  */
	if (symbol->section && bfd_is_com_section (symbol->section))
	  val = ((elf_symbol_type *) symbol)->internal_elf_sym.st_value;
	else
	  val = ((elf_symbol_type *) symbol)->internal_elf_sym.st_size;
	bfd_fprintf_vma (abfd, file, val);

	/* If we have version information, print it.  */
	version_string = _bfd_elf_get_symbol_version_string (abfd,
							     symbol,
							     &hidden);
	if (version_string)
	  {
	    if (!hidden)
	      fprintf (file, "  %-11s", version_string);
	    else
	      {
		int i;

		fprintf (file, " (%s)", version_string);
		for (i = 10 - strlen (version_string); i > 0; --i)
		  putc (' ', file);
	      }
	  }

	/* If the st_other field is not zero, print it.  */
	st_other = ((elf_symbol_type *) symbol)->internal_elf_sym.st_other;

	switch (st_other)
	  {
	  case 0: break;
	  case STV_INTERNAL:  fprintf (file, " .internal");  break;
	  case STV_HIDDEN:    fprintf (file, " .hidden");    break;
	  case STV_PROTECTED: fprintf (file, " .protected"); break;
	  default:
	    /* Some other non-defined flags are also present, so print
	       everything hex.  */
	    fprintf (file, " 0x%02x", (unsigned int) st_other);
	  }

	fprintf (file, " %s", name);
      }
      break;
    }
}

/* ELF .o/exec file reading */

/* Create a new bfd section from an ELF section header.  */

bfd_boolean
bfd_section_from_shdr (bfd *abfd, unsigned int shindex)
{
  Elf_Internal_Shdr *hdr;
  Elf_Internal_Ehdr *ehdr;
  const struct elf_backend_data *bed;
  const char *name;
  bfd_boolean ret = TRUE;
  static bfd_boolean * sections_being_created = NULL;
  static bfd * sections_being_created_abfd = NULL;
  static unsigned int nesting = 0;

  if (shindex >= elf_numsections (abfd))
    return FALSE;

  if (++ nesting > 3)
    {
      /* PR17512: A corrupt ELF binary might contain a recursive group of
	 sections, with each the string indicies pointing to the next in the
	 loop.  Detect this here, by refusing to load a section that we are
	 already in the process of loading.  We only trigger this test if
	 we have nested at least three sections deep as normal ELF binaries
	 can expect to recurse at least once.

	 FIXME: It would be better if this array was attached to the bfd,
	 rather than being held in a static pointer.  */

      if (sections_being_created_abfd != abfd)
	sections_being_created = NULL;
      if (sections_being_created == NULL)
	{
	  /* FIXME: It would be more efficient to attach this array to the bfd somehow.  */
	  sections_being_created = (bfd_boolean *)
	    bfd_zalloc (abfd, elf_numsections (abfd) * sizeof (bfd_boolean));
	  sections_being_created_abfd = abfd;
	}
      if (sections_being_created [shindex])
	{
	  _bfd_error_handler
	    (_("%B: warning: loop in section dependencies detected"), abfd);
	  return FALSE;
	}
      sections_being_created [shindex] = TRUE;
    }

  hdr = elf_elfsections (abfd)[shindex];
  ehdr = elf_elfheader (abfd);
  name = bfd_elf_string_from_elf_section (abfd, ehdr->e_shstrndx,
					  hdr->sh_name);
  if (name == NULL)
    goto fail;

  bed = get_elf_backend_data (abfd);
  switch (hdr->sh_type)
    {
    case SHT_NULL:
      /* Inactive section. Throw it away.  */
      goto success;

    case SHT_PROGBITS:		/* Normal section with contents.  */
    case SHT_NOBITS:		/* .bss section.  */
    case SHT_HASH:		/* .hash section.  */
    case SHT_NOTE:		/* .note section.  */
    case SHT_INIT_ARRAY:	/* .init_array section.  */
    case SHT_FINI_ARRAY:	/* .fini_array section.  */
    case SHT_PREINIT_ARRAY:	/* .preinit_array section.  */
    case SHT_GNU_LIBLIST:	/* .gnu.liblist section.  */
    case SHT_GNU_HASH:		/* .gnu.hash section.  */
      ret = _bfd_elf_make_section_from_shdr (abfd, hdr, name, shindex);
      goto success;

    case SHT_DYNAMIC:	/* Dynamic linking information.  */
      if (! _bfd_elf_make_section_from_shdr (abfd, hdr, name, shindex))
	goto fail;

      if (hdr->sh_link > elf_numsections (abfd))
	{
	  /* PR 10478: Accept Solaris binaries with a sh_link
	     field set to SHN_BEFORE or SHN_AFTER.  */
	  switch (bfd_get_arch (abfd))
	    {
	    case bfd_arch_i386:
	    case bfd_arch_sparc:
	      if (hdr->sh_link == (SHN_LORESERVE & 0xffff) /* SHN_BEFORE */
		  || hdr->sh_link == ((SHN_LORESERVE + 1) & 0xffff) /* SHN_AFTER */)
		break;
	      /* Otherwise fall through.  */
	    default:
	      goto fail;
	    }
	}
      else if (elf_elfsections (abfd)[hdr->sh_link] == NULL)
	goto fail;
      else if (elf_elfsections (abfd)[hdr->sh_link]->sh_type != SHT_STRTAB)
	{
	  Elf_Internal_Shdr *dynsymhdr;

	  /* The shared libraries distributed with hpux11 have a bogus
	     sh_link field for the ".dynamic" section.  Find the
	     string table for the ".dynsym" section instead.  */
	  if (elf_dynsymtab (abfd) != 0)
	    {
	      dynsymhdr = elf_elfsections (abfd)[elf_dynsymtab (abfd)];
	      hdr->sh_link = dynsymhdr->sh_link;
	    }
	  else
	    {
	      unsigned int i, num_sec;

	      num_sec = elf_numsections (abfd);
	      for (i = 1; i < num_sec; i++)
		{
		  dynsymhdr = elf_elfsections (abfd)[i];
		  if (dynsymhdr->sh_type == SHT_DYNSYM)
		    {
		      hdr->sh_link = dynsymhdr->sh_link;
		      break;
		    }
		}
	    }
	}
      goto success;

    case SHT_SYMTAB:		/* A symbol table.  */
      if (elf_onesymtab (abfd) == shindex)
	goto success;

      if (hdr->sh_entsize != bed->s->sizeof_sym)
	goto fail;

      if (hdr->sh_info * hdr->sh_entsize > hdr->sh_size)
	{
	  if (hdr->sh_size != 0)
	    goto fail;
	  /* Some assemblers erroneously set sh_info to one with a
	     zero sh_size.  ld sees this as a global symbol count
	     of (unsigned) -1.  Fix it here.  */
	  hdr->sh_info = 0;
	  goto success;
	}

      /* PR 18854: A binary might contain more than one symbol table.
	 Unusual, but possible.  Warn, but continue.  */
      if (elf_onesymtab (abfd) != 0)
	{
	  _bfd_error_handler
	    /* xgettext:c-format */
	    (_("%B: warning: multiple symbol tables detected"
	       " - ignoring the table in section %u"),
	     abfd, shindex);
	  goto success;
	}
      elf_onesymtab (abfd) = shindex;
      elf_symtab_hdr (abfd) = *hdr;
      elf_elfsections (abfd)[shindex] = hdr = & elf_symtab_hdr (abfd);
      abfd->flags |= HAS_SYMS;

      /* Sometimes a shared object will map in the symbol table.  If
	 SHF_ALLOC is set, and this is a shared object, then we also
	 treat this section as a BFD section.  We can not base the
	 decision purely on SHF_ALLOC, because that flag is sometimes
	 set in a relocatable object file, which would confuse the
	 linker.  */
      if ((hdr->sh_flags & SHF_ALLOC) != 0
	  && (abfd->flags & DYNAMIC) != 0
	  && ! _bfd_elf_make_section_from_shdr (abfd, hdr, name,
						shindex))
	goto fail;

      /* Go looking for SHT_SYMTAB_SHNDX too, since if there is one we
	 can't read symbols without that section loaded as well.  It
	 is most likely specified by the next section header.  */
      {
	elf_section_list * entry;
	unsigned int i, num_sec;

	for (entry = elf_symtab_shndx_list (abfd); entry != NULL; entry = entry->next)
	  if (entry->hdr.sh_link == shindex)
	    goto success;

	num_sec = elf_numsections (abfd);
	for (i = shindex + 1; i < num_sec; i++)
	  {
	    Elf_Internal_Shdr *hdr2 = elf_elfsections (abfd)[i];

	    if (hdr2->sh_type == SHT_SYMTAB_SHNDX
		&& hdr2->sh_link == shindex)
	      break;
	  }

	if (i == num_sec)
	  for (i = 1; i < shindex; i++)
	    {
	      Elf_Internal_Shdr *hdr2 = elf_elfsections (abfd)[i];

	      if (hdr2->sh_type == SHT_SYMTAB_SHNDX
		  && hdr2->sh_link == shindex)
		break;
	    }

	if (i != shindex)
	  ret = bfd_section_from_shdr (abfd, i);
	/* else FIXME: we have failed to find the symbol table - should we issue an error ? */
	goto success;
      }

    case SHT_DYNSYM:		/* A dynamic symbol table.  */
      if (elf_dynsymtab (abfd) == shindex)
	goto success;

      if (hdr->sh_entsize != bed->s->sizeof_sym)
	goto fail;

      if (hdr->sh_info * hdr->sh_entsize > hdr->sh_size)
	{
	  if (hdr->sh_size != 0)
	    goto fail;

	  /* Some linkers erroneously set sh_info to one with a
	     zero sh_size.  ld sees this as a global symbol count
	     of (unsigned) -1.  Fix it here.  */
	  hdr->sh_info = 0;
	  goto success;
	}

      /* PR 18854: A binary might contain more than one dynamic symbol table.
	 Unusual, but possible.  Warn, but continue.  */
      if (elf_dynsymtab (abfd) != 0)
	{
	  _bfd_error_handler
	    /* xgettext:c-format */
	    (_("%B: warning: multiple dynamic symbol tables detected"
	       " - ignoring the table in section %u"),
	     abfd, shindex);
	  goto success;
	}
      elf_dynsymtab (abfd) = shindex;
      elf_tdata (abfd)->dynsymtab_hdr = *hdr;
      elf_elfsections (abfd)[shindex] = hdr = &elf_tdata (abfd)->dynsymtab_hdr;
      abfd->flags |= HAS_SYMS;

      /* Besides being a symbol table, we also treat this as a regular
	 section, so that objcopy can handle it.  */
      ret = _bfd_elf_make_section_from_shdr (abfd, hdr, name, shindex);
      goto success;

    case SHT_SYMTAB_SHNDX:	/* Symbol section indices when >64k sections.  */
      {
	elf_section_list * entry;

	for (entry = elf_symtab_shndx_list (abfd); entry != NULL; entry = entry->next)
	  if (entry->ndx == shindex)
	    goto success;

	entry = bfd_alloc (abfd, sizeof * entry);
	if (entry == NULL)
	  goto fail;
	entry->ndx = shindex;
	entry->hdr = * hdr;
	entry->next = elf_symtab_shndx_list (abfd);
	elf_symtab_shndx_list (abfd) = entry;
	elf_elfsections (abfd)[shindex] = & entry->hdr;
	goto success;
      }

    case SHT_STRTAB:		/* A string table.  */
      if (hdr->bfd_section != NULL)
	goto success;

      if (ehdr->e_shstrndx == shindex)
	{
	  elf_tdata (abfd)->shstrtab_hdr = *hdr;
	  elf_elfsections (abfd)[shindex] = &elf_tdata (abfd)->shstrtab_hdr;
	  goto success;
	}

      if (elf_elfsections (abfd)[elf_onesymtab (abfd)]->sh_link == shindex)
	{
	symtab_strtab:
	  elf_tdata (abfd)->strtab_hdr = *hdr;
	  elf_elfsections (abfd)[shindex] = &elf_tdata (abfd)->strtab_hdr;
	  goto success;
	}

      if (elf_elfsections (abfd)[elf_dynsymtab (abfd)]->sh_link == shindex)
	{
	dynsymtab_strtab:
	  elf_tdata (abfd)->dynstrtab_hdr = *hdr;
	  hdr = &elf_tdata (abfd)->dynstrtab_hdr;
	  elf_elfsections (abfd)[shindex] = hdr;
	  /* We also treat this as a regular section, so that objcopy
	     can handle it.  */
	  ret = _bfd_elf_make_section_from_shdr (abfd, hdr, name,
						 shindex);
	  goto success;
	}

      /* If the string table isn't one of the above, then treat it as a
	 regular section.  We need to scan all the headers to be sure,
	 just in case this strtab section appeared before the above.  */
      if (elf_onesymtab (abfd) == 0 || elf_dynsymtab (abfd) == 0)
	{
	  unsigned int i, num_sec;

	  num_sec = elf_numsections (abfd);
	  for (i = 1; i < num_sec; i++)
	    {
	      Elf_Internal_Shdr *hdr2 = elf_elfsections (abfd)[i];
	      if (hdr2->sh_link == shindex)
		{
		  /* Prevent endless recursion on broken objects.  */
		  if (i == shindex)
		    goto fail;
		  if (! bfd_section_from_shdr (abfd, i))
		    goto fail;
		  if (elf_onesymtab (abfd) == i)
		    goto symtab_strtab;
		  if (elf_dynsymtab (abfd) == i)
		    goto dynsymtab_strtab;
		}
	    }
	}
      ret = _bfd_elf_make_section_from_shdr (abfd, hdr, name, shindex);
      goto success;

    case SHT_REL:
    case SHT_RELA:
      /* *These* do a lot of work -- but build no sections!  */
      {
	asection *target_sect;
	Elf_Internal_Shdr *hdr2, **p_hdr;
	unsigned int num_sec = elf_numsections (abfd);
	struct bfd_elf_section_data *esdt;

	if (hdr->sh_entsize
	    != (bfd_size_type) (hdr->sh_type == SHT_REL
				? bed->s->sizeof_rel : bed->s->sizeof_rela))
	  goto fail;

	/* Check for a bogus link to avoid crashing.  */
	if (hdr->sh_link >= num_sec)
	  {
	    _bfd_error_handler
	      /* xgettext:c-format */
	      (_("%B: invalid link %u for reloc section %s (index %u)"),
	       abfd, hdr->sh_link, name, shindex);
	    ret = _bfd_elf_make_section_from_shdr (abfd, hdr, name,
						   shindex);
	    goto success;
	  }

	/* For some incomprehensible reason Oracle distributes
	   libraries for Solaris in which some of the objects have
	   bogus sh_link fields.  It would be nice if we could just
	   reject them, but, unfortunately, some people need to use
	   them.  We scan through the section headers; if we find only
	   one suitable symbol table, we clobber the sh_link to point
	   to it.  I hope this doesn't break anything.

	   Don't do it on executable nor shared library.  */
	if ((abfd->flags & (DYNAMIC | EXEC_P)) == 0
	    && elf_elfsections (abfd)[hdr->sh_link]->sh_type != SHT_SYMTAB
	    && elf_elfsections (abfd)[hdr->sh_link]->sh_type != SHT_DYNSYM)
	  {
	    unsigned int scan;
	    int found;

	    found = 0;
	    for (scan = 1; scan < num_sec; scan++)
	      {
		if (elf_elfsections (abfd)[scan]->sh_type == SHT_SYMTAB
		    || elf_elfsections (abfd)[scan]->sh_type == SHT_DYNSYM)
		  {
		    if (found != 0)
		      {
			found = 0;
			break;
		      }
		    found = scan;
		  }
	      }
	    if (found != 0)
	      hdr->sh_link = found;
	  }

	/* Get the symbol table.  */
	if ((elf_elfsections (abfd)[hdr->sh_link]->sh_type == SHT_SYMTAB
	     || elf_elfsections (abfd)[hdr->sh_link]->sh_type == SHT_DYNSYM)
	    && ! bfd_section_from_shdr (abfd, hdr->sh_link))
	  goto fail;

	/* If this reloc section does not use the main symbol table we
	   don't treat it as a reloc section.  BFD can't adequately
	   represent such a section, so at least for now, we don't
	   try.  We just present it as a normal section.  We also
	   can't use it as a reloc section if it points to the null
	   section, an invalid section, another reloc section, or its
	   sh_link points to the null section.  */
	if (hdr->sh_link != elf_onesymtab (abfd)
	    || hdr->sh_link == SHN_UNDEF
	    || hdr->sh_info == SHN_UNDEF
	    || hdr->sh_info >= num_sec
	    || elf_elfsections (abfd)[hdr->sh_info]->sh_type == SHT_REL
	    || elf_elfsections (abfd)[hdr->sh_info]->sh_type == SHT_RELA)
	  {
	    ret = _bfd_elf_make_section_from_shdr (abfd, hdr, name,
						   shindex);
	    goto success;
	  }

	if (! bfd_section_from_shdr (abfd, hdr->sh_info))
	  goto fail;

	target_sect = bfd_section_from_elf_index (abfd, hdr->sh_info);
	if (target_sect == NULL)
	  goto fail;

	esdt = elf_section_data (target_sect);
	if (hdr->sh_type == SHT_RELA)
	  p_hdr = &esdt->rela.hdr;
	else
	  p_hdr = &esdt->rel.hdr;

	/* PR 17512: file: 0b4f81b7.  */
	if (*p_hdr != NULL)
	  goto fail;
	hdr2 = (Elf_Internal_Shdr *) bfd_alloc (abfd, sizeof (*hdr2));
	if (hdr2 == NULL)
	  goto fail;
	*hdr2 = *hdr;
	*p_hdr = hdr2;
	elf_elfsections (abfd)[shindex] = hdr2;
	target_sect->reloc_count += (NUM_SHDR_ENTRIES (hdr)
				     * bed->s->int_rels_per_ext_rel);
	target_sect->flags |= SEC_RELOC;
	target_sect->relocation = NULL;
	target_sect->rel_filepos = hdr->sh_offset;
	/* In the section to which the relocations apply, mark whether
	   its relocations are of the REL or RELA variety.  */
	if (hdr->sh_size != 0)
	  {
	    if (hdr->sh_type == SHT_RELA)
	      target_sect->use_rela_p = 1;
	  }
	abfd->flags |= HAS_RELOC;
	goto success;
      }

    case SHT_GNU_verdef:
      elf_dynverdef (abfd) = shindex;
      elf_tdata (abfd)->dynverdef_hdr = *hdr;
      ret = _bfd_elf_make_section_from_shdr (abfd, hdr, name, shindex);
      goto success;

    case SHT_GNU_versym:
      if (hdr->sh_entsize != sizeof (Elf_External_Versym))
	goto fail;

      elf_dynversym (abfd) = shindex;
      elf_tdata (abfd)->dynversym_hdr = *hdr;
      ret = _bfd_elf_make_section_from_shdr (abfd, hdr, name, shindex);
      goto success;

    case SHT_GNU_verneed:
      elf_dynverref (abfd) = shindex;
      elf_tdata (abfd)->dynverref_hdr = *hdr;
      ret = _bfd_elf_make_section_from_shdr (abfd, hdr, name, shindex);
      goto success;

    case SHT_SHLIB:
      goto success;

    case SHT_GROUP:
      if (! IS_VALID_GROUP_SECTION_HEADER (hdr, GRP_ENTRY_SIZE))
	goto fail;

      if (!_bfd_elf_make_section_from_shdr (abfd, hdr, name, shindex))
	goto fail;

      goto success;

    default:
      /* Possibly an attributes section.  */
      if (hdr->sh_type == SHT_GNU_ATTRIBUTES
	  || hdr->sh_type == bed->obj_attrs_section_type)
	{
	  if (! _bfd_elf_make_section_from_shdr (abfd, hdr, name, shindex))
	    goto fail;
	  _bfd_elf_parse_attributes (abfd, hdr);
	  goto success;
	}

      /* Check for any processor-specific section types.  */
      if (bed->elf_backend_section_from_shdr (abfd, hdr, name, shindex))
	goto success;

      if (hdr->sh_type >= SHT_LOUSER && hdr->sh_type <= SHT_HIUSER)
	{
	  if ((hdr->sh_flags & SHF_ALLOC) != 0)
	    /* FIXME: How to properly handle allocated section reserved
	       for applications?  */
	    _bfd_error_handler
	      /* xgettext:c-format */
	      (_("%B: unknown type [%#x] section `%s'"),
	       abfd, hdr->sh_type, name);
	  else
	    {
	      /* Allow sections reserved for applications.  */
	      ret = _bfd_elf_make_section_from_shdr (abfd, hdr, name,
						     shindex);
	      goto success;
	    }
	}
      else if (hdr->sh_type >= SHT_LOPROC
	       && hdr->sh_type <= SHT_HIPROC)
	/* FIXME: We should handle this section.  */
	_bfd_error_handler
	  /* xgettext:c-format */
	  (_("%B: unknown type [%#x] section `%s'"),
	   abfd, hdr->sh_type, name);
      else if (hdr->sh_type >= SHT_LOOS && hdr->sh_type <= SHT_HIOS)
	{
	  /* Unrecognised OS-specific sections.  */
	  if ((hdr->sh_flags & SHF_OS_NONCONFORMING) != 0)
	    /* SHF_OS_NONCONFORMING indicates that special knowledge is
	       required to correctly process the section and the file should
	       be rejected with an error message.  */
	    _bfd_error_handler
	      /* xgettext:c-format */
	      (_("%B: unknown type [%#x] section `%s'"),
	       abfd, hdr->sh_type, name);
	  else
	    {
	      /* Otherwise it should be processed.  */
	      ret = _bfd_elf_make_section_from_shdr (abfd, hdr, name, shindex);
	      goto success;
	    }
	}
      else
	/* FIXME: We should handle this section.  */
	_bfd_error_handler
	  /* xgettext:c-format */
	  (_("%B: unknown type [%#x] section `%s'"),
	   abfd, hdr->sh_type, name);

      goto fail;
    }

 fail:
  ret = FALSE;
 success:
  if (sections_being_created && sections_being_created_abfd == abfd)
    sections_being_created [shindex] = FALSE;
  if (-- nesting == 0)
    {
      sections_being_created = NULL;
      sections_being_created_abfd = abfd;
    }
  return ret;
}

/* Return the local symbol specified by ABFD, R_SYMNDX.  */

Elf_Internal_Sym *
bfd_sym_from_r_symndx (struct sym_cache *cache,
		       bfd *abfd,
		       unsigned long r_symndx)
{
  unsigned int ent = r_symndx % LOCAL_SYM_CACHE_SIZE;

  if (cache->abfd != abfd || cache->indx[ent] != r_symndx)
    {
      Elf_Internal_Shdr *symtab_hdr;
      unsigned char esym[sizeof (Elf64_External_Sym)];
      Elf_External_Sym_Shndx eshndx;

      symtab_hdr = &elf_tdata (abfd)->symtab_hdr;
      if (bfd_elf_get_elf_syms (abfd, symtab_hdr, 1, r_symndx,
				&cache->sym[ent], esym, &eshndx) == NULL)
	return NULL;

      if (cache->abfd != abfd)
	{
	  memset (cache->indx, -1, sizeof (cache->indx));
	  cache->abfd = abfd;
	}
      cache->indx[ent] = r_symndx;
    }

  return &cache->sym[ent];
}

/* Given an ELF section number, retrieve the corresponding BFD
   section.  */

asection *
bfd_section_from_elf_index (bfd *abfd, unsigned int sec_index)
{
  if (sec_index >= elf_numsections (abfd))
    return NULL;
  return elf_elfsections (abfd)[sec_index]->bfd_section;
}

static const struct bfd_elf_special_section special_sections_b[] =
{
  { STRING_COMMA_LEN (".bss"), -2, SHT_NOBITS,   SHF_ALLOC + SHF_WRITE },
  { NULL,		    0,	0, 0,		 0 }
};

static const struct bfd_elf_special_section special_sections_c[] =
{
  { STRING_COMMA_LEN (".comment"), 0, SHT_PROGBITS, 0 },
  { NULL,			0, 0, 0,	    0 }
};

static const struct bfd_elf_special_section special_sections_d[] =
{
  { STRING_COMMA_LEN (".data"),		-2, SHT_PROGBITS, SHF_ALLOC + SHF_WRITE },
  { STRING_COMMA_LEN (".data1"),	 0, SHT_PROGBITS, SHF_ALLOC + SHF_WRITE },
  /* There are more DWARF sections than these, but they needn't be added here
     unless you have to cope with broken compilers that don't emit section
     attributes or you want to help the user writing assembler.  */
  { STRING_COMMA_LEN (".debug"),	 0, SHT_PROGBITS, 0 },
  { STRING_COMMA_LEN (".debug_line"),	 0, SHT_PROGBITS, 0 },
  { STRING_COMMA_LEN (".debug_info"),	 0, SHT_PROGBITS, 0 },
  { STRING_COMMA_LEN (".debug_abbrev"),	 0, SHT_PROGBITS, 0 },
  { STRING_COMMA_LEN (".debug_aranges"), 0, SHT_PROGBITS, 0 },
  { STRING_COMMA_LEN (".dynamic"),	 0, SHT_DYNAMIC,  SHF_ALLOC },
  { STRING_COMMA_LEN (".dynstr"),	 0, SHT_STRTAB,	  SHF_ALLOC },
  { STRING_COMMA_LEN (".dynsym"),	 0, SHT_DYNSYM,	  SHF_ALLOC },
  { NULL,		       0,	 0, 0,		  0 }
};

static const struct bfd_elf_special_section special_sections_f[] =
{
  { STRING_COMMA_LEN (".fini"),	       0, SHT_PROGBITS,	  SHF_ALLOC + SHF_EXECINSTR },
  { STRING_COMMA_LEN (".fini_array"), -2, SHT_FINI_ARRAY, SHF_ALLOC + SHF_WRITE },
  { NULL,			   0 , 0, 0,		  0 }
};

static const struct bfd_elf_special_section special_sections_g[] =
{
  { STRING_COMMA_LEN (".gnu.linkonce.b"), -2, SHT_NOBITS,      SHF_ALLOC + SHF_WRITE },
<<<<<<< HEAD
  { STRING_COMMA_LEN (".gnu.lto_"),       -1, SHT_PROGBITS,    SHF_EXCLUDE },
  { STRING_COMMA_LEN (".got"),             0, SHT_PROGBITS,    SHF_ALLOC + SHF_WRITE },
  { STRING_COMMA_LEN (".gnu_object_only"), 0, SHT_GNU_OBJECT_ONLY, SHF_EXCLUDE },
  { STRING_COMMA_LEN (".gnu.version"),     0, SHT_GNU_versym,  0 },
=======
  { STRING_COMMA_LEN (".gnu.lto_"),	  -1, SHT_PROGBITS,    SHF_EXCLUDE },
  { STRING_COMMA_LEN (".got"),		   0, SHT_PROGBITS,    SHF_ALLOC + SHF_WRITE },
  { STRING_COMMA_LEN (".gnu.version"),	   0, SHT_GNU_versym,  0 },
>>>>>>> c935ff02
  { STRING_COMMA_LEN (".gnu.version_d"),   0, SHT_GNU_verdef,  0 },
  { STRING_COMMA_LEN (".gnu.version_r"),   0, SHT_GNU_verneed, 0 },
  { STRING_COMMA_LEN (".gnu.liblist"),	   0, SHT_GNU_LIBLIST, SHF_ALLOC },
  { STRING_COMMA_LEN (".gnu.conflict"),	   0, SHT_RELA,	       SHF_ALLOC },
  { STRING_COMMA_LEN (".gnu.hash"),	   0, SHT_GNU_HASH,    SHF_ALLOC },
  { NULL,			 0,	   0, 0,	       0 }
};

static const struct bfd_elf_special_section special_sections_h[] =
{
  { STRING_COMMA_LEN (".hash"), 0, SHT_HASH,	 SHF_ALLOC },
  { NULL,		     0, 0, 0,		 0 }
};

static const struct bfd_elf_special_section special_sections_i[] =
{
  { STRING_COMMA_LEN (".init"),	       0, SHT_PROGBITS,	  SHF_ALLOC + SHF_EXECINSTR },
  { STRING_COMMA_LEN (".init_array"), -2, SHT_INIT_ARRAY, SHF_ALLOC + SHF_WRITE },
  { STRING_COMMA_LEN (".interp"),      0, SHT_PROGBITS,	  0 },
  { NULL,		       0,      0, 0,		  0 }
};

static const struct bfd_elf_special_section special_sections_l[] =
{
  { STRING_COMMA_LEN (".line"), 0, SHT_PROGBITS, 0 },
  { NULL,		     0, 0, 0,		 0 }
};

static const struct bfd_elf_special_section special_sections_n[] =
{
  { STRING_COMMA_LEN (".note.GNU-stack"), 0, SHT_PROGBITS, 0 },
  { STRING_COMMA_LEN (".note"),		 -1, SHT_NOTE,	   0 },
  { NULL,		     0,		  0, 0,		   0 }
};

static const struct bfd_elf_special_section special_sections_p[] =
{
  { STRING_COMMA_LEN (".preinit_array"), -2, SHT_PREINIT_ARRAY, SHF_ALLOC + SHF_WRITE },
  { STRING_COMMA_LEN (".plt"),		  0, SHT_PROGBITS,	SHF_ALLOC + SHF_EXECINSTR },
  { NULL,		    0,		  0, 0,			0 }
};

static const struct bfd_elf_special_section special_sections_r[] =
{
  { STRING_COMMA_LEN (".rodata"), -2, SHT_PROGBITS, SHF_ALLOC },
  { STRING_COMMA_LEN (".rodata1"), 0, SHT_PROGBITS, SHF_ALLOC },
  { STRING_COMMA_LEN (".rela"),	  -1, SHT_RELA,	    0 },
  { STRING_COMMA_LEN (".rel"),	  -1, SHT_REL,	    0 },
  { NULL,		    0,	   0, 0,	    0 }
};

static const struct bfd_elf_special_section special_sections_s[] =
{
  { STRING_COMMA_LEN (".shstrtab"), 0, SHT_STRTAB, 0 },
  { STRING_COMMA_LEN (".strtab"),   0, SHT_STRTAB, 0 },
  { STRING_COMMA_LEN (".symtab"),   0, SHT_SYMTAB, 0 },
  /* See struct bfd_elf_special_section declaration for the semantics of
     this special case where .prefix_length != strlen (.prefix).  */
  { ".stabstr",			5,  3, SHT_STRTAB, 0 },
  { NULL,			0,  0, 0,	   0 }
};

static const struct bfd_elf_special_section special_sections_t[] =
{
  { STRING_COMMA_LEN (".text"),	 -2, SHT_PROGBITS, SHF_ALLOC + SHF_EXECINSTR },
  { STRING_COMMA_LEN (".tbss"),	 -2, SHT_NOBITS,   SHF_ALLOC + SHF_WRITE + SHF_TLS },
  { STRING_COMMA_LEN (".tdata"), -2, SHT_PROGBITS, SHF_ALLOC + SHF_WRITE + SHF_TLS },
  { NULL,		      0,  0, 0,		   0 }
};

static const struct bfd_elf_special_section special_sections_z[] =
{
  { STRING_COMMA_LEN (".zdebug_line"),	  0, SHT_PROGBITS, 0 },
  { STRING_COMMA_LEN (".zdebug_info"),	  0, SHT_PROGBITS, 0 },
  { STRING_COMMA_LEN (".zdebug_abbrev"),  0, SHT_PROGBITS, 0 },
  { STRING_COMMA_LEN (".zdebug_aranges"), 0, SHT_PROGBITS, 0 },
  { NULL,		      0,  0, 0,		   0 }
};

static const struct bfd_elf_special_section * const special_sections[] =
{
  special_sections_b,		/* 'b' */
  special_sections_c,		/* 'c' */
  special_sections_d,		/* 'd' */
  NULL,				/* 'e' */
  special_sections_f,		/* 'f' */
  special_sections_g,		/* 'g' */
  special_sections_h,		/* 'h' */
  special_sections_i,		/* 'i' */
  NULL,				/* 'j' */
  NULL,				/* 'k' */
  special_sections_l,		/* 'l' */
  NULL,				/* 'm' */
  special_sections_n,		/* 'n' */
  NULL,				/* 'o' */
  special_sections_p,		/* 'p' */
  NULL,				/* 'q' */
  special_sections_r,		/* 'r' */
  special_sections_s,		/* 's' */
  special_sections_t,		/* 't' */
  NULL,				/* 'u' */
  NULL,				/* 'v' */
  NULL,				/* 'w' */
  NULL,				/* 'x' */
  NULL,				/* 'y' */
  special_sections_z		/* 'z' */
};

const struct bfd_elf_special_section *
_bfd_elf_get_special_section (const char *name,
			      const struct bfd_elf_special_section *spec,
			      unsigned int rela)
{
  int i;
  int len;

  len = strlen (name);

  for (i = 0; spec[i].prefix != NULL; i++)
    {
      int suffix_len;
      int prefix_len = spec[i].prefix_length;

      if (len < prefix_len)
	continue;
      if (memcmp (name, spec[i].prefix, prefix_len) != 0)
	continue;

      suffix_len = spec[i].suffix_length;
      if (suffix_len <= 0)
	{
	  if (name[prefix_len] != 0)
	    {
	      if (suffix_len == 0)
		continue;
	      if (name[prefix_len] != '.'
		  && (suffix_len == -2
		      || (rela && spec[i].type == SHT_REL)))
		continue;
	    }
	}
      else
	{
	  if (len < prefix_len + suffix_len)
	    continue;
	  if (memcmp (name + len - suffix_len,
		      spec[i].prefix + prefix_len,
		      suffix_len) != 0)
	    continue;
	}
      return &spec[i];
    }

  return NULL;
}

const struct bfd_elf_special_section *
_bfd_elf_get_sec_type_attr (bfd *abfd, asection *sec)
{
  int i;
  const struct bfd_elf_special_section *spec;
  const struct elf_backend_data *bed;

  /* See if this is one of the special sections.  */
  if (sec->name == NULL)
    return NULL;

  bed = get_elf_backend_data (abfd);
  spec = bed->special_sections;
  if (spec)
    {
      spec = _bfd_elf_get_special_section (sec->name,
					   bed->special_sections,
					   sec->use_rela_p);
      if (spec != NULL)
	return spec;
    }

  if (sec->name[0] != '.')
    return NULL;

  i = sec->name[1] - 'b';
  if (i < 0 || i > 'z' - 'b')
    return NULL;

  spec = special_sections[i];

  if (spec == NULL)
    return NULL;

  return _bfd_elf_get_special_section (sec->name, spec, sec->use_rela_p);
}

bfd_boolean
_bfd_elf_new_section_hook (bfd *abfd, asection *sec)
{
  struct bfd_elf_section_data *sdata;
  const struct elf_backend_data *bed;
  const struct bfd_elf_special_section *ssect;

  sdata = (struct bfd_elf_section_data *) sec->used_by_bfd;
  if (sdata == NULL)
    {
      sdata = (struct bfd_elf_section_data *) bfd_zalloc (abfd,
							  sizeof (*sdata));
      if (sdata == NULL)
	return FALSE;
      sec->used_by_bfd = sdata;
    }

  /* Indicate whether or not this section should use RELA relocations.  */
  bed = get_elf_backend_data (abfd);
  sec->use_rela_p = bed->default_use_rela_p;

  /* When we read a file, we don't need to set ELF section type and
     flags.  They will be overridden in _bfd_elf_make_section_from_shdr
     anyway.  We will set ELF section type and flags for all linker
     created sections.  If user specifies BFD section flags, we will
     set ELF section type and flags based on BFD section flags in
     elf_fake_sections.  Special handling for .init_array/.fini_array
     output sections since they may contain .ctors/.dtors input
     sections.  We don't want _bfd_elf_init_private_section_data to
     copy ELF section type from .ctors/.dtors input sections.  */
  if (abfd->direction != read_direction
      || (sec->flags & SEC_LINKER_CREATED) != 0)
    {
      ssect = (*bed->get_sec_type_attr) (abfd, sec);
      if (ssect != NULL
	  && (!sec->flags
	      || (sec->flags & SEC_LINKER_CREATED) != 0
	      || ssect->type == SHT_INIT_ARRAY
	      || ssect->type == SHT_FINI_ARRAY))
	{
	  elf_section_type (sec) = ssect->type;
	  elf_section_flags (sec) = ssect->attr;
	}
    }

  return _bfd_generic_new_section_hook (abfd, sec);
}

/* Create a new bfd section from an ELF program header.

   Since program segments have no names, we generate a synthetic name
   of the form segment<NUM>, where NUM is generally the index in the
   program header table.  For segments that are split (see below) we
   generate the names segment<NUM>a and segment<NUM>b.

   Note that some program segments may have a file size that is different than
   (less than) the memory size.  All this means is that at execution the
   system must allocate the amount of memory specified by the memory size,
   but only initialize it with the first "file size" bytes read from the
   file.  This would occur for example, with program segments consisting
   of combined data+bss.

   To handle the above situation, this routine generates TWO bfd sections
   for the single program segment.  The first has the length specified by
   the file size of the segment, and the second has the length specified
   by the difference between the two sizes.  In effect, the segment is split
   into its initialized and uninitialized parts.

 */

bfd_boolean
_bfd_elf_make_section_from_phdr (bfd *abfd,
				 Elf_Internal_Phdr *hdr,
				 int hdr_index,
				 const char *type_name)
{
  asection *newsect;
  char *name;
  char namebuf[64];
  size_t len;
  int split;

  split = ((hdr->p_memsz > 0)
	    && (hdr->p_filesz > 0)
	    && (hdr->p_memsz > hdr->p_filesz));

  if (hdr->p_filesz > 0)
    {
      sprintf (namebuf, "%s%d%s", type_name, hdr_index, split ? "a" : "");
      len = strlen (namebuf) + 1;
      name = (char *) bfd_alloc (abfd, len);
      if (!name)
	return FALSE;
      memcpy (name, namebuf, len);
      newsect = bfd_make_section (abfd, name);
      if (newsect == NULL)
	return FALSE;
      newsect->vma = hdr->p_vaddr;
      newsect->lma = hdr->p_paddr;
      newsect->size = hdr->p_filesz;
      newsect->filepos = hdr->p_offset;
      newsect->flags |= SEC_HAS_CONTENTS;
      newsect->alignment_power = bfd_log2 (hdr->p_align);
      if (hdr->p_type == PT_LOAD)
	{
	  newsect->flags |= SEC_ALLOC;
	  newsect->flags |= SEC_LOAD;
	  if (hdr->p_flags & PF_X)
	    {
	      /* FIXME: all we known is that it has execute PERMISSION,
		 may be data.  */
	      newsect->flags |= SEC_CODE;
	    }
	}
      if (!(hdr->p_flags & PF_W))
	{
	  newsect->flags |= SEC_READONLY;
	}
    }

  if (hdr->p_memsz > hdr->p_filesz)
    {
      bfd_vma align;

      sprintf (namebuf, "%s%d%s", type_name, hdr_index, split ? "b" : "");
      len = strlen (namebuf) + 1;
      name = (char *) bfd_alloc (abfd, len);
      if (!name)
	return FALSE;
      memcpy (name, namebuf, len);
      newsect = bfd_make_section (abfd, name);
      if (newsect == NULL)
	return FALSE;
      newsect->vma = hdr->p_vaddr + hdr->p_filesz;
      newsect->lma = hdr->p_paddr + hdr->p_filesz;
      newsect->size = hdr->p_memsz - hdr->p_filesz;
      newsect->filepos = hdr->p_offset + hdr->p_filesz;
      align = newsect->vma & -newsect->vma;
      if (align == 0 || align > hdr->p_align)
	align = hdr->p_align;
      newsect->alignment_power = bfd_log2 (align);
      if (hdr->p_type == PT_LOAD)
	{
	  /* Hack for gdb.  Segments that have not been modified do
	     not have their contents written to a core file, on the
	     assumption that a debugger can find the contents in the
	     executable.  We flag this case by setting the fake
	     section size to zero.  Note that "real" bss sections will
	     always have their contents dumped to the core file.  */
	  if (bfd_get_format (abfd) == bfd_core)
	    newsect->size = 0;
	  newsect->flags |= SEC_ALLOC;
	  if (hdr->p_flags & PF_X)
	    newsect->flags |= SEC_CODE;
	}
      if (!(hdr->p_flags & PF_W))
	newsect->flags |= SEC_READONLY;
    }

  return TRUE;
}

bfd_boolean
bfd_section_from_phdr (bfd *abfd, Elf_Internal_Phdr *hdr, int hdr_index)
{
  const struct elf_backend_data *bed;

  switch (hdr->p_type)
    {
    case PT_NULL:
      return _bfd_elf_make_section_from_phdr (abfd, hdr, hdr_index, "null");

    case PT_LOAD:
      return _bfd_elf_make_section_from_phdr (abfd, hdr, hdr_index, "load");

    case PT_DYNAMIC:
      return _bfd_elf_make_section_from_phdr (abfd, hdr, hdr_index, "dynamic");

    case PT_INTERP:
      return _bfd_elf_make_section_from_phdr (abfd, hdr, hdr_index, "interp");

    case PT_NOTE:
      if (! _bfd_elf_make_section_from_phdr (abfd, hdr, hdr_index, "note"))
	return FALSE;
      if (! elf_read_notes (abfd, hdr->p_offset, hdr->p_filesz,
			    hdr->p_align))
	return FALSE;
      return TRUE;

    case PT_SHLIB:
      return _bfd_elf_make_section_from_phdr (abfd, hdr, hdr_index, "shlib");

    case PT_PHDR:
      return _bfd_elf_make_section_from_phdr (abfd, hdr, hdr_index, "phdr");

    case PT_GNU_EH_FRAME:
      return _bfd_elf_make_section_from_phdr (abfd, hdr, hdr_index,
					      "eh_frame_hdr");

    case PT_GNU_STACK:
      return _bfd_elf_make_section_from_phdr (abfd, hdr, hdr_index, "stack");

    case PT_GNU_RELRO:
      return _bfd_elf_make_section_from_phdr (abfd, hdr, hdr_index, "relro");

    default:
      /* Check for any processor-specific program segment types.  */
      bed = get_elf_backend_data (abfd);
      return bed->elf_backend_section_from_phdr (abfd, hdr, hdr_index, "proc");
    }
}

/* Return the REL_HDR for SEC, assuming there is only a single one, either
   REL or RELA.  */

Elf_Internal_Shdr *
_bfd_elf_single_rel_hdr (asection *sec)
{
  if (elf_section_data (sec)->rel.hdr)
    {
      BFD_ASSERT (elf_section_data (sec)->rela.hdr == NULL);
      return elf_section_data (sec)->rel.hdr;
    }
  else
    return elf_section_data (sec)->rela.hdr;
}

static bfd_boolean
_bfd_elf_set_reloc_sh_name (bfd *abfd,
			    Elf_Internal_Shdr *rel_hdr,
			    const char *sec_name,
			    bfd_boolean use_rela_p)
{
  char *name = (char *) bfd_alloc (abfd,
				   sizeof ".rela" + strlen (sec_name));
  if (name == NULL)
    return FALSE;

  sprintf (name, "%s%s", use_rela_p ? ".rela" : ".rel", sec_name);
  rel_hdr->sh_name =
    (unsigned int) _bfd_elf_strtab_add (elf_shstrtab (abfd), name,
					FALSE);
  if (rel_hdr->sh_name == (unsigned int) -1)
    return FALSE;

  return TRUE;
}

/* Allocate and initialize a section-header for a new reloc section,
   containing relocations against ASECT.  It is stored in RELDATA.  If
   USE_RELA_P is TRUE, we use RELA relocations; otherwise, we use REL
   relocations.  */

static bfd_boolean
_bfd_elf_init_reloc_shdr (bfd *abfd,
			  struct bfd_elf_section_reloc_data *reldata,
			  const char *sec_name,
			  bfd_boolean use_rela_p,
			  bfd_boolean delay_st_name_p)
{
  Elf_Internal_Shdr *rel_hdr;
  const struct elf_backend_data *bed = get_elf_backend_data (abfd);

  BFD_ASSERT (reldata->hdr == NULL);
  rel_hdr = bfd_zalloc (abfd, sizeof (*rel_hdr));
  reldata->hdr = rel_hdr;

  if (delay_st_name_p)
    rel_hdr->sh_name = (unsigned int) -1;
  else if (!_bfd_elf_set_reloc_sh_name (abfd, rel_hdr, sec_name,
					use_rela_p))
    return FALSE;
  rel_hdr->sh_type = use_rela_p ? SHT_RELA : SHT_REL;
  rel_hdr->sh_entsize = (use_rela_p
			 ? bed->s->sizeof_rela
			 : bed->s->sizeof_rel);
  rel_hdr->sh_addralign = (bfd_vma) 1 << bed->s->log_file_align;
  rel_hdr->sh_flags = 0;
  rel_hdr->sh_addr = 0;
  rel_hdr->sh_size = 0;
  rel_hdr->sh_offset = 0;

  return TRUE;
}

/* Return the default section type based on the passed in section flags.  */

int
bfd_elf_get_default_section_type (flagword flags)
{
  if ((flags & SEC_ALLOC) != 0
      && (flags & (SEC_LOAD | SEC_HAS_CONTENTS)) == 0)
    return SHT_NOBITS;
  return SHT_PROGBITS;
}

struct fake_section_arg
{
  struct bfd_link_info *link_info;
  bfd_boolean failed;
};

/* Set up an ELF internal section header for a section.  */

static void
elf_fake_sections (bfd *abfd, asection *asect, void *fsarg)
{
  struct fake_section_arg *arg = (struct fake_section_arg *)fsarg;
  const struct elf_backend_data *bed = get_elf_backend_data (abfd);
  struct bfd_elf_section_data *esd = elf_section_data (asect);
  Elf_Internal_Shdr *this_hdr;
  unsigned int sh_type;
  const char *name = asect->name;
  bfd_boolean delay_st_name_p = FALSE;

  if (arg->failed)
    {
      /* We already failed; just get out of the bfd_map_over_sections
	 loop.  */
      return;
    }

  this_hdr = &esd->this_hdr;

  if (arg->link_info)
    {
      /* ld: compress DWARF debug sections with names: .debug_*.  */
      if ((arg->link_info->compress_debug & COMPRESS_DEBUG)
	  && (asect->flags & SEC_DEBUGGING)
	  && name[1] == 'd'
	  && name[6] == '_')
	{
	  /* Set SEC_ELF_COMPRESS to indicate this section should be
	     compressed.  */
	  asect->flags |= SEC_ELF_COMPRESS;

	  /* If this section will be compressed, delay adding section
	     name to section name section after it is compressed in
	     _bfd_elf_assign_file_positions_for_non_load.  */
	  delay_st_name_p = TRUE;
	}
    }
  else if ((asect->flags & SEC_ELF_RENAME))
    {
      /* objcopy: rename output DWARF debug section.  */
      if ((abfd->flags & (BFD_DECOMPRESS | BFD_COMPRESS_GABI)))
	{
	  /* When we decompress or compress with SHF_COMPRESSED,
	     convert section name from .zdebug_* to .debug_* if
	     needed.  */
	  if (name[1] == 'z')
	    {
	      char *new_name = convert_zdebug_to_debug (abfd, name);
	      if (new_name == NULL)
		{
		  arg->failed = TRUE;
		  return;
		}
	      name = new_name;
	    }
	}
      else if (asect->compress_status == COMPRESS_SECTION_DONE)
	{
	  /* PR binutils/18087: Compression does not always make a
	     section smaller.  So only rename the section when
	     compression has actually taken place.  If input section
	     name is .zdebug_*, we should never compress it again.  */
	  char *new_name = convert_debug_to_zdebug (abfd, name);
	  if (new_name == NULL)
	    {
	      arg->failed = TRUE;
	      return;
	    }
	  BFD_ASSERT (name[1] != 'z');
	  name = new_name;
	}
    }

  if (delay_st_name_p)
    this_hdr->sh_name = (unsigned int) -1;
  else
    {
      this_hdr->sh_name
	= (unsigned int) _bfd_elf_strtab_add (elf_shstrtab (abfd),
					      name, FALSE);
      if (this_hdr->sh_name == (unsigned int) -1)
	{
	  arg->failed = TRUE;
	  return;
	}
    }

  /* Don't clear sh_flags. Assembler may set additional bits.  */

  if ((asect->flags & SEC_ALLOC) != 0
      || asect->user_set_vma)
    this_hdr->sh_addr = asect->vma;
  else
    this_hdr->sh_addr = 0;

  this_hdr->sh_offset = 0;
  this_hdr->sh_size = asect->size;
  this_hdr->sh_link = 0;
  /* PR 17512: file: 0eb809fe, 8b0535ee.  */
  if (asect->alignment_power >= (sizeof (bfd_vma) * 8) - 1)
    {
      _bfd_error_handler
	/* xgettext:c-format */
	(_("%B: error: Alignment power %d of section `%A' is too big"),
	 abfd, asect->alignment_power, asect);
      arg->failed = TRUE;
      return;
    }
  this_hdr->sh_addralign = (bfd_vma) 1 << asect->alignment_power;
  /* The sh_entsize and sh_info fields may have been set already by
     copy_private_section_data.  */

  this_hdr->bfd_section = asect;
  this_hdr->contents = NULL;

  /* If the section type is unspecified, we set it based on
     asect->flags.  */
  if ((asect->flags & SEC_GROUP) != 0)
    sh_type = SHT_GROUP;
  else
    sh_type = bfd_elf_get_default_section_type (asect->flags);

  if (this_hdr->sh_type == SHT_NULL)
    this_hdr->sh_type = sh_type;
  else if (this_hdr->sh_type == SHT_NOBITS
	   && sh_type == SHT_PROGBITS
	   && (asect->flags & SEC_ALLOC) != 0)
    {
      /* Warn if we are changing a NOBITS section to PROGBITS, but
	 allow the link to proceed.  This can happen when users link
	 non-bss input sections to bss output sections, or emit data
	 to a bss output section via a linker script.  */
      _bfd_error_handler
	(_("warning: section `%A' type changed to PROGBITS"), asect);
      this_hdr->sh_type = sh_type;
    }

  switch (this_hdr->sh_type)
    {
    default:
      break;

    case SHT_STRTAB:
    case SHT_NOTE:
    case SHT_NOBITS:
    case SHT_PROGBITS:
      break;

    case SHT_INIT_ARRAY:
    case SHT_FINI_ARRAY:
    case SHT_PREINIT_ARRAY:
      this_hdr->sh_entsize = bed->s->arch_size / 8;
      break;

    case SHT_HASH:
      this_hdr->sh_entsize = bed->s->sizeof_hash_entry;
      break;

    case SHT_DYNSYM:
      this_hdr->sh_entsize = bed->s->sizeof_sym;
      break;

    case SHT_DYNAMIC:
      this_hdr->sh_entsize = bed->s->sizeof_dyn;
      break;

    case SHT_RELA:
      if (get_elf_backend_data (abfd)->may_use_rela_p)
	this_hdr->sh_entsize = bed->s->sizeof_rela;
      break;

     case SHT_REL:
      if (get_elf_backend_data (abfd)->may_use_rel_p)
	this_hdr->sh_entsize = bed->s->sizeof_rel;
      break;

     case SHT_GNU_versym:
      this_hdr->sh_entsize = sizeof (Elf_External_Versym);
      break;

     case SHT_GNU_verdef:
      this_hdr->sh_entsize = 0;
      /* objcopy or strip will copy over sh_info, but may not set
	 cverdefs.  The linker will set cverdefs, but sh_info will be
	 zero.  */
      if (this_hdr->sh_info == 0)
	this_hdr->sh_info = elf_tdata (abfd)->cverdefs;
      else
	BFD_ASSERT (elf_tdata (abfd)->cverdefs == 0
		    || this_hdr->sh_info == elf_tdata (abfd)->cverdefs);
      break;

    case SHT_GNU_verneed:
      this_hdr->sh_entsize = 0;
      /* objcopy or strip will copy over sh_info, but may not set
	 cverrefs.  The linker will set cverrefs, but sh_info will be
	 zero.  */
      if (this_hdr->sh_info == 0)
	this_hdr->sh_info = elf_tdata (abfd)->cverrefs;
      else
	BFD_ASSERT (elf_tdata (abfd)->cverrefs == 0
		    || this_hdr->sh_info == elf_tdata (abfd)->cverrefs);
      break;

    case SHT_GROUP:
      this_hdr->sh_entsize = GRP_ENTRY_SIZE;
      break;

    case SHT_GNU_HASH:
      this_hdr->sh_entsize = bed->s->arch_size == 64 ? 0 : 4;
      break;
    }

  if ((asect->flags & SEC_ALLOC) != 0)
    this_hdr->sh_flags |= SHF_ALLOC;
  if ((asect->flags & SEC_READONLY) == 0)
    this_hdr->sh_flags |= SHF_WRITE;
  if ((asect->flags & SEC_CODE) != 0)
    this_hdr->sh_flags |= SHF_EXECINSTR;
  if ((asect->flags & SEC_MERGE) != 0)
    {
      this_hdr->sh_flags |= SHF_MERGE;
      this_hdr->sh_entsize = asect->entsize;
    }
  if ((asect->flags & SEC_STRINGS) != 0)
    this_hdr->sh_flags |= SHF_STRINGS;
  if ((asect->flags & SEC_GROUP) == 0 && elf_group_name (asect) != NULL)
    this_hdr->sh_flags |= SHF_GROUP;
  if ((asect->flags & SEC_THREAD_LOCAL) != 0)
    {
      this_hdr->sh_flags |= SHF_TLS;
      if (asect->size == 0
	  && (asect->flags & SEC_HAS_CONTENTS) == 0)
	{
	  struct bfd_link_order *o = asect->map_tail.link_order;

	  this_hdr->sh_size = 0;
	  if (o != NULL)
	    {
	      this_hdr->sh_size = o->offset + o->size;
	      if (this_hdr->sh_size != 0)
		this_hdr->sh_type = SHT_NOBITS;
	    }
	}
    }
  if ((asect->flags & (SEC_GROUP | SEC_EXCLUDE)) == SEC_EXCLUDE)
    this_hdr->sh_flags |= SHF_EXCLUDE;

  /* If the section has relocs, set up a section header for the
     SHT_REL[A] section.  If two relocation sections are required for
     this section, it is up to the processor-specific back-end to
     create the other.  */
  if ((asect->flags & SEC_RELOC) != 0)
    {
      /* When doing a relocatable link, create both REL and RELA sections if
	 needed.  */
      if (arg->link_info
	  /* Do the normal setup if we wouldn't create any sections here.  */
	  && esd->rel.count + esd->rela.count > 0
	  && (bfd_link_relocatable (arg->link_info)
	      || arg->link_info->emitrelocations))
	{
	  if (esd->rel.count && esd->rel.hdr == NULL
	      && !_bfd_elf_init_reloc_shdr (abfd, &esd->rel, name,
					    FALSE, delay_st_name_p))
	    {
	      arg->failed = TRUE;
	      return;
	    }
	  if (esd->rela.count && esd->rela.hdr == NULL
	      && !_bfd_elf_init_reloc_shdr (abfd, &esd->rela, name,
					    TRUE, delay_st_name_p))
	    {
	      arg->failed = TRUE;
	      return;
	    }
	}
      else if (!_bfd_elf_init_reloc_shdr (abfd,
					  (asect->use_rela_p
					   ? &esd->rela : &esd->rel),
					  name,
					  asect->use_rela_p,
					  delay_st_name_p))
	{
	  arg->failed = TRUE;
	  return;
	}
    }

  /* Check for processor-specific section types.  */
  sh_type = this_hdr->sh_type;
  if (bed->elf_backend_fake_sections
      && !(*bed->elf_backend_fake_sections) (abfd, this_hdr, asect))
    {
      arg->failed = TRUE;
      return;
    }

  if (sh_type == SHT_NOBITS && asect->size != 0)
    {
      /* Don't change the header type from NOBITS if we are being
	 called for objcopy --only-keep-debug.  */
      this_hdr->sh_type = sh_type;
    }
}

/* Fill in the contents of a SHT_GROUP section.  Called from
   _bfd_elf_compute_section_file_positions for gas, objcopy, and
   when ELF targets use the generic linker, ld.  Called for ld -r
   from bfd_elf_final_link.  */

void
bfd_elf_set_group_contents (bfd *abfd, asection *sec, void *failedptrarg)
{
  bfd_boolean *failedptr = (bfd_boolean *) failedptrarg;
  asection *elt, *first;
  unsigned char *loc;
  bfd_boolean gas;

  /* Ignore linker created group section.  See elfNN_ia64_object_p in
     elfxx-ia64.c.  */
  if (((sec->flags & (SEC_GROUP | SEC_LINKER_CREATED)) != SEC_GROUP)
      || *failedptr)
    return;

  if (elf_section_data (sec)->this_hdr.sh_info == 0)
    {
      unsigned long symindx = 0;

      /* elf_group_id will have been set up by objcopy and the
	 generic linker.  */
      if (elf_group_id (sec) != NULL)
	symindx = elf_group_id (sec)->udata.i;

      if (symindx == 0)
	{
	  /* If called from the assembler, swap_out_syms will have set up
	     elf_section_syms.  */
	  BFD_ASSERT (elf_section_syms (abfd) != NULL);
	  symindx = elf_section_syms (abfd)[sec->index]->udata.i;
	}
      elf_section_data (sec)->this_hdr.sh_info = symindx;
    }
  else if (elf_section_data (sec)->this_hdr.sh_info == (unsigned int) -2)
    {
      /* The ELF backend linker sets sh_info to -2 when the group
	 signature symbol is global, and thus the index can't be
	 set until all local symbols are output.  */
      asection *igroup;
      struct bfd_elf_section_data *sec_data;
      unsigned long symndx;
      unsigned long extsymoff;
      struct elf_link_hash_entry *h;

      /* The point of this little dance to the first SHF_GROUP section
	 then back to the SHT_GROUP section is that this gets us to
	 the SHT_GROUP in the input object.  */
      igroup = elf_sec_group (elf_next_in_group (sec));
      sec_data = elf_section_data (igroup);
      symndx = sec_data->this_hdr.sh_info;
      extsymoff = 0;
      if (!elf_bad_symtab (igroup->owner))
	{
	  Elf_Internal_Shdr *symtab_hdr;

	  symtab_hdr = &elf_tdata (igroup->owner)->symtab_hdr;
	  extsymoff = symtab_hdr->sh_info;
	}
      h = elf_sym_hashes (igroup->owner)[symndx - extsymoff];
      while (h->root.type == bfd_link_hash_indirect
	     || h->root.type == bfd_link_hash_warning)
	h = (struct elf_link_hash_entry *) h->root.u.i.link;

      elf_section_data (sec)->this_hdr.sh_info = h->indx;
    }

  /* The contents won't be allocated for "ld -r" or objcopy.  */
  gas = TRUE;
  if (sec->contents == NULL)
    {
      gas = FALSE;
      sec->contents = (unsigned char *) bfd_alloc (abfd, sec->size);

      /* Arrange for the section to be written out.  */
      elf_section_data (sec)->this_hdr.contents = sec->contents;
      if (sec->contents == NULL)
	{
	  *failedptr = TRUE;
	  return;
	}
    }

  loc = sec->contents + sec->size;

  /* Get the pointer to the first section in the group that gas
     squirreled away here.  objcopy arranges for this to be set to the
     start of the input section group.  */
  first = elt = elf_next_in_group (sec);

  /* First element is a flag word.  Rest of section is elf section
     indices for all the sections of the group.  Write them backwards
     just to keep the group in the same order as given in .section
     directives, not that it matters.  */
  while (elt != NULL)
    {
      asection *s;

      s = elt;
      if (!gas)
	s = s->output_section;
      if (s != NULL
	  && !bfd_is_abs_section (s))
	{
	  struct bfd_elf_section_data *elf_sec = elf_section_data (s);
	  struct bfd_elf_section_data *input_elf_sec = elf_section_data (elt);

	  if (elf_sec->rel.hdr != NULL
	      && (gas
		  || (input_elf_sec->rel.hdr != NULL
		      && input_elf_sec->rel.hdr->sh_flags & SHF_GROUP) != 0))
	    {
	      elf_sec->rel.hdr->sh_flags |= SHF_GROUP;
	      loc -= 4;
	      H_PUT_32 (abfd, elf_sec->rel.idx, loc);
	    }
	  if (elf_sec->rela.hdr != NULL
	      && (gas
		  || (input_elf_sec->rela.hdr != NULL
		      && input_elf_sec->rela.hdr->sh_flags & SHF_GROUP) != 0))
	    {
	      elf_sec->rela.hdr->sh_flags |= SHF_GROUP;
	      loc -= 4;
	      H_PUT_32 (abfd, elf_sec->rela.idx, loc);
	    }
	  loc -= 4;
	  H_PUT_32 (abfd, elf_sec->this_idx, loc);
	}
      elt = elf_next_in_group (elt);
      if (elt == first)
	break;
    }

  loc -= 4;
  BFD_ASSERT (loc == sec->contents);

  H_PUT_32 (abfd, sec->flags & SEC_LINK_ONCE ? GRP_COMDAT : 0, loc);
}

/* Given NAME, the name of a relocation section stripped of its
   .rel/.rela prefix, return the section in ABFD to which the
   relocations apply.  */

asection *
_bfd_elf_plt_get_reloc_section (bfd *abfd, const char *name)
{
  /* If a target needs .got.plt section, relocations in rela.plt/rel.plt
     section likely apply to .got.plt or .got section.  */
  if (get_elf_backend_data (abfd)->want_got_plt
      && strcmp (name, ".plt") == 0)
    {
      asection *sec;

      name = ".got.plt";
      sec = bfd_get_section_by_name (abfd, name);
      if (sec != NULL)
	return sec;
      name = ".got";
    }

  return bfd_get_section_by_name (abfd, name);
}

/* Return the section to which RELOC_SEC applies.  */

static asection *
elf_get_reloc_section (asection *reloc_sec)
{
  const char *name;
  unsigned int type;
  bfd *abfd;
  const struct elf_backend_data *bed;

  type = elf_section_data (reloc_sec)->this_hdr.sh_type;
  if (type != SHT_REL && type != SHT_RELA)
    return NULL;

  /* We look up the section the relocs apply to by name.  */
  name = reloc_sec->name;
  if (strncmp (name, ".rel", 4) != 0)
    return NULL;
  name += 4;
  if (type == SHT_RELA && *name++ != 'a')
    return NULL;

  abfd = reloc_sec->owner;
  bed = get_elf_backend_data (abfd);
  return bed->get_reloc_section (abfd, name);
}

/* Assign all ELF section numbers.  The dummy first section is handled here
   too.  The link/info pointers for the standard section types are filled
   in here too, while we're at it.  */

static bfd_boolean
assign_section_numbers (bfd *abfd, struct bfd_link_info *link_info)
{
  struct elf_obj_tdata *t = elf_tdata (abfd);
  asection *sec;
  unsigned int section_number;
  Elf_Internal_Shdr **i_shdrp;
  struct bfd_elf_section_data *d;
  bfd_boolean need_symtab;

  section_number = 1;

  _bfd_elf_strtab_clear_all_refs (elf_shstrtab (abfd));

  /* SHT_GROUP sections are in relocatable files only.  */
  if (link_info == NULL || !link_info->resolve_section_groups)
    {
      size_t reloc_count = 0;

      /* Put SHT_GROUP sections first.  */
      for (sec = abfd->sections; sec != NULL; sec = sec->next)
	{
	  d = elf_section_data (sec);

	  if (d->this_hdr.sh_type == SHT_GROUP)
	    {
	      if (sec->flags & SEC_LINKER_CREATED)
		{
		  /* Remove the linker created SHT_GROUP sections.  */
		  bfd_section_list_remove (abfd, sec);
		  abfd->section_count--;
		}
	      else
		d->this_idx = section_number++;
	    }

	  /* Count relocations.  */
	  reloc_count += sec->reloc_count;
	}

      /* Clear HAS_RELOC if there are no relocations.  */
      if (reloc_count == 0)
	abfd->flags &= ~HAS_RELOC;
    }

  for (sec = abfd->sections; sec; sec = sec->next)
    {
      d = elf_section_data (sec);

      if (d->this_hdr.sh_type != SHT_GROUP)
	d->this_idx = section_number++;
      if (d->this_hdr.sh_name != (unsigned int) -1)
	_bfd_elf_strtab_addref (elf_shstrtab (abfd), d->this_hdr.sh_name);
      if (d->rel.hdr)
	{
	  d->rel.idx = section_number++;
	  if (d->rel.hdr->sh_name != (unsigned int) -1)
	    _bfd_elf_strtab_addref (elf_shstrtab (abfd), d->rel.hdr->sh_name);
	}
      else
	d->rel.idx = 0;

      if (d->rela.hdr)
	{
	  d->rela.idx = section_number++;
	  if (d->rela.hdr->sh_name != (unsigned int) -1)
	    _bfd_elf_strtab_addref (elf_shstrtab (abfd), d->rela.hdr->sh_name);
	}
      else
	d->rela.idx = 0;
    }

  need_symtab = (bfd_get_symcount (abfd) > 0
		|| (link_info == NULL
		    && ((abfd->flags & (EXEC_P | DYNAMIC | HAS_RELOC))
			== HAS_RELOC)));
  if (need_symtab)
    {
      elf_onesymtab (abfd) = section_number++;
      _bfd_elf_strtab_addref (elf_shstrtab (abfd), t->symtab_hdr.sh_name);
      if (section_number > ((SHN_LORESERVE - 2) & 0xFFFF))
	{
	  elf_section_list * entry;

	  BFD_ASSERT (elf_symtab_shndx_list (abfd) == NULL);

	  entry = bfd_zalloc (abfd, sizeof * entry);
	  entry->ndx = section_number++;
	  elf_symtab_shndx_list (abfd) = entry;
	  entry->hdr.sh_name
	    = (unsigned int) _bfd_elf_strtab_add (elf_shstrtab (abfd),
						  ".symtab_shndx", FALSE);
	  if (entry->hdr.sh_name == (unsigned int) -1)
	    return FALSE;
	}
      elf_strtab_sec (abfd) = section_number++;
      _bfd_elf_strtab_addref (elf_shstrtab (abfd), t->strtab_hdr.sh_name);
    }

  elf_shstrtab_sec (abfd) = section_number++;
  _bfd_elf_strtab_addref (elf_shstrtab (abfd), t->shstrtab_hdr.sh_name);
  elf_elfheader (abfd)->e_shstrndx = elf_shstrtab_sec (abfd);

  if (section_number >= SHN_LORESERVE)
    {
      /* xgettext:c-format */
      _bfd_error_handler (_("%B: too many sections: %u"),
			  abfd, section_number);
      return FALSE;
    }

  elf_numsections (abfd) = section_number;
  elf_elfheader (abfd)->e_shnum = section_number;

  /* Set up the list of section header pointers, in agreement with the
     indices.  */
  i_shdrp = (Elf_Internal_Shdr **) bfd_zalloc2 (abfd, section_number,
						sizeof (Elf_Internal_Shdr *));
  if (i_shdrp == NULL)
    return FALSE;

  i_shdrp[0] = (Elf_Internal_Shdr *) bfd_zalloc (abfd,
						 sizeof (Elf_Internal_Shdr));
  if (i_shdrp[0] == NULL)
    {
      bfd_release (abfd, i_shdrp);
      return FALSE;
    }

  elf_elfsections (abfd) = i_shdrp;

  i_shdrp[elf_shstrtab_sec (abfd)] = &t->shstrtab_hdr;
  if (need_symtab)
    {
      i_shdrp[elf_onesymtab (abfd)] = &t->symtab_hdr;
      if (elf_numsections (abfd) > (SHN_LORESERVE & 0xFFFF))
	{
	  elf_section_list * entry = elf_symtab_shndx_list (abfd);
	  BFD_ASSERT (entry != NULL);
	  i_shdrp[entry->ndx] = & entry->hdr;
	  entry->hdr.sh_link = elf_onesymtab (abfd);
	}
      i_shdrp[elf_strtab_sec (abfd)] = &t->strtab_hdr;
      t->symtab_hdr.sh_link = elf_strtab_sec (abfd);
    }

  for (sec = abfd->sections; sec; sec = sec->next)
    {
      asection *s;

      d = elf_section_data (sec);

      i_shdrp[d->this_idx] = &d->this_hdr;
      if (d->rel.idx != 0)
	i_shdrp[d->rel.idx] = d->rel.hdr;
      if (d->rela.idx != 0)
	i_shdrp[d->rela.idx] = d->rela.hdr;

      /* Fill in the sh_link and sh_info fields while we're at it.  */

      /* sh_link of a reloc section is the section index of the symbol
	 table.  sh_info is the section index of the section to which
	 the relocation entries apply.  */
      if (d->rel.idx != 0)
	{
	  d->rel.hdr->sh_link = elf_onesymtab (abfd);
	  d->rel.hdr->sh_info = d->this_idx;
	  d->rel.hdr->sh_flags |= SHF_INFO_LINK;
	}
      if (d->rela.idx != 0)
	{
	  d->rela.hdr->sh_link = elf_onesymtab (abfd);
	  d->rela.hdr->sh_info = d->this_idx;
	  d->rela.hdr->sh_flags |= SHF_INFO_LINK;
	}

      /* We need to set up sh_link for SHF_LINK_ORDER.  */
      if ((d->this_hdr.sh_flags & SHF_LINK_ORDER) != 0)
	{
	  s = elf_linked_to_section (sec);
	  if (s)
	    {
	      /* elf_linked_to_section points to the input section.  */
	      if (link_info != NULL)
		{
		  /* Check discarded linkonce section.  */
		  if (discarded_section (s))
		    {
		      asection *kept;
		      _bfd_error_handler
			/* xgettext:c-format */
			(_("%B: sh_link of section `%A' points to"
			   " discarded section `%A' of `%B'"),
			 abfd, d->this_hdr.bfd_section,
			 s, s->owner);
		      /* Point to the kept section if it has the same
			 size as the discarded one.  */
		      kept = _bfd_elf_check_kept_section (s, link_info);
		      if (kept == NULL)
			{
			  bfd_set_error (bfd_error_bad_value);
			  return FALSE;
			}
		      s = kept;
		    }

		  s = s->output_section;
		  BFD_ASSERT (s != NULL);
		}
	      else
		{
		  /* Handle objcopy. */
		  if (s->output_section == NULL)
		    {
		      _bfd_error_handler
			/* xgettext:c-format */
			(_("%B: sh_link of section `%A' points to"
			   " removed section `%A' of `%B'"),
			 abfd, d->this_hdr.bfd_section, s, s->owner);
		      bfd_set_error (bfd_error_bad_value);
		      return FALSE;
		    }
		  s = s->output_section;
		}
	      d->this_hdr.sh_link = elf_section_data (s)->this_idx;
	    }
	  else
	    {
	      /* PR 290:
		 The Intel C compiler generates SHT_IA_64_UNWIND with
		 SHF_LINK_ORDER.  But it doesn't set the sh_link or
		 sh_info fields.  Hence we could get the situation
		 where s is NULL.  */
	      const struct elf_backend_data *bed
		= get_elf_backend_data (abfd);
	      if (bed->link_order_error_handler)
		bed->link_order_error_handler
		  /* xgettext:c-format */
		  (_("%B: warning: sh_link not set for section `%A'"),
		   abfd, sec);
	    }
	}

      switch (d->this_hdr.sh_type)
	{
	case SHT_REL:
	case SHT_RELA:
	  /* A reloc section which we are treating as a normal BFD
	     section.  sh_link is the section index of the symbol
	     table.  sh_info is the section index of the section to
	     which the relocation entries apply.  We assume that an
	     allocated reloc section uses the dynamic symbol table.
	     FIXME: How can we be sure?  */
	  s = bfd_get_section_by_name (abfd, ".dynsym");
	  if (s != NULL)
	    d->this_hdr.sh_link = elf_section_data (s)->this_idx;

	  s = elf_get_reloc_section (sec);
	  if (s != NULL)
	    {
	      d->this_hdr.sh_info = elf_section_data (s)->this_idx;
	      d->this_hdr.sh_flags |= SHF_INFO_LINK;
	    }
	  break;

	case SHT_STRTAB:
	  /* We assume that a section named .stab*str is a stabs
	     string section.  We look for a section with the same name
	     but without the trailing ``str'', and set its sh_link
	     field to point to this section.  */
	  if (CONST_STRNEQ (sec->name, ".stab")
	      && strcmp (sec->name + strlen (sec->name) - 3, "str") == 0)
	    {
	      size_t len;
	      char *alc;

	      len = strlen (sec->name);
	      alc = (char *) bfd_malloc (len - 2);
	      if (alc == NULL)
		return FALSE;
	      memcpy (alc, sec->name, len - 3);
	      alc[len - 3] = '\0';
	      s = bfd_get_section_by_name (abfd, alc);
	      free (alc);
	      if (s != NULL)
		{
		  elf_section_data (s)->this_hdr.sh_link = d->this_idx;

		  /* This is a .stab section.  */
		  if (elf_section_data (s)->this_hdr.sh_entsize == 0)
		    elf_section_data (s)->this_hdr.sh_entsize
		      = 4 + 2 * bfd_get_arch_size (abfd) / 8;
		}
	    }
	  break;

	case SHT_DYNAMIC:
	case SHT_DYNSYM:
	case SHT_GNU_verneed:
	case SHT_GNU_verdef:
	  /* sh_link is the section header index of the string table
	     used for the dynamic entries, or the symbol table, or the
	     version strings.  */
	  s = bfd_get_section_by_name (abfd, ".dynstr");
	  if (s != NULL)
	    d->this_hdr.sh_link = elf_section_data (s)->this_idx;
	  break;

	case SHT_GNU_LIBLIST:
	  /* sh_link is the section header index of the prelink library
	     list used for the dynamic entries, or the symbol table, or
	     the version strings.  */
	  s = bfd_get_section_by_name (abfd, (sec->flags & SEC_ALLOC)
					     ? ".dynstr" : ".gnu.libstr");
	  if (s != NULL)
	    d->this_hdr.sh_link = elf_section_data (s)->this_idx;
	  break;

	case SHT_HASH:
	case SHT_GNU_HASH:
	case SHT_GNU_versym:
	  /* sh_link is the section header index of the symbol table
	     this hash table or version table is for.  */
	  s = bfd_get_section_by_name (abfd, ".dynsym");
	  if (s != NULL)
	    d->this_hdr.sh_link = elf_section_data (s)->this_idx;
	  break;

	case SHT_GROUP:
	  d->this_hdr.sh_link = elf_onesymtab (abfd);
	}
    }

  /* Delay setting sh_name to _bfd_elf_write_object_contents so that
     _bfd_elf_assign_file_positions_for_non_load can convert DWARF
     debug section name from .debug_* to .zdebug_* if needed.  */

  return TRUE;
}

static bfd_boolean
sym_is_global (bfd *abfd, asymbol *sym)
{
  /* If the backend has a special mapping, use it.  */
  const struct elf_backend_data *bed = get_elf_backend_data (abfd);
  if (bed->elf_backend_sym_is_global)
    return (*bed->elf_backend_sym_is_global) (abfd, sym);

  return ((sym->flags & (BSF_GLOBAL
			 | BSF_WEAK
			 | BSF_SECONDARY
			 | BSF_GNU_UNIQUE)) != 0
	  || bfd_is_und_section (bfd_get_section (sym))
	  || bfd_is_com_section (bfd_get_section (sym)));
}

/* Filter global symbols of ABFD to include in the import library.  All
   SYMCOUNT symbols of ABFD can be examined from their pointers in
   SYMS.  Pointers of symbols to keep should be stored contiguously at
   the beginning of that array.

   Returns the number of symbols to keep.  */

unsigned int
_bfd_elf_filter_global_symbols (bfd *abfd, struct bfd_link_info *info,
				asymbol **syms, long symcount)
{
  long src_count, dst_count = 0;

  for (src_count = 0; src_count < symcount; src_count++)
    {
      asymbol *sym = syms[src_count];
      char *name = (char *) bfd_asymbol_name (sym);
      struct bfd_link_hash_entry *h;

      if (!sym_is_global (abfd, sym))
	continue;

      h = bfd_link_hash_lookup (info->hash, name, FALSE, FALSE, FALSE);
      if (h == NULL)
	continue;
      if (h->type != bfd_link_hash_defined && h->type != bfd_link_hash_defweak)
	continue;
      if (h->linker_def || h->ldscript_def)
	continue;

      syms[dst_count++] = sym;
    }

  syms[dst_count] = NULL;

  return dst_count;
}

/* Don't output section symbols for sections that are not going to be
   output, that are duplicates or there is no BFD section.  */

static bfd_boolean
ignore_section_sym (bfd *abfd, asymbol *sym)
{
  elf_symbol_type *type_ptr;

  if ((sym->flags & BSF_SECTION_SYM) == 0)
    return FALSE;

  type_ptr = elf_symbol_from (abfd, sym);
  return ((type_ptr != NULL
	   && type_ptr->internal_elf_sym.st_shndx != 0
	   && bfd_is_abs_section (sym->section))
	  || !(sym->section->owner == abfd
	       || (sym->section->output_section->owner == abfd
		   && sym->section->output_offset == 0)
	       || bfd_is_abs_section (sym->section)));
}

/* Map symbol from it's internal number to the external number, moving
   all local symbols to be at the head of the list.  */

static bfd_boolean
elf_map_symbols (bfd *abfd, unsigned int *pnum_locals)
{
  unsigned int symcount = bfd_get_symcount (abfd);
  asymbol **syms = bfd_get_outsymbols (abfd);
  asymbol **sect_syms;
  unsigned int num_locals = 0;
  unsigned int num_globals = 0;
  unsigned int num_locals2 = 0;
  unsigned int num_globals2 = 0;
  unsigned int max_index = 0;
  unsigned int idx;
  asection *asect;
  asymbol **new_syms;

#ifdef DEBUG
  fprintf (stderr, "elf_map_symbols\n");
  fflush (stderr);
#endif

  for (asect = abfd->sections; asect; asect = asect->next)
    {
      if (max_index < asect->index)
	max_index = asect->index;
    }

  max_index++;
  sect_syms = (asymbol **) bfd_zalloc2 (abfd, max_index, sizeof (asymbol *));
  if (sect_syms == NULL)
    return FALSE;
  elf_section_syms (abfd) = sect_syms;
  elf_num_section_syms (abfd) = max_index;

  /* Init sect_syms entries for any section symbols we have already
     decided to output.  */
  for (idx = 0; idx < symcount; idx++)
    {
      asymbol *sym = syms[idx];

      if ((sym->flags & BSF_SECTION_SYM) != 0
	  && sym->value == 0
	  && !ignore_section_sym (abfd, sym)
	  && !bfd_is_abs_section (sym->section))
	{
	  asection *sec = sym->section;

	  if (sec->owner != abfd)
	    sec = sec->output_section;

	  sect_syms[sec->index] = syms[idx];
	}
    }

  /* Classify all of the symbols.  */
  for (idx = 0; idx < symcount; idx++)
    {
      if (sym_is_global (abfd, syms[idx]))
	num_globals++;
      else if (!ignore_section_sym (abfd, syms[idx]))
	num_locals++;
    }

  /* We will be adding a section symbol for each normal BFD section.  Most
     sections will already have a section symbol in outsymbols, but
     eg. SHT_GROUP sections will not, and we need the section symbol mapped
     at least in that case.  */
  for (asect = abfd->sections; asect; asect = asect->next)
    {
      if (sect_syms[asect->index] == NULL)
	{
	  if (!sym_is_global (abfd, asect->symbol))
	    num_locals++;
	  else
	    num_globals++;
	}
    }

  /* Now sort the symbols so the local symbols are first.  */
  new_syms = (asymbol **) bfd_alloc2 (abfd, num_locals + num_globals,
				      sizeof (asymbol *));

  if (new_syms == NULL)
    return FALSE;

  for (idx = 0; idx < symcount; idx++)
    {
      asymbol *sym = syms[idx];
      unsigned int i;

      if (sym_is_global (abfd, sym))
	i = num_locals + num_globals2++;
      else if (!ignore_section_sym (abfd, sym))
	i = num_locals2++;
      else
	continue;
      new_syms[i] = sym;
      sym->udata.i = i + 1;
    }
  for (asect = abfd->sections; asect; asect = asect->next)
    {
      if (sect_syms[asect->index] == NULL)
	{
	  asymbol *sym = asect->symbol;
	  unsigned int i;

	  sect_syms[asect->index] = sym;
	  if (!sym_is_global (abfd, sym))
	    i = num_locals2++;
	  else
	    i = num_locals + num_globals2++;
	  new_syms[i] = sym;
	  sym->udata.i = i + 1;
	}
    }

  bfd_set_symtab (abfd, new_syms, num_locals + num_globals);

  *pnum_locals = num_locals;
  return TRUE;
}

/* Align to the maximum file alignment that could be required for any
   ELF data structure.  */

static inline file_ptr
align_file_position (file_ptr off, int align)
{
  return (off + align - 1) & ~(align - 1);
}

/* Assign a file position to a section, optionally aligning to the
   required section alignment.  */

file_ptr
_bfd_elf_assign_file_position_for_section (Elf_Internal_Shdr *i_shdrp,
					   file_ptr offset,
					   bfd_boolean align)
{
  if (align && i_shdrp->sh_addralign > 1)
    offset = BFD_ALIGN (offset, i_shdrp->sh_addralign);
  i_shdrp->sh_offset = offset;
  if (i_shdrp->bfd_section != NULL)
    i_shdrp->bfd_section->filepos = offset;
  if (i_shdrp->sh_type != SHT_NOBITS)
    offset += i_shdrp->sh_size;
  return offset;
}

/* Compute the file positions we are going to put the sections at, and
   otherwise prepare to begin writing out the ELF file.  If LINK_INFO
   is not NULL, this is being called by the ELF backend linker.  */

bfd_boolean
_bfd_elf_compute_section_file_positions (bfd *abfd,
					 struct bfd_link_info *link_info)
{
  const struct elf_backend_data *bed = get_elf_backend_data (abfd);
  struct fake_section_arg fsargs;
  bfd_boolean failed;
  struct elf_strtab_hash *strtab = NULL;
  Elf_Internal_Shdr *shstrtab_hdr;
  bfd_boolean need_symtab;

  if (abfd->output_has_begun)
    return TRUE;

  /* Do any elf backend specific processing first.  */
  if (bed->elf_backend_begin_write_processing)
    (*bed->elf_backend_begin_write_processing) (abfd, link_info);

  if (! prep_headers (abfd))
    return FALSE;

  /* Post process the headers if necessary.  */
  (*bed->elf_backend_post_process_headers) (abfd, link_info);

  fsargs.failed = FALSE;
  fsargs.link_info = link_info;
  bfd_map_over_sections (abfd, elf_fake_sections, &fsargs);
  if (fsargs.failed)
    return FALSE;

  if (!assign_section_numbers (abfd, link_info))
    return FALSE;

  /* The backend linker builds symbol table information itself.  */
  need_symtab = (link_info == NULL
		 && (bfd_get_symcount (abfd) > 0
		     || ((abfd->flags & (EXEC_P | DYNAMIC | HAS_RELOC))
			 == HAS_RELOC)));
  if (need_symtab)
    {
      /* Non-zero if doing a relocatable link.  */
      int relocatable_p = ! (abfd->flags & (EXEC_P | DYNAMIC));

      if (! swap_out_syms (abfd, &strtab, relocatable_p))
	return FALSE;
    }

  failed = FALSE;
  if (link_info == NULL)
    {
      bfd_map_over_sections (abfd, bfd_elf_set_group_contents, &failed);
      if (failed)
	return FALSE;
    }

  shstrtab_hdr = &elf_tdata (abfd)->shstrtab_hdr;
  /* sh_name was set in prep_headers.  */
  shstrtab_hdr->sh_type = SHT_STRTAB;
  shstrtab_hdr->sh_flags = bed->elf_strtab_flags;
  shstrtab_hdr->sh_addr = 0;
  /* sh_size is set in _bfd_elf_assign_file_positions_for_non_load.  */
  shstrtab_hdr->sh_entsize = 0;
  shstrtab_hdr->sh_link = 0;
  shstrtab_hdr->sh_info = 0;
  /* sh_offset is set in _bfd_elf_assign_file_positions_for_non_load.  */
  shstrtab_hdr->sh_addralign = 1;

  if (!assign_file_positions_except_relocs (abfd, link_info))
    return FALSE;

  if (need_symtab)
    {
      file_ptr off;
      Elf_Internal_Shdr *hdr;

      off = elf_next_file_pos (abfd);

      hdr = & elf_symtab_hdr (abfd);
      off = _bfd_elf_assign_file_position_for_section (hdr, off, TRUE);

      if (elf_symtab_shndx_list (abfd) != NULL)
	{
	  hdr = & elf_symtab_shndx_list (abfd)->hdr;
	  if (hdr->sh_size != 0)
	    off = _bfd_elf_assign_file_position_for_section (hdr, off, TRUE);
	  /* FIXME: What about other symtab_shndx sections in the list ?  */
	}

      hdr = &elf_tdata (abfd)->strtab_hdr;
      off = _bfd_elf_assign_file_position_for_section (hdr, off, TRUE);

      elf_next_file_pos (abfd) = off;

      /* Now that we know where the .strtab section goes, write it
	 out.  */
      if (bfd_seek (abfd, hdr->sh_offset, SEEK_SET) != 0
	  || ! _bfd_elf_strtab_emit (abfd, strtab))
	return FALSE;
      _bfd_elf_strtab_free (strtab);
    }

  abfd->output_has_begun = TRUE;

  return TRUE;
}

/* Make an initial estimate of the size of the program header.  If we
   get the number wrong here, we'll redo section placement.  */

static bfd_size_type
get_program_header_size (bfd *abfd, struct bfd_link_info *info)
{
  size_t segs;
  asection *s;
  const struct elf_backend_data *bed;

  /* Assume we will need exactly two PT_LOAD segments: one for text
     and one for data.  */
  segs = 2;

  s = bfd_get_section_by_name (abfd, ".interp");
  if (s != NULL && (s->flags & SEC_LOAD) != 0)
    {
      /* If we have a loadable interpreter section, we need a
	 PT_INTERP segment.  In this case, assume we also need a
	 PT_PHDR segment, although that may not be true for all
	 targets.  */
      segs += 2;
    }

  if (bfd_get_section_by_name (abfd, ".dynamic") != NULL)
    {
      /* We need a PT_DYNAMIC segment.  */
      ++segs;
    }

  if (info != NULL && info->relro)
    {
      /* We need a PT_GNU_RELRO segment.  */
      ++segs;
    }

  if (elf_eh_frame_hdr (abfd))
    {
      /* We need a PT_GNU_EH_FRAME segment.  */
      ++segs;
    }

  if (elf_stack_flags (abfd))
    {
      /* We need a PT_GNU_STACK segment.  */
      ++segs;
    }

  for (s = abfd->sections; s != NULL; s = s->next)
    {
      if ((s->flags & SEC_LOAD) != 0
	  && CONST_STRNEQ (s->name, ".note"))
	{
	  /* We need a PT_NOTE segment.  */
	  ++segs;
	  /* Try to create just one PT_NOTE segment
	     for all adjacent loadable .note* sections.
	     gABI requires that within a PT_NOTE segment
	     (and also inside of each SHT_NOTE section)
	     each note is padded to a multiple of 4 size,
	     so we check whether the sections are correctly
	     aligned.  */
	  if (s->alignment_power == 2)
	    while (s->next != NULL
		   && s->next->alignment_power == 2
		   && (s->next->flags & SEC_LOAD) != 0
		   && CONST_STRNEQ (s->next->name, ".note"))
	      s = s->next;
	}
    }

  for (s = abfd->sections; s != NULL; s = s->next)
    {
      if (s->flags & SEC_THREAD_LOCAL)
	{
	  /* We need a PT_TLS segment.  */
	  ++segs;
	  break;
	}
    }

  bed = get_elf_backend_data (abfd);

 if ((abfd->flags & D_PAGED) != 0)
   {
     /* Add a PT_GNU_MBIND segment for each mbind section.  */
     unsigned int page_align_power = bfd_log2 (bed->commonpagesize);
     for (s = abfd->sections; s != NULL; s = s->next)
       if (elf_section_flags (s) & SHF_GNU_MBIND)
	 {
	   if (elf_section_data (s)->this_hdr.sh_info
	       > PT_GNU_MBIND_NUM)
	     {
	       _bfd_error_handler
		 /* xgettext:c-format */
		 (_("%B: GNU_MBIN section `%A' has invalid sh_info field: %d"),
		     abfd, s, elf_section_data (s)->this_hdr.sh_info);
	       continue;
	     }
	   /* Align mbind section to page size.  */
	   if (s->alignment_power < page_align_power)
	     s->alignment_power = page_align_power;
	   segs ++;
	 }
   }

 /* Let the backend count up any program headers it might need.  */
 if (bed->elf_backend_additional_program_headers)
    {
      int a;

      a = (*bed->elf_backend_additional_program_headers) (abfd, info);
      if (a == -1)
	abort ();
      segs += a;
    }

  return segs * bed->s->sizeof_phdr;
}

/* Find the segment that contains the output_section of section.  */

Elf_Internal_Phdr *
_bfd_elf_find_segment_containing_section (bfd * abfd, asection * section)
{
  struct elf_segment_map *m;
  Elf_Internal_Phdr *p;

  for (m = elf_seg_map (abfd), p = elf_tdata (abfd)->phdr;
       m != NULL;
       m = m->next, p++)
    {
      int i;

      for (i = m->count - 1; i >= 0; i--)
	if (m->sections[i] == section)
	  return p;
    }

  return NULL;
}

/* Create a mapping from a set of sections to a program segment.  */

static struct elf_segment_map *
make_mapping (bfd *abfd,
	      asection **sections,
	      unsigned int from,
	      unsigned int to,
	      bfd_boolean phdr)
{
  struct elf_segment_map *m;
  unsigned int i;
  asection **hdrpp;
  bfd_size_type amt;

  amt = sizeof (struct elf_segment_map);
  amt += (to - from - 1) * sizeof (asection *);
  m = (struct elf_segment_map *) bfd_zalloc (abfd, amt);
  if (m == NULL)
    return NULL;
  m->next = NULL;
  m->p_type = PT_LOAD;
  for (i = from, hdrpp = sections + from; i < to; i++, hdrpp++)
    m->sections[i - from] = *hdrpp;
  m->count = to - from;

  if (from == 0 && phdr)
    {
      /* Include the headers in the first PT_LOAD segment.  */
      m->includes_filehdr = 1;
      m->includes_phdrs = 1;
    }

  return m;
}

/* Create the PT_DYNAMIC segment, which includes DYNSEC.  Returns NULL
   on failure.  */

struct elf_segment_map *
_bfd_elf_make_dynamic_segment (bfd *abfd, asection *dynsec)
{
  struct elf_segment_map *m;

  m = (struct elf_segment_map *) bfd_zalloc (abfd,
					     sizeof (struct elf_segment_map));
  if (m == NULL)
    return NULL;
  m->next = NULL;
  m->p_type = PT_DYNAMIC;
  m->count = 1;
  m->sections[0] = dynsec;

  return m;
}

/* Possibly add or remove segments from the segment map.  */

static bfd_boolean
elf_modify_segment_map (bfd *abfd,
			struct bfd_link_info *info,
			bfd_boolean remove_empty_load)
{
  struct elf_segment_map **m;
  const struct elf_backend_data *bed;

  /* The placement algorithm assumes that non allocated sections are
     not in PT_LOAD segments.  We ensure this here by removing such
     sections from the segment map.  We also remove excluded
     sections.  Finally, any PT_LOAD segment without sections is
     removed.  */
  m = &elf_seg_map (abfd);
  while (*m)
    {
      unsigned int i, new_count;

      for (new_count = 0, i = 0; i < (*m)->count; i++)
	{
	  if (((*m)->sections[i]->flags & SEC_EXCLUDE) == 0
	      && (((*m)->sections[i]->flags & SEC_ALLOC) != 0
		  || (*m)->p_type != PT_LOAD))
	    {
	      (*m)->sections[new_count] = (*m)->sections[i];
	      new_count++;
	    }
	}
      (*m)->count = new_count;

      if (remove_empty_load
	  && (*m)->p_type == PT_LOAD
	  && (*m)->count == 0
	  && !(*m)->includes_phdrs)
	*m = (*m)->next;
      else
	m = &(*m)->next;
    }

  bed = get_elf_backend_data (abfd);
  if (bed->elf_backend_modify_segment_map != NULL)
    {
      if (!(*bed->elf_backend_modify_segment_map) (abfd, info))
	return FALSE;
    }

  return TRUE;
}

/* Set up a mapping from BFD sections to program segments.  */

bfd_boolean
_bfd_elf_map_sections_to_segments (bfd *abfd, struct bfd_link_info *info)
{
  unsigned int count;
  struct elf_segment_map *m;
  asection **sections = NULL;
  const struct elf_backend_data *bed = get_elf_backend_data (abfd);
  bfd_boolean no_user_phdrs;

  no_user_phdrs = elf_seg_map (abfd) == NULL;

  if (info != NULL)
    info->user_phdrs = !no_user_phdrs;

  if (no_user_phdrs && bfd_count_sections (abfd) != 0)
    {
      asection *s;
      unsigned int i;
      struct elf_segment_map *mfirst;
      struct elf_segment_map **pm;
      asection *last_hdr;
      bfd_vma last_size;
      unsigned int phdr_index;
      bfd_vma maxpagesize;
      asection **hdrpp;
      bfd_boolean phdr_in_segment = TRUE;
      bfd_boolean writable;
      bfd_boolean executable;
      int tls_count = 0;
      asection *first_tls = NULL;
      asection *first_mbind = NULL;
      asection *dynsec, *eh_frame_hdr;
      bfd_size_type amt;
      bfd_vma addr_mask, wrap_to = 0;
      bfd_boolean linker_created_pt_phdr_segment = FALSE;

      /* Select the allocated sections, and sort them.  */

      sections = (asection **) bfd_malloc2 (bfd_count_sections (abfd),
					    sizeof (asection *));
      if (sections == NULL)
	goto error_return;

      /* Calculate top address, avoiding undefined behaviour of shift
	 left operator when shift count is equal to size of type
	 being shifted.  */
      addr_mask = ((bfd_vma) 1 << (bfd_arch_bits_per_address (abfd) - 1)) - 1;
      addr_mask = (addr_mask << 1) + 1;

      i = 0;
      for (s = abfd->sections; s != NULL; s = s->next)
	{
	  if ((s->flags & SEC_ALLOC) != 0)
	    {
	      sections[i] = s;
	      ++i;
	      /* A wrapping section potentially clashes with header.  */
	      if (((s->lma + s->size) & addr_mask) < (s->lma & addr_mask))
		wrap_to = (s->lma + s->size) & addr_mask;
	    }
	}
      BFD_ASSERT (i <= bfd_count_sections (abfd));
      count = i;

      qsort (sections, (size_t) count, sizeof (asection *), elf_sort_sections);

      /* Build the mapping.  */

      mfirst = NULL;
      pm = &mfirst;

      /* If we have a .interp section, then create a PT_PHDR segment for
	 the program headers and a PT_INTERP segment for the .interp
	 section.  */
      s = bfd_get_section_by_name (abfd, ".interp");
      if (s != NULL && (s->flags & SEC_LOAD) != 0)
	{
	  amt = sizeof (struct elf_segment_map);
	  m = (struct elf_segment_map *) bfd_zalloc (abfd, amt);
	  if (m == NULL)
	    goto error_return;
	  m->next = NULL;
	  m->p_type = PT_PHDR;
	  m->p_flags = PF_R;
	  m->p_flags_valid = 1;
	  m->includes_phdrs = 1;
	  linker_created_pt_phdr_segment = TRUE;
	  *pm = m;
	  pm = &m->next;

	  amt = sizeof (struct elf_segment_map);
	  m = (struct elf_segment_map *) bfd_zalloc (abfd, amt);
	  if (m == NULL)
	    goto error_return;
	  m->next = NULL;
	  m->p_type = PT_INTERP;
	  m->count = 1;
	  m->sections[0] = s;

	  *pm = m;
	  pm = &m->next;
	}

      /* Look through the sections.  We put sections in the same program
	 segment when the start of the second section can be placed within
	 a few bytes of the end of the first section.  */
      last_hdr = NULL;
      last_size = 0;
      phdr_index = 0;
      maxpagesize = bed->maxpagesize;
      /* PR 17512: file: c8455299.
	 Avoid divide-by-zero errors later on.
	 FIXME: Should we abort if the maxpagesize is zero ?  */
      if (maxpagesize == 0)
	maxpagesize = 1;
      writable = FALSE;
      executable = FALSE;
      dynsec = bfd_get_section_by_name (abfd, ".dynamic");
      if (dynsec != NULL
	  && (dynsec->flags & SEC_LOAD) == 0)
	dynsec = NULL;

      /* Deal with -Ttext or something similar such that the first section
	 is not adjacent to the program headers.  This is an
	 approximation, since at this point we don't know exactly how many
	 program headers we will need.  */
      if (count > 0)
	{
	  bfd_size_type phdr_size = elf_program_header_size (abfd);

	  if (phdr_size == (bfd_size_type) -1)
	    phdr_size = get_program_header_size (abfd, info);
	  phdr_size += bed->s->sizeof_ehdr;
	  if ((abfd->flags & D_PAGED) == 0
	      || (sections[0]->lma & addr_mask) < phdr_size
	      || ((sections[0]->lma & addr_mask) % maxpagesize
		  < phdr_size % maxpagesize)
	      || (sections[0]->lma & addr_mask & -maxpagesize) < wrap_to)
	    {
	      /* PR 20815: The ELF standard says that a PT_PHDR segment, if
		 present, must be included as part of the memory image of the
		 program.  Ie it must be part of a PT_LOAD segment as well.
		 If we have had to create our own PT_PHDR segment, but it is
		 not going to be covered by the first PT_LOAD segment, then
		 force the inclusion if we can...  */
	      if ((abfd->flags & D_PAGED) != 0
		  && linker_created_pt_phdr_segment)
		phdr_in_segment = TRUE;
	      else
		phdr_in_segment = FALSE;
	    }
	}

      for (i = 0, hdrpp = sections; i < count; i++, hdrpp++)
	{
	  asection *hdr;
	  bfd_boolean new_segment;

	  hdr = *hdrpp;

	  /* See if this section and the last one will fit in the same
	     segment.  */

	  if (last_hdr == NULL)
	    {
	      /* If we don't have a segment yet, then we don't need a new
		 one (we build the last one after this loop).  */
	      new_segment = FALSE;
	    }
	  else if (last_hdr->lma - last_hdr->vma != hdr->lma - hdr->vma)
	    {
	      /* If this section has a different relation between the
		 virtual address and the load address, then we need a new
		 segment.  */
	      new_segment = TRUE;
	    }
	  else if (hdr->lma < last_hdr->lma + last_size
		   || last_hdr->lma + last_size < last_hdr->lma)
	    {
	      /* If this section has a load address that makes it overlap
		 the previous section, then we need a new segment.  */
	      new_segment = TRUE;
	    }
	  /* In the next test we have to be careful when last_hdr->lma is close
	     to the end of the address space.  If the aligned address wraps
	     around to the start of the address space, then there are no more
	     pages left in memory and it is OK to assume that the current
	     section can be included in the current segment.  */
	  else if ((BFD_ALIGN (last_hdr->lma + last_size, maxpagesize) + maxpagesize
		    > last_hdr->lma)
		   && (BFD_ALIGN (last_hdr->lma + last_size, maxpagesize) + maxpagesize
		       <= hdr->lma))
	    {
	      /* If putting this section in this segment would force us to
		 skip a page in the segment, then we need a new segment.  */
	      new_segment = TRUE;
	    }
	  else if ((last_hdr->flags & (SEC_LOAD | SEC_THREAD_LOCAL)) == 0
		   && (hdr->flags & (SEC_LOAD | SEC_THREAD_LOCAL)) != 0
		   && ((abfd->flags & D_PAGED) == 0
		       || (((last_hdr->lma + last_size - 1) & -maxpagesize)
			   != (hdr->lma & -maxpagesize))))
	    {
	      /* We don't want to put a loaded section after a
		 nonloaded (ie. bss style) section in the same segment
		 as that will force the non-loaded section to be loaded.
		 Consider .tbss sections as loaded for this purpose.
		 However, like the writable/non-writable case below,
		 if they are on the same page then they must be put
		 in the same segment.  */
	      new_segment = TRUE;
	    }
	  else if ((abfd->flags & D_PAGED) == 0)
	    {
	      /* If the file is not demand paged, which means that we
		 don't require the sections to be correctly aligned in the
		 file, then there is no other reason for a new segment.  */
	      new_segment = FALSE;
	    }
	  else if (info != NULL
		   && info->separate_code
		   && executable != ((hdr->flags & SEC_CODE) != 0))
	    {
	      new_segment = TRUE;
	    }
	  else if (! writable
		   && (hdr->flags & SEC_READONLY) == 0
		   && ((info != NULL
			&& info->relro_end > info->relro_start)
		       || (((last_hdr->lma + last_size - 1) & -maxpagesize)
			   != (hdr->lma & -maxpagesize))))
	    {
	      /* We don't want to put a writable section in a read only
		 segment, unless they are on the same page in memory
		 anyhow and there is no RELRO segment.  We already
		 know that the last section does not bring us past the
		 current section on the page, so the only case in which
		 the new section is not on the same page as the previous
		 section is when the previous section ends precisely on
		 a page boundary.  */
	      new_segment = TRUE;
	    }
	  else
	    {
	      /* Otherwise, we can use the same segment.  */
	      new_segment = FALSE;
	    }

	  /* Allow interested parties a chance to override our decision.  */
	  if (last_hdr != NULL
	      && info != NULL
	      && info->callbacks->override_segment_assignment != NULL)
	    new_segment
	      = info->callbacks->override_segment_assignment (info, abfd, hdr,
							      last_hdr,
							      new_segment);

	  if (! new_segment)
	    {
	      if ((hdr->flags & SEC_READONLY) == 0)
		writable = TRUE;
	      if ((hdr->flags & SEC_CODE) != 0)
		executable = TRUE;
	      last_hdr = hdr;
	      /* .tbss sections effectively have zero size.  */
	      if ((hdr->flags & (SEC_THREAD_LOCAL | SEC_LOAD))
		  != SEC_THREAD_LOCAL)
		last_size = hdr->size;
	      else
		last_size = 0;
	      continue;
	    }

	  /* We need a new program segment.  We must create a new program
	     header holding all the sections from phdr_index until hdr.  */

	  m = make_mapping (abfd, sections, phdr_index, i, phdr_in_segment);
	  if (m == NULL)
	    goto error_return;

	  *pm = m;
	  pm = &m->next;

	  if ((hdr->flags & SEC_READONLY) == 0)
	    writable = TRUE;
	  else
	    writable = FALSE;

	  if ((hdr->flags & SEC_CODE) == 0)
	    executable = FALSE;
	  else
	    executable = TRUE;

	  last_hdr = hdr;
	  /* .tbss sections effectively have zero size.  */
	  if ((hdr->flags & (SEC_THREAD_LOCAL | SEC_LOAD)) != SEC_THREAD_LOCAL)
	    last_size = hdr->size;
	  else
	    last_size = 0;
	  phdr_index = i;
	  phdr_in_segment = FALSE;
	}

      /* Create a final PT_LOAD program segment, but not if it's just
	 for .tbss.  */
      if (last_hdr != NULL
	  && (i - phdr_index != 1
	      || ((last_hdr->flags & (SEC_THREAD_LOCAL | SEC_LOAD))
		  != SEC_THREAD_LOCAL)))
	{
	  m = make_mapping (abfd, sections, phdr_index, i, phdr_in_segment);
	  if (m == NULL)
	    goto error_return;

	  *pm = m;
	  pm = &m->next;
	}

      /* If there is a .dynamic section, throw in a PT_DYNAMIC segment.  */
      if (dynsec != NULL)
	{
	  m = _bfd_elf_make_dynamic_segment (abfd, dynsec);
	  if (m == NULL)
	    goto error_return;
	  *pm = m;
	  pm = &m->next;
	}

      /* For each batch of consecutive loadable .note sections,
	 add a PT_NOTE segment.  We don't use bfd_get_section_by_name,
	 because if we link together nonloadable .note sections and
	 loadable .note sections, we will generate two .note sections
	 in the output file.  FIXME: Using names for section types is
	 bogus anyhow.  */
      for (s = abfd->sections; s != NULL; s = s->next)
	{
	  if ((s->flags & SEC_LOAD) != 0
	      && CONST_STRNEQ (s->name, ".note"))
	    {
	      asection *s2;

	      count = 1;
	      amt = sizeof (struct elf_segment_map);
	      if (s->alignment_power == 2)
		for (s2 = s; s2->next != NULL; s2 = s2->next)
		  {
		    if (s2->next->alignment_power == 2
			&& (s2->next->flags & SEC_LOAD) != 0
			&& CONST_STRNEQ (s2->next->name, ".note")
			&& align_power (s2->lma + s2->size, 2)
			   == s2->next->lma)
		      count++;
		    else
		      break;
		  }
	      amt += (count - 1) * sizeof (asection *);
	      m = (struct elf_segment_map *) bfd_zalloc (abfd, amt);
	      if (m == NULL)
		goto error_return;
	      m->next = NULL;
	      m->p_type = PT_NOTE;
	      m->count = count;
	      while (count > 1)
		{
		  m->sections[m->count - count--] = s;
		  BFD_ASSERT ((s->flags & SEC_THREAD_LOCAL) == 0);
		  s = s->next;
		}
	      m->sections[m->count - 1] = s;
	      BFD_ASSERT ((s->flags & SEC_THREAD_LOCAL) == 0);
	      *pm = m;
	      pm = &m->next;
	    }
	  if (s->flags & SEC_THREAD_LOCAL)
	    {
	      if (! tls_count)
		first_tls = s;
	      tls_count++;
	    }
	  if (first_mbind == NULL
	      && (elf_section_flags (s) & SHF_GNU_MBIND) != 0)
	    first_mbind = s;
	}

      /* If there are any SHF_TLS output sections, add PT_TLS segment.  */
      if (tls_count > 0)
	{
	  amt = sizeof (struct elf_segment_map);
	  amt += (tls_count - 1) * sizeof (asection *);
	  m = (struct elf_segment_map *) bfd_zalloc (abfd, amt);
	  if (m == NULL)
	    goto error_return;
	  m->next = NULL;
	  m->p_type = PT_TLS;
	  m->count = tls_count;
	  /* Mandated PF_R.  */
	  m->p_flags = PF_R;
	  m->p_flags_valid = 1;
	  s = first_tls;
	  for (i = 0; i < (unsigned int) tls_count; ++i)
	    {
	      if ((s->flags & SEC_THREAD_LOCAL) == 0)
		{
		  _bfd_error_handler
		    (_("%B: TLS sections are not adjacent:"), abfd);
		  s = first_tls;
		  i = 0;
		  while (i < (unsigned int) tls_count)
		    {
		      if ((s->flags & SEC_THREAD_LOCAL) != 0)
			{
			  _bfd_error_handler (_("	    TLS: %A"), s);
			  i++;
			}
		      else
			_bfd_error_handler (_("	non-TLS: %A"), s);
		      s = s->next;
		    }
		  bfd_set_error (bfd_error_bad_value);
		  goto error_return;
		}
	      m->sections[i] = s;
	      s = s->next;
	    }

	  *pm = m;
	  pm = &m->next;
	}

      if (first_mbind && (abfd->flags & D_PAGED) != 0)
	for (s = first_mbind; s != NULL; s = s->next)
	  if ((elf_section_flags (s) & SHF_GNU_MBIND) != 0
	      && (elf_section_data (s)->this_hdr.sh_info
		  <= PT_GNU_MBIND_NUM))
	    {
	      /* Mandated PF_R.  */
	      unsigned long p_flags = PF_R;
	      if ((s->flags & SEC_READONLY) == 0)
		p_flags |= PF_W;
	      if ((s->flags & SEC_CODE) != 0)
		p_flags |= PF_X;

	      amt = sizeof (struct elf_segment_map) + sizeof (asection *);
	      m = bfd_zalloc (abfd, amt);
	      if (m == NULL)
		goto error_return;
	      m->next = NULL;
	      m->p_type = (PT_GNU_MBIND_LO
			   + elf_section_data (s)->this_hdr.sh_info);
	      m->count = 1;
	      m->p_flags_valid = 1;
	      m->sections[0] = s;
	      m->p_flags = p_flags;

	      *pm = m;
	      pm = &m->next;
	    }

      /* If there is a .eh_frame_hdr section, throw in a PT_GNU_EH_FRAME
	 segment.  */
      eh_frame_hdr = elf_eh_frame_hdr (abfd);
      if (eh_frame_hdr != NULL
	  && (eh_frame_hdr->output_section->flags & SEC_LOAD) != 0)
	{
	  amt = sizeof (struct elf_segment_map);
	  m = (struct elf_segment_map *) bfd_zalloc (abfd, amt);
	  if (m == NULL)
	    goto error_return;
	  m->next = NULL;
	  m->p_type = PT_GNU_EH_FRAME;
	  m->count = 1;
	  m->sections[0] = eh_frame_hdr->output_section;

	  *pm = m;
	  pm = &m->next;
	}

      if (elf_stack_flags (abfd))
	{
	  amt = sizeof (struct elf_segment_map);
	  m = (struct elf_segment_map *) bfd_zalloc (abfd, amt);
	  if (m == NULL)
	    goto error_return;
	  m->next = NULL;
	  m->p_type = PT_GNU_STACK;
	  m->p_flags = elf_stack_flags (abfd);
	  m->p_align = bed->stack_align;
	  m->p_flags_valid = 1;
	  m->p_align_valid = m->p_align != 0;
	  if (info->stacksize > 0)
	    {
	      m->p_size = info->stacksize;
	      m->p_size_valid = 1;
	    }

	  *pm = m;
	  pm = &m->next;
	}

      if (info != NULL && info->relro)
	{
	  for (m = mfirst; m != NULL; m = m->next)
	    {
	      if (m->p_type == PT_LOAD
		  && m->count != 0
		  && m->sections[0]->vma >= info->relro_start
		  && m->sections[0]->vma < info->relro_end)
		{
		  i = m->count;
		  while (--i != (unsigned) -1)
		    if ((m->sections[i]->flags & (SEC_LOAD | SEC_HAS_CONTENTS))
			== (SEC_LOAD | SEC_HAS_CONTENTS))
		      break;

		  if (i != (unsigned) -1)
		    break;
		}
	    }

	  /* Make a PT_GNU_RELRO segment only when it isn't empty.  */
	  if (m != NULL)
	    {
	      amt = sizeof (struct elf_segment_map);
	      m = (struct elf_segment_map *) bfd_zalloc (abfd, amt);
	      if (m == NULL)
		goto error_return;
	      m->next = NULL;
	      m->p_type = PT_GNU_RELRO;
	      *pm = m;
	      pm = &m->next;
	    }
	}

      free (sections);
      elf_seg_map (abfd) = mfirst;
    }

  if (!elf_modify_segment_map (abfd, info, no_user_phdrs))
    return FALSE;

  for (count = 0, m = elf_seg_map (abfd); m != NULL; m = m->next)
    ++count;
  elf_program_header_size (abfd) = count * bed->s->sizeof_phdr;

  return TRUE;

 error_return:
  if (sections != NULL)
    free (sections);
  return FALSE;
}

/* Sort sections by address.  */

static int
elf_sort_sections (const void *arg1, const void *arg2)
{
  const asection *sec1 = *(const asection **) arg1;
  const asection *sec2 = *(const asection **) arg2;
  bfd_size_type size1, size2;

  /* Sort by LMA first, since this is the address used to
     place the section into a segment.  */
  if (sec1->lma < sec2->lma)
    return -1;
  else if (sec1->lma > sec2->lma)
    return 1;

  /* Then sort by VMA.  Normally the LMA and the VMA will be
     the same, and this will do nothing.  */
  if (sec1->vma < sec2->vma)
    return -1;
  else if (sec1->vma > sec2->vma)
    return 1;

  /* Put !SEC_LOAD sections after SEC_LOAD ones.  */

#define TOEND(x) (((x)->flags & (SEC_LOAD | SEC_THREAD_LOCAL)) == 0)

  if (TOEND (sec1))
    {
      if (TOEND (sec2))
	{
	  /* If the indicies are the same, do not return 0
	     here, but continue to try the next comparison.  */
	  if (sec1->target_index - sec2->target_index != 0)
	    return sec1->target_index - sec2->target_index;
	}
      else
	return 1;
    }
  else if (TOEND (sec2))
    return -1;

#undef TOEND

  /* Sort by size, to put zero sized sections
     before others at the same address.  */

  size1 = (sec1->flags & SEC_LOAD) ? sec1->size : 0;
  size2 = (sec2->flags & SEC_LOAD) ? sec2->size : 0;

  if (size1 < size2)
    return -1;
  if (size1 > size2)
    return 1;

  return sec1->target_index - sec2->target_index;
}

/* Ian Lance Taylor writes:

   We shouldn't be using % with a negative signed number.  That's just
   not good.  We have to make sure either that the number is not
   negative, or that the number has an unsigned type.  When the types
   are all the same size they wind up as unsigned.  When file_ptr is a
   larger signed type, the arithmetic winds up as signed long long,
   which is wrong.

   What we're trying to say here is something like ``increase OFF by
   the least amount that will cause it to be equal to the VMA modulo
   the page size.''  */
/* In other words, something like:

   vma_offset = m->sections[0]->vma % bed->maxpagesize;
   off_offset = off % bed->maxpagesize;
   if (vma_offset < off_offset)
     adjustment = vma_offset + bed->maxpagesize - off_offset;
   else
     adjustment = vma_offset - off_offset;

   which can be collapsed into the expression below.  */

static file_ptr
vma_page_aligned_bias (bfd_vma vma, ufile_ptr off, bfd_vma maxpagesize)
{
  /* PR binutils/16199: Handle an alignment of zero.  */
  if (maxpagesize == 0)
    maxpagesize = 1;
  return ((vma - off) % maxpagesize);
}

static void
print_segment_map (const struct elf_segment_map *m)
{
  unsigned int j;
  const char *pt = get_segment_type (m->p_type);
  char buf[32];

  if (pt == NULL)
    {
      if (m->p_type >= PT_LOPROC && m->p_type <= PT_HIPROC)
	sprintf (buf, "LOPROC+%7.7x",
		 (unsigned int) (m->p_type - PT_LOPROC));
      else if (m->p_type >= PT_LOOS && m->p_type <= PT_HIOS)
	sprintf (buf, "LOOS+%7.7x",
		 (unsigned int) (m->p_type - PT_LOOS));
      else
	snprintf (buf, sizeof (buf), "%8.8x",
		  (unsigned int) m->p_type);
      pt = buf;
    }
  fflush (stdout);
  fprintf (stderr, "%s:", pt);
  for (j = 0; j < m->count; j++)
    fprintf (stderr, " %s", m->sections [j]->name);
  putc ('\n',stderr);
  fflush (stderr);
}

static bfd_boolean
write_zeros (bfd *abfd, file_ptr pos, bfd_size_type len)
{
  void *buf;
  bfd_boolean ret;

  if (bfd_seek (abfd, pos, SEEK_SET) != 0)
    return FALSE;
  buf = bfd_zmalloc (len);
  if (buf == NULL)
    return FALSE;
  ret = bfd_bwrite (buf, len, abfd) == len;
  free (buf);
  return ret;
}

/* Assign file positions to the sections based on the mapping from
   sections to segments.  This function also sets up some fields in
   the file header.  */

static bfd_boolean
assign_file_positions_for_load_sections (bfd *abfd,
					 struct bfd_link_info *link_info)
{
  const struct elf_backend_data *bed = get_elf_backend_data (abfd);
  struct elf_segment_map *m;
  Elf_Internal_Phdr *phdrs;
  Elf_Internal_Phdr *p;
  file_ptr off;
  bfd_size_type maxpagesize;
  unsigned int pt_load_count = 0;
  unsigned int alloc;
  unsigned int i, j;
  bfd_vma header_pad = 0;

  if (link_info == NULL
      && !_bfd_elf_map_sections_to_segments (abfd, link_info))
    return FALSE;

  alloc = 0;
  for (m = elf_seg_map (abfd); m != NULL; m = m->next)
    {
      ++alloc;
      if (m->header_size)
	header_pad = m->header_size;
    }

  if (alloc)
    {
      elf_elfheader (abfd)->e_phoff = bed->s->sizeof_ehdr;
      elf_elfheader (abfd)->e_phentsize = bed->s->sizeof_phdr;
    }
  else
    {
      /* PR binutils/12467.  */
      elf_elfheader (abfd)->e_phoff = 0;
      elf_elfheader (abfd)->e_phentsize = 0;
    }

  elf_elfheader (abfd)->e_phnum = alloc;

  if (elf_program_header_size (abfd) == (bfd_size_type) -1)
    elf_program_header_size (abfd) = alloc * bed->s->sizeof_phdr;
  else
    BFD_ASSERT (elf_program_header_size (abfd)
		>= alloc * bed->s->sizeof_phdr);

  if (alloc == 0)
    {
      elf_next_file_pos (abfd) = bed->s->sizeof_ehdr;
      return TRUE;
    }

  /* We're writing the size in elf_program_header_size (abfd),
     see assign_file_positions_except_relocs, so make sure we have
     that amount allocated, with trailing space cleared.
     The variable alloc contains the computed need, while
     elf_program_header_size (abfd) contains the size used for the
     layout.
     See ld/emultempl/elf-generic.em:gld${EMULATION_NAME}_map_segments
     where the layout is forced to according to a larger size in the
     last iterations for the testcase ld-elf/header.  */
  BFD_ASSERT (elf_program_header_size (abfd) % bed->s->sizeof_phdr
	      == 0);
  phdrs = (Elf_Internal_Phdr *)
     bfd_zalloc2 (abfd,
		  (elf_program_header_size (abfd) / bed->s->sizeof_phdr),
		  sizeof (Elf_Internal_Phdr));
  elf_tdata (abfd)->phdr = phdrs;
  if (phdrs == NULL)
    return FALSE;

  maxpagesize = 1;
  if ((abfd->flags & D_PAGED) != 0)
    maxpagesize = bed->maxpagesize;

  off = bed->s->sizeof_ehdr;
  off += alloc * bed->s->sizeof_phdr;
  if (header_pad < (bfd_vma) off)
    header_pad = 0;
  else
    header_pad -= off;
  off += header_pad;

  for (m = elf_seg_map (abfd), p = phdrs, j = 0;
       m != NULL;
       m = m->next, p++, j++)
    {
      asection **secpp;
      bfd_vma off_adjust;
      bfd_boolean no_contents;

      /* If elf_segment_map is not from map_sections_to_segments, the
	 sections may not be correctly ordered.  NOTE: sorting should
	 not be done to the PT_NOTE section of a corefile, which may
	 contain several pseudo-sections artificially created by bfd.
	 Sorting these pseudo-sections breaks things badly.  */
      if (m->count > 1
	  && !(elf_elfheader (abfd)->e_type == ET_CORE
	       && m->p_type == PT_NOTE))
	qsort (m->sections, (size_t) m->count, sizeof (asection *),
	       elf_sort_sections);

      /* An ELF segment (described by Elf_Internal_Phdr) may contain a
	 number of sections with contents contributing to both p_filesz
	 and p_memsz, followed by a number of sections with no contents
	 that just contribute to p_memsz.  In this loop, OFF tracks next
	 available file offset for PT_LOAD and PT_NOTE segments.  */
      p->p_type = m->p_type;
      p->p_flags = m->p_flags;

      if (m->count == 0)
	p->p_vaddr = 0;
      else
	p->p_vaddr = m->sections[0]->vma - m->p_vaddr_offset;

      if (m->p_paddr_valid)
	p->p_paddr = m->p_paddr;
      else if (m->count == 0)
	p->p_paddr = 0;
      else
	p->p_paddr = m->sections[0]->lma - m->p_vaddr_offset;

      if (p->p_type == PT_LOAD
	  && (abfd->flags & D_PAGED) != 0)
	{
	  /* p_align in demand paged PT_LOAD segments effectively stores
	     the maximum page size.  When copying an executable with
	     objcopy, we set m->p_align from the input file.  Use this
	     value for maxpagesize rather than bed->maxpagesize, which
	     may be different.  Note that we use maxpagesize for PT_TLS
	     segment alignment later in this function, so we are relying
	     on at least one PT_LOAD segment appearing before a PT_TLS
	     segment.  */
	  if (m->p_align_valid)
	    maxpagesize = m->p_align;

	  p->p_align = maxpagesize;
	  pt_load_count += 1;
	}
      else if (m->p_align_valid)
	p->p_align = m->p_align;
      else if (m->count == 0)
	p->p_align = 1 << bed->s->log_file_align;
      else
	p->p_align = 0;

      no_contents = FALSE;
      off_adjust = 0;
      if (p->p_type == PT_LOAD
	  && m->count > 0)
	{
	  bfd_size_type align;
	  unsigned int align_power = 0;

	  if (m->p_align_valid)
	    align = p->p_align;
	  else
	    {
	      for (i = 0, secpp = m->sections; i < m->count; i++, secpp++)
		{
		  unsigned int secalign;

		  secalign = bfd_get_section_alignment (abfd, *secpp);
		  if (secalign > align_power)
		    align_power = secalign;
		}
	      align = (bfd_size_type) 1 << align_power;
	      if (align < maxpagesize)
		align = maxpagesize;
	    }

	  for (i = 0; i < m->count; i++)
	    if ((m->sections[i]->flags & (SEC_LOAD | SEC_HAS_CONTENTS)) == 0)
	      /* If we aren't making room for this section, then
		 it must be SHT_NOBITS regardless of what we've
		 set via struct bfd_elf_special_section.  */
	      elf_section_type (m->sections[i]) = SHT_NOBITS;

	  /* Find out whether this segment contains any loadable
	     sections.  */
	  no_contents = TRUE;
	  for (i = 0; i < m->count; i++)
	    if (elf_section_type (m->sections[i]) != SHT_NOBITS)
	      {
		no_contents = FALSE;
		break;
	      }

	  off_adjust = vma_page_aligned_bias (p->p_vaddr, off, align);

	  /* Broken hardware and/or kernel require that files do not
	     map the same page with different permissions on some hppa
	     processors.  */
	  if (pt_load_count > 1
	      && bed->no_page_alias
	      && (off & (maxpagesize - 1)) != 0
	      && (off & -maxpagesize) == ((off + off_adjust) & -maxpagesize))
	    off_adjust += maxpagesize;
	  off += off_adjust;
	  if (no_contents)
	    {
	      /* We shouldn't need to align the segment on disk since
		 the segment doesn't need file space, but the gABI
		 arguably requires the alignment and glibc ld.so
		 checks it.  So to comply with the alignment
		 requirement but not waste file space, we adjust
		 p_offset for just this segment.  (OFF_ADJUST is
		 subtracted from OFF later.)  This may put p_offset
		 past the end of file, but that shouldn't matter.  */
	    }
	  else
	    off_adjust = 0;
	}
      /* Make sure the .dynamic section is the first section in the
	 PT_DYNAMIC segment.  */
      else if (p->p_type == PT_DYNAMIC
	       && m->count > 1
	       && strcmp (m->sections[0]->name, ".dynamic") != 0)
	{
	  _bfd_error_handler
	    (_("%B: The first section in the PT_DYNAMIC segment"
	       " is not the .dynamic section"),
	     abfd);
	  bfd_set_error (bfd_error_bad_value);
	  return FALSE;
	}
      /* Set the note section type to SHT_NOTE.  */
      else if (p->p_type == PT_NOTE)
	for (i = 0; i < m->count; i++)
	  elf_section_type (m->sections[i]) = SHT_NOTE;

      p->p_offset = 0;
      p->p_filesz = 0;
      p->p_memsz = 0;

      if (m->includes_filehdr)
	{
	  if (!m->p_flags_valid)
	    p->p_flags |= PF_R;
	  p->p_filesz = bed->s->sizeof_ehdr;
	  p->p_memsz = bed->s->sizeof_ehdr;
	  if (m->count > 0)
	    {
	      if (p->p_vaddr < (bfd_vma) off
		  || (!m->p_paddr_valid
		      && p->p_paddr < (bfd_vma) off))
		{
		  _bfd_error_handler
		    (_("%B: Not enough room for program headers,"
		       " try linking with -N"),
		     abfd);
		  bfd_set_error (bfd_error_bad_value);
		  return FALSE;
		}

	      p->p_vaddr -= off;
	      if (!m->p_paddr_valid)
		p->p_paddr -= off;
	    }
	}

      if (m->includes_phdrs)
	{
	  if (!m->p_flags_valid)
	    p->p_flags |= PF_R;

	  if (!m->includes_filehdr)
	    {
	      p->p_offset = bed->s->sizeof_ehdr;

	      if (m->count > 0)
		{
		  p->p_vaddr -= off - p->p_offset;
		  if (!m->p_paddr_valid)
		    p->p_paddr -= off - p->p_offset;
		}
	    }

	  p->p_filesz += alloc * bed->s->sizeof_phdr;
	  p->p_memsz += alloc * bed->s->sizeof_phdr;
	  if (m->count)
	    {
	      p->p_filesz += header_pad;
	      p->p_memsz += header_pad;
	    }
	}

      if (p->p_type == PT_LOAD
	  || (p->p_type == PT_NOTE && bfd_get_format (abfd) == bfd_core))
	{
	  if (!m->includes_filehdr && !m->includes_phdrs)
	    p->p_offset = off;
	  else
	    {
	      file_ptr adjust;

	      adjust = off - (p->p_offset + p->p_filesz);
	      if (!no_contents)
		p->p_filesz += adjust;
	      p->p_memsz += adjust;
	    }
	}

      /* Set up p_filesz, p_memsz, p_align and p_flags from the section
	 maps.  Set filepos for sections in PT_LOAD segments, and in
	 core files, for sections in PT_NOTE segments.
	 assign_file_positions_for_non_load_sections will set filepos
	 for other sections and update p_filesz for other segments.  */
      for (i = 0, secpp = m->sections; i < m->count; i++, secpp++)
	{
	  asection *sec;
	  bfd_size_type align;
	  Elf_Internal_Shdr *this_hdr;

	  sec = *secpp;
	  this_hdr = &elf_section_data (sec)->this_hdr;
	  align = (bfd_size_type) 1 << bfd_get_section_alignment (abfd, sec);

	  if ((p->p_type == PT_LOAD
	       || p->p_type == PT_TLS)
	      && (this_hdr->sh_type != SHT_NOBITS
		  || ((this_hdr->sh_flags & SHF_ALLOC) != 0
		      && ((this_hdr->sh_flags & SHF_TLS) == 0
			  || p->p_type == PT_TLS))))
	    {
	      bfd_vma p_start = p->p_paddr;
	      bfd_vma p_end = p_start + p->p_memsz;
	      bfd_vma s_start = sec->lma;
	      bfd_vma adjust = s_start - p_end;

	      if (adjust != 0
		  && (s_start < p_end
		      || p_end < p_start))
		{
		  _bfd_error_handler
		    /* xgettext:c-format */
		    (_("%B: section %A lma %#Lx adjusted to %#Lx"),
		     abfd, sec, s_start, p_end);
		  adjust = 0;
		  sec->lma = p_end;
		}
	      p->p_memsz += adjust;

	      if (this_hdr->sh_type != SHT_NOBITS)
		{
		  if (p->p_filesz + adjust < p->p_memsz)
		    {
		      /* We have a PROGBITS section following NOBITS ones.
			 Allocate file space for the NOBITS section(s) and
			 zero it.  */
		      adjust = p->p_memsz - p->p_filesz;
		      if (!write_zeros (abfd, off, adjust))
			return FALSE;
		    }
		  off += adjust;
		  p->p_filesz += adjust;
		}
	    }

	  if (p->p_type == PT_NOTE && bfd_get_format (abfd) == bfd_core)
	    {
	      /* The section at i == 0 is the one that actually contains
		 everything.  */
	      if (i == 0)
		{
		  this_hdr->sh_offset = sec->filepos = off;
		  off += this_hdr->sh_size;
		  p->p_filesz = this_hdr->sh_size;
		  p->p_memsz = 0;
		  p->p_align = 1;
		}
	      else
		{
		  /* The rest are fake sections that shouldn't be written.  */
		  sec->filepos = 0;
		  sec->size = 0;
		  sec->flags = 0;
		  continue;
		}
	    }
	  else
	    {
	      if (p->p_type == PT_LOAD)
		{
		  this_hdr->sh_offset = sec->filepos = off;
		  if (this_hdr->sh_type != SHT_NOBITS)
		    off += this_hdr->sh_size;
		}
	      else if (this_hdr->sh_type == SHT_NOBITS
		       && (this_hdr->sh_flags & SHF_TLS) != 0
		       && this_hdr->sh_offset == 0)
		{
		  /* This is a .tbss section that didn't get a PT_LOAD.
		     (See _bfd_elf_map_sections_to_segments "Create a
		     final PT_LOAD".)  Set sh_offset to the value it
		     would have if we had created a zero p_filesz and
		     p_memsz PT_LOAD header for the section.  This
		     also makes the PT_TLS header have the same
		     p_offset value.  */
		  bfd_vma adjust = vma_page_aligned_bias (this_hdr->sh_addr,
							  off, align);
		  this_hdr->sh_offset = sec->filepos = off + adjust;
		}

	      if (this_hdr->sh_type != SHT_NOBITS)
		{
		  p->p_filesz += this_hdr->sh_size;
		  /* A load section without SHF_ALLOC is something like
		     a note section in a PT_NOTE segment.  These take
		     file space but are not loaded into memory.  */
		  if ((this_hdr->sh_flags & SHF_ALLOC) != 0)
		    p->p_memsz += this_hdr->sh_size;
		}
	      else if ((this_hdr->sh_flags & SHF_ALLOC) != 0)
		{
		  if (p->p_type == PT_TLS)
		    p->p_memsz += this_hdr->sh_size;

		  /* .tbss is special.  It doesn't contribute to p_memsz of
		     normal segments.  */
		  else if ((this_hdr->sh_flags & SHF_TLS) == 0)
		    p->p_memsz += this_hdr->sh_size;
		}

	      if (align > p->p_align
		  && !m->p_align_valid
		  && (p->p_type != PT_LOAD
		      || (abfd->flags & D_PAGED) == 0))
		p->p_align = align;
	    }

	  if (!m->p_flags_valid)
	    {
	      p->p_flags |= PF_R;
	      if ((this_hdr->sh_flags & SHF_EXECINSTR) != 0)
		p->p_flags |= PF_X;
	      if ((this_hdr->sh_flags & SHF_WRITE) != 0)
		p->p_flags |= PF_W;
	    }
	}

      off -= off_adjust;

      /* Check that all sections are in a PT_LOAD segment.
	 Don't check funky gdb generated core files.  */
      if (p->p_type == PT_LOAD && bfd_get_format (abfd) != bfd_core)
	{
	  bfd_boolean check_vma = TRUE;

	  for (i = 1; i < m->count; i++)
	    if (m->sections[i]->vma == m->sections[i - 1]->vma
		&& ELF_SECTION_SIZE (&(elf_section_data (m->sections[i])
				       ->this_hdr), p) != 0
		&& ELF_SECTION_SIZE (&(elf_section_data (m->sections[i - 1])
				       ->this_hdr), p) != 0)
	      {
		/* Looks like we have overlays packed into the segment.  */
		check_vma = FALSE;
		break;
	      }

	  for (i = 0; i < m->count; i++)
	    {
	      Elf_Internal_Shdr *this_hdr;
	      asection *sec;

	      sec = m->sections[i];
	      this_hdr = &(elf_section_data(sec)->this_hdr);
	      if (!ELF_SECTION_IN_SEGMENT_1 (this_hdr, p, check_vma, 0)
		  && !ELF_TBSS_SPECIAL (this_hdr, p))
		{
		  _bfd_error_handler
		    /* xgettext:c-format */
		    (_("%B: section `%A' can't be allocated in segment %d"),
		     abfd, sec, j);
		  print_segment_map (m);
		}
	    }
	}
    }

  elf_next_file_pos (abfd) = off;
  return TRUE;
}

/* Assign file positions for the other sections.  */

static bfd_boolean
assign_file_positions_for_non_load_sections (bfd *abfd,
					     struct bfd_link_info *link_info)
{
  const struct elf_backend_data *bed = get_elf_backend_data (abfd);
  Elf_Internal_Shdr **i_shdrpp;
  Elf_Internal_Shdr **hdrpp, **end_hdrpp;
  Elf_Internal_Phdr *phdrs;
  Elf_Internal_Phdr *p;
  struct elf_segment_map *m;
  struct elf_segment_map *hdrs_segment;
  bfd_vma filehdr_vaddr, filehdr_paddr;
  bfd_vma phdrs_vaddr, phdrs_paddr;
  file_ptr off;
  unsigned int count;

  i_shdrpp = elf_elfsections (abfd);
  end_hdrpp = i_shdrpp + elf_numsections (abfd);
  off = elf_next_file_pos (abfd);
  for (hdrpp = i_shdrpp + 1; hdrpp < end_hdrpp; hdrpp++)
    {
      Elf_Internal_Shdr *hdr;

      hdr = *hdrpp;
      if (hdr->bfd_section != NULL
	  && (hdr->bfd_section->filepos != 0
	      || (hdr->sh_type == SHT_NOBITS
		  && hdr->contents == NULL)))
	BFD_ASSERT (hdr->sh_offset == hdr->bfd_section->filepos);
      else if ((hdr->sh_flags & SHF_ALLOC) != 0)
	{
	  if (hdr->sh_size != 0)
	    _bfd_error_handler
	      /* xgettext:c-format */
	      (_("%B: warning: allocated section `%s' not in segment"),
	       abfd,
	       (hdr->bfd_section == NULL
		? "*unknown*"
		: hdr->bfd_section->name));
	  /* We don't need to page align empty sections.  */
	  if ((abfd->flags & D_PAGED) != 0 && hdr->sh_size != 0)
	    off += vma_page_aligned_bias (hdr->sh_addr, off,
					  bed->maxpagesize);
	  else
	    off += vma_page_aligned_bias (hdr->sh_addr, off,
					  hdr->sh_addralign);
	  off = _bfd_elf_assign_file_position_for_section (hdr, off,
							   FALSE);
	}
      else if (((hdr->sh_type == SHT_REL || hdr->sh_type == SHT_RELA)
		&& hdr->bfd_section == NULL)
	       || (hdr->bfd_section != NULL
		   && (hdr->bfd_section->flags & SEC_ELF_COMPRESS))
		   /* Compress DWARF debug sections.  */
	       || hdr == i_shdrpp[elf_onesymtab (abfd)]
	       || (elf_symtab_shndx_list (abfd) != NULL
		   && hdr == i_shdrpp[elf_symtab_shndx_list (abfd)->ndx])
	       || hdr == i_shdrpp[elf_strtab_sec (abfd)]
	       || hdr == i_shdrpp[elf_shstrtab_sec (abfd)])
	hdr->sh_offset = -1;
      else
	off = _bfd_elf_assign_file_position_for_section (hdr, off, TRUE);
    }

  /* Now that we have set the section file positions, we can set up
     the file positions for the non PT_LOAD segments.  */
  count = 0;
  filehdr_vaddr = 0;
  filehdr_paddr = 0;
  phdrs_vaddr = bed->maxpagesize + bed->s->sizeof_ehdr;
  phdrs_paddr = 0;
  hdrs_segment = NULL;
  phdrs = elf_tdata (abfd)->phdr;
  for (m = elf_seg_map (abfd), p = phdrs; m != NULL; m = m->next, p++)
    {
      ++count;
      if (p->p_type != PT_LOAD)
	continue;

      if (m->includes_filehdr)
	{
	  filehdr_vaddr = p->p_vaddr;
	  filehdr_paddr = p->p_paddr;
	}
      if (m->includes_phdrs)
	{
	  phdrs_vaddr = p->p_vaddr;
	  phdrs_paddr = p->p_paddr;
	  if (m->includes_filehdr)
	    {
	      hdrs_segment = m;
	      phdrs_vaddr += bed->s->sizeof_ehdr;
	      phdrs_paddr += bed->s->sizeof_ehdr;
	    }
	}
    }

  if (hdrs_segment != NULL && link_info != NULL)
    {
      /* There is a segment that contains both the file headers and the
	 program headers, so provide a symbol __ehdr_start pointing there.
	 A program can use this to examine itself robustly.  */

      struct elf_link_hash_entry *hash
	= elf_link_hash_lookup (elf_hash_table (link_info), "__ehdr_start",
				FALSE, FALSE, TRUE);
      /* If the symbol was referenced and not defined, define it.  */
      if (hash != NULL
	  && (hash->root.type == bfd_link_hash_new
	      || hash->root.type == bfd_link_hash_undefined
	      || hash->root.type == bfd_link_hash_undefweak
	      || hash->root.type == bfd_link_hash_common))
	{
	  asection *s = NULL;
	  if (hdrs_segment->count != 0)
	    /* The segment contains sections, so use the first one.  */
	    s = hdrs_segment->sections[0];
	  else
	    /* Use the first (i.e. lowest-addressed) section in any segment.  */
	    for (m = elf_seg_map (abfd); m != NULL; m = m->next)
	      if (m->count != 0)
		{
		  s = m->sections[0];
		  break;
		}

	  if (s != NULL)
	    {
	      hash->root.u.def.value = filehdr_vaddr - s->vma;
	      hash->root.u.def.section = s;
	    }
	  else
	    {
	      hash->root.u.def.value = filehdr_vaddr;
	      hash->root.u.def.section = bfd_abs_section_ptr;
	    }

	  hash->root.type = bfd_link_hash_defined;
	  hash->def_regular = 1;
	  hash->non_elf = 0;
	}
    }

  for (m = elf_seg_map (abfd), p = phdrs; m != NULL; m = m->next, p++)
    {
      if (p->p_type == PT_GNU_RELRO)
	{
	  const Elf_Internal_Phdr *lp;
	  struct elf_segment_map *lm;

	  if (link_info != NULL)
	    {
	      /* During linking the range of the RELRO segment is passed
		 in link_info.  */
	      for (lm = elf_seg_map (abfd), lp = phdrs;
		   lm != NULL;
		   lm = lm->next, lp++)
		{
		  if (lp->p_type == PT_LOAD
		      && lp->p_vaddr < link_info->relro_end
		      && lm->count != 0
		      && lm->sections[0]->vma >= link_info->relro_start)
		    break;
		}

	      BFD_ASSERT (lm != NULL);
	    }
	  else
	    {
	      /* Otherwise we are copying an executable or shared
		 library, but we need to use the same linker logic.  */
	      for (lp = phdrs; lp < phdrs + count; ++lp)
		{
		  if (lp->p_type == PT_LOAD
		      && lp->p_paddr == p->p_paddr)
		    break;
		}
	    }

	  if (lp < phdrs + count)
	    {
	      p->p_vaddr = lp->p_vaddr;
	      p->p_paddr = lp->p_paddr;
	      p->p_offset = lp->p_offset;
	      if (link_info != NULL)
		p->p_filesz = link_info->relro_end - lp->p_vaddr;
	      else if (m->p_size_valid)
		p->p_filesz = m->p_size;
	      else
		abort ();
	      p->p_memsz = p->p_filesz;
	      /* Preserve the alignment and flags if they are valid. The
		 gold linker generates RW/4 for the PT_GNU_RELRO section.
		 It is better for objcopy/strip to honor these attributes
		 otherwise gdb will choke when using separate debug files.
	       */
	      if (!m->p_align_valid)
		p->p_align = 1;
	      if (!m->p_flags_valid)
		p->p_flags = PF_R;
	    }
	  else
	    {
	      memset (p, 0, sizeof *p);
	      p->p_type = PT_NULL;
	    }
	}
      else if (p->p_type == PT_GNU_STACK)
	{
	  if (m->p_size_valid)
	    p->p_memsz = m->p_size;
	}
      else if (m->count != 0)
	{
	  unsigned int i;

	  if (p->p_type != PT_LOAD
	      && (p->p_type != PT_NOTE
		  || bfd_get_format (abfd) != bfd_core))
	    {
	      /* A user specified segment layout may include a PHDR
		 segment that overlaps with a LOAD segment...  */
	      if (p->p_type == PT_PHDR)
		{
		  m->count = 0;
		  continue;
		}

	      if (m->includes_filehdr || m->includes_phdrs)
		{
		  /* PR 17512: file: 2195325e.  */
		  _bfd_error_handler
		    (_("%B: error: non-load segment %d includes file header "
		       "and/or program header"),
		     abfd, (int) (p - phdrs));
		  return FALSE;
		}

	      p->p_filesz = 0;
	      p->p_offset = m->sections[0]->filepos;
	      for (i = m->count; i-- != 0;)
		{
		  asection *sect = m->sections[i];
		  Elf_Internal_Shdr *hdr = &elf_section_data (sect)->this_hdr;
		  if (hdr->sh_type != SHT_NOBITS)
		    {
		      p->p_filesz = (sect->filepos - m->sections[0]->filepos
				     + hdr->sh_size);
		      break;
		    }
		}
	    }
	}
      else if (m->includes_filehdr)
	{
	  p->p_vaddr = filehdr_vaddr;
	  if (! m->p_paddr_valid)
	    p->p_paddr = filehdr_paddr;
	}
      else if (m->includes_phdrs)
	{
	  p->p_vaddr = phdrs_vaddr;
	  if (! m->p_paddr_valid)
	    p->p_paddr = phdrs_paddr;
	}
    }

  elf_next_file_pos (abfd) = off;

  return TRUE;
}

static elf_section_list *
find_section_in_list (unsigned int i, elf_section_list * list)
{
  for (;list != NULL; list = list->next)
    if (list->ndx == i)
      break;
  return list;
}

/* Work out the file positions of all the sections.  This is called by
   _bfd_elf_compute_section_file_positions.  All the section sizes and
   VMAs must be known before this is called.

   Reloc sections come in two flavours: Those processed specially as
   "side-channel" data attached to a section to which they apply, and
   those that bfd doesn't process as relocations.  The latter sort are
   stored in a normal bfd section by bfd_section_from_shdr.   We don't
   consider the former sort here, unless they form part of the loadable
   image.  Reloc sections not assigned here will be handled later by
   assign_file_positions_for_relocs.

   We also don't set the positions of the .symtab and .strtab here.  */

static bfd_boolean
assign_file_positions_except_relocs (bfd *abfd,
				     struct bfd_link_info *link_info)
{
  struct elf_obj_tdata *tdata = elf_tdata (abfd);
  Elf_Internal_Ehdr *i_ehdrp = elf_elfheader (abfd);
  const struct elf_backend_data *bed = get_elf_backend_data (abfd);

  if ((abfd->flags & (EXEC_P | DYNAMIC)) == 0
      && bfd_get_format (abfd) != bfd_core)
    {
      Elf_Internal_Shdr ** const i_shdrpp = elf_elfsections (abfd);
      unsigned int num_sec = elf_numsections (abfd);
      Elf_Internal_Shdr **hdrpp;
      unsigned int i;
      file_ptr off;

      /* Start after the ELF header.  */
      off = i_ehdrp->e_ehsize;

      /* We are not creating an executable, which means that we are
	 not creating a program header, and that the actual order of
	 the sections in the file is unimportant.  */
      for (i = 1, hdrpp = i_shdrpp + 1; i < num_sec; i++, hdrpp++)
	{
	  Elf_Internal_Shdr *hdr;

	  hdr = *hdrpp;
	  if (((hdr->sh_type == SHT_REL || hdr->sh_type == SHT_RELA)
	       && hdr->bfd_section == NULL)
	      || (hdr->bfd_section != NULL
		  && (hdr->bfd_section->flags & SEC_ELF_COMPRESS))
		  /* Compress DWARF debug sections.  */
	      || i == elf_onesymtab (abfd)
	      || (elf_symtab_shndx_list (abfd) != NULL
		  && hdr == i_shdrpp[elf_symtab_shndx_list (abfd)->ndx])
	      || i == elf_strtab_sec (abfd)
	      || i == elf_shstrtab_sec (abfd))
	    {
	      hdr->sh_offset = -1;
	    }
	  else
	    off = _bfd_elf_assign_file_position_for_section (hdr, off, TRUE);
	}

      elf_next_file_pos (abfd) = off;
    }
  else
    {
      unsigned int alloc;

      /* Assign file positions for the loaded sections based on the
	 assignment of sections to segments.  */
      if (!assign_file_positions_for_load_sections (abfd, link_info))
	return FALSE;

      /* And for non-load sections.  */
      if (!assign_file_positions_for_non_load_sections (abfd, link_info))
	return FALSE;

      if (bed->elf_backend_modify_program_headers != NULL)
	{
	  if (!(*bed->elf_backend_modify_program_headers) (abfd, link_info))
	    return FALSE;
	}

      /* Set e_type in ELF header to ET_EXEC for -pie -Ttext-segment=.  */
      if (link_info != NULL && bfd_link_pie (link_info))
	{
	  unsigned int num_segments = elf_elfheader (abfd)->e_phnum;
	  Elf_Internal_Phdr *segment = elf_tdata (abfd)->phdr;
	  Elf_Internal_Phdr *end_segment = &segment[num_segments];

	  /* Find the lowest p_vaddr in PT_LOAD segments.  */
	  bfd_vma p_vaddr = (bfd_vma) -1;
	  for (; segment < end_segment; segment++)
	    if (segment->p_type == PT_LOAD && p_vaddr > segment->p_vaddr)
	      p_vaddr = segment->p_vaddr;

	  /* Set e_type to ET_EXEC if the lowest p_vaddr in PT_LOAD
	     segments is non-zero.  */
	  if (p_vaddr)
	    i_ehdrp->e_type = ET_EXEC;
	}

      /* Write out the program headers.  */
      alloc = elf_program_header_size (abfd) / bed->s->sizeof_phdr;

      /* Sort the program headers into the ordering required by the ELF standard.  */
      if (alloc == 0)
	return TRUE;

      /* PR ld/20815 - Check that the program header segment, if present, will
	 be loaded into memory.  FIXME: The check below is not sufficient as
	 really all PT_LOAD segments should be checked before issuing an error
	 message.  Plus the PHDR segment does not have to be the first segment
	 in the program header table.  But this version of the check should
	 catch all real world use cases.

	 FIXME: We used to have code here to sort the PT_LOAD segments into
	 ascending order, as per the ELF spec.  But this breaks some programs,
	 including the Linux kernel.  But really either the spec should be
	 changed or the programs updated.  */
      if (alloc > 1
	  && tdata->phdr[0].p_type == PT_PHDR
	  && ! bed->elf_backend_allow_non_load_phdr (abfd, tdata->phdr, alloc)
	  && tdata->phdr[1].p_type == PT_LOAD
	  && (tdata->phdr[1].p_vaddr > tdata->phdr[0].p_vaddr
	      || (tdata->phdr[1].p_vaddr + tdata->phdr[1].p_memsz)
	      <  (tdata->phdr[0].p_vaddr + tdata->phdr[0].p_memsz)))
	{
	  /* The fix for this error is usually to edit the linker script being
	     used and set up the program headers manually.  Either that or
	     leave room for the headers at the start of the SECTIONS.  */
	  _bfd_error_handler (_("\
%B: error: PHDR segment not covered by LOAD segment"),
			      abfd);
	  return FALSE;
	}

      if (bfd_seek (abfd, (bfd_signed_vma) bed->s->sizeof_ehdr, SEEK_SET) != 0
	  || bed->s->write_out_phdrs (abfd, tdata->phdr, alloc) != 0)
	return FALSE;
    }

  return TRUE;
}

static bfd_boolean
prep_headers (bfd *abfd)
{
  Elf_Internal_Ehdr *i_ehdrp;	/* Elf file header, internal form.  */
  struct elf_strtab_hash *shstrtab;
  const struct elf_backend_data *bed = get_elf_backend_data (abfd);

  i_ehdrp = elf_elfheader (abfd);

  shstrtab = _bfd_elf_strtab_init ();
  if (shstrtab == NULL)
    return FALSE;

  elf_shstrtab (abfd) = shstrtab;

  i_ehdrp->e_ident[EI_MAG0] = ELFMAG0;
  i_ehdrp->e_ident[EI_MAG1] = ELFMAG1;
  i_ehdrp->e_ident[EI_MAG2] = ELFMAG2;
  i_ehdrp->e_ident[EI_MAG3] = ELFMAG3;

  i_ehdrp->e_ident[EI_CLASS] = bed->s->elfclass;
  i_ehdrp->e_ident[EI_DATA] =
    bfd_big_endian (abfd) ? ELFDATA2MSB : ELFDATA2LSB;
  i_ehdrp->e_ident[EI_VERSION] = bed->s->ev_current;

  if ((abfd->flags & DYNAMIC) != 0)
    i_ehdrp->e_type = ET_DYN;
  else if ((abfd->flags & EXEC_P) != 0)
    i_ehdrp->e_type = ET_EXEC;
  else if (bfd_get_format (abfd) == bfd_core)
    i_ehdrp->e_type = ET_CORE;
  else
    i_ehdrp->e_type = ET_REL;

  switch (bfd_get_arch (abfd))
    {
    case bfd_arch_unknown:
      i_ehdrp->e_machine = EM_NONE;
      break;

      /* There used to be a long list of cases here, each one setting
	 e_machine to the same EM_* macro #defined as ELF_MACHINE_CODE
	 in the corresponding bfd definition.  To avoid duplication,
	 the switch was removed.  Machines that need special handling
	 can generally do it in elf_backend_final_write_processing(),
	 unless they need the information earlier than the final write.
	 Such need can generally be supplied by replacing the tests for
	 e_machine with the conditions used to determine it.  */
    default:
      i_ehdrp->e_machine = bed->elf_machine_code;
    }

  i_ehdrp->e_version = bed->s->ev_current;
  i_ehdrp->e_ehsize = bed->s->sizeof_ehdr;

  /* No program header, for now.  */
  i_ehdrp->e_phoff = 0;
  i_ehdrp->e_phentsize = 0;
  i_ehdrp->e_phnum = 0;

  /* Each bfd section is section header entry.  */
  i_ehdrp->e_entry = bfd_get_start_address (abfd);
  i_ehdrp->e_shentsize = bed->s->sizeof_shdr;

  /* If we're building an executable, we'll need a program header table.  */
  if (abfd->flags & EXEC_P)
    /* It all happens later.  */
    ;
  else
    {
      i_ehdrp->e_phentsize = 0;
      i_ehdrp->e_phoff = 0;
    }

  elf_tdata (abfd)->symtab_hdr.sh_name =
    (unsigned int) _bfd_elf_strtab_add (shstrtab, ".symtab", FALSE);
  elf_tdata (abfd)->strtab_hdr.sh_name =
    (unsigned int) _bfd_elf_strtab_add (shstrtab, ".strtab", FALSE);
  elf_tdata (abfd)->shstrtab_hdr.sh_name =
    (unsigned int) _bfd_elf_strtab_add (shstrtab, ".shstrtab", FALSE);
  if (elf_tdata (abfd)->symtab_hdr.sh_name == (unsigned int) -1
      || elf_tdata (abfd)->strtab_hdr.sh_name == (unsigned int) -1
      || elf_tdata (abfd)->shstrtab_hdr.sh_name == (unsigned int) -1)
    return FALSE;

  return TRUE;
}

/* Assign file positions for all the reloc sections which are not part
   of the loadable file image, and the file position of section headers.  */

static bfd_boolean
_bfd_elf_assign_file_positions_for_non_load (bfd *abfd)
{
  file_ptr off;
  Elf_Internal_Shdr **shdrpp, **end_shdrpp;
  Elf_Internal_Shdr *shdrp;
  Elf_Internal_Ehdr *i_ehdrp;
  const struct elf_backend_data *bed;

  off = elf_next_file_pos (abfd);

  shdrpp = elf_elfsections (abfd);
  end_shdrpp = shdrpp + elf_numsections (abfd);
  for (shdrpp++; shdrpp < end_shdrpp; shdrpp++)
    {
      shdrp = *shdrpp;
      if (shdrp->sh_offset == -1)
	{
	  asection *sec = shdrp->bfd_section;
	  bfd_boolean is_rel = (shdrp->sh_type == SHT_REL
				|| shdrp->sh_type == SHT_RELA);
	  if (is_rel
	      || (sec != NULL && (sec->flags & SEC_ELF_COMPRESS)))
	    {
	      if (!is_rel)
		{
		  const char *name = sec->name;
		  struct bfd_elf_section_data *d;

		  /* Compress DWARF debug sections.  */
		  if (!bfd_compress_section (abfd, sec,
					     shdrp->contents))
		    return FALSE;

		  if (sec->compress_status == COMPRESS_SECTION_DONE
		      && (abfd->flags & BFD_COMPRESS_GABI) == 0)
		    {
		      /* If section is compressed with zlib-gnu, convert
			 section name from .debug_* to .zdebug_*.  */
		      char *new_name
			= convert_debug_to_zdebug (abfd, name);
		      if (new_name == NULL)
			return FALSE;
		      name = new_name;
		    }
		  /* Add section name to section name section.  */
		  if (shdrp->sh_name != (unsigned int) -1)
		    abort ();
		  shdrp->sh_name
		    = (unsigned int) _bfd_elf_strtab_add (elf_shstrtab (abfd),
							  name, FALSE);
		  d = elf_section_data (sec);

		  /* Add reloc section name to section name section.  */
		  if (d->rel.hdr
		      && !_bfd_elf_set_reloc_sh_name (abfd,
						      d->rel.hdr,
						      name, FALSE))
		    return FALSE;
		  if (d->rela.hdr
		      && !_bfd_elf_set_reloc_sh_name (abfd,
						      d->rela.hdr,
						      name, TRUE))
		    return FALSE;

		  /* Update section size and contents.  */
		  shdrp->sh_size = sec->size;
		  shdrp->contents = sec->contents;
		  shdrp->bfd_section->contents = NULL;
		}
	      off = _bfd_elf_assign_file_position_for_section (shdrp,
							       off,
							       TRUE);
	    }
	}
    }

  /* Place section name section after DWARF debug sections have been
     compressed.  */
  _bfd_elf_strtab_finalize (elf_shstrtab (abfd));
  shdrp = &elf_tdata (abfd)->shstrtab_hdr;
  shdrp->sh_size = _bfd_elf_strtab_size (elf_shstrtab (abfd));
  off = _bfd_elf_assign_file_position_for_section (shdrp, off, TRUE);

  /* Place the section headers.  */
  i_ehdrp = elf_elfheader (abfd);
  bed = get_elf_backend_data (abfd);
  off = align_file_position (off, 1 << bed->s->log_file_align);
  i_ehdrp->e_shoff = off;
  off += i_ehdrp->e_shnum * i_ehdrp->e_shentsize;
  elf_next_file_pos (abfd) = off;

  return TRUE;
}

bfd_boolean
_bfd_elf_write_object_contents (bfd *abfd)
{
  const struct elf_backend_data *bed = get_elf_backend_data (abfd);
  Elf_Internal_Shdr **i_shdrp;
  bfd_boolean failed;
  unsigned int count, num_sec;
  struct elf_obj_tdata *t;

  if (! abfd->output_has_begun
      && ! _bfd_elf_compute_section_file_positions (abfd, NULL))
    return FALSE;

  i_shdrp = elf_elfsections (abfd);

  failed = FALSE;
  bfd_map_over_sections (abfd, bed->s->write_relocs, &failed);
  if (failed)
    return FALSE;

  if (!_bfd_elf_assign_file_positions_for_non_load (abfd))
    return FALSE;

  /* After writing the headers, we need to write the sections too...  */
  num_sec = elf_numsections (abfd);
  for (count = 1; count < num_sec; count++)
    {
      i_shdrp[count]->sh_name
	= _bfd_elf_strtab_offset (elf_shstrtab (abfd),
				  i_shdrp[count]->sh_name);
      if (bed->elf_backend_section_processing)
	(*bed->elf_backend_section_processing) (abfd, i_shdrp[count]);
      if (i_shdrp[count]->contents)
	{
	  bfd_size_type amt = i_shdrp[count]->sh_size;

	  if (bfd_seek (abfd, i_shdrp[count]->sh_offset, SEEK_SET) != 0
	      || bfd_bwrite (i_shdrp[count]->contents, amt, abfd) != amt)
	    return FALSE;
	}
    }

  /* Write out the section header names.  */
  t = elf_tdata (abfd);
  if (elf_shstrtab (abfd) != NULL
      && (bfd_seek (abfd, t->shstrtab_hdr.sh_offset, SEEK_SET) != 0
	  || !_bfd_elf_strtab_emit (abfd, elf_shstrtab (abfd))))
    return FALSE;

  if (bed->elf_backend_final_write_processing)
    (*bed->elf_backend_final_write_processing) (abfd, elf_linker (abfd));

  if (!bed->s->write_shdrs_and_ehdr (abfd))
    return FALSE;

  /* This is last since write_shdrs_and_ehdr can touch i_shdrp[0].  */
  if (t->o->build_id.after_write_object_contents != NULL)
    return (*t->o->build_id.after_write_object_contents) (abfd);

  return TRUE;
}

bfd_boolean
_bfd_elf_write_corefile_contents (bfd *abfd)
{
  /* Hopefully this can be done just like an object file.  */
  return _bfd_elf_write_object_contents (abfd);
}

/* Given a section, search the header to find them.  */

unsigned int
_bfd_elf_section_from_bfd_section (bfd *abfd, struct bfd_section *asect)
{
  const struct elf_backend_data *bed;
  unsigned int sec_index;

  if (elf_section_data (asect) != NULL
      && elf_section_data (asect)->this_idx != 0)
    return elf_section_data (asect)->this_idx;

  if (bfd_is_abs_section (asect))
    sec_index = SHN_ABS;
  else if (bfd_is_com_section (asect))
    sec_index = SHN_COMMON;
  else if (bfd_is_und_section (asect))
    sec_index = SHN_UNDEF;
  else
    sec_index = SHN_BAD;

  bed = get_elf_backend_data (abfd);
  if (bed->elf_backend_section_from_bfd_section)
    {
      int retval = sec_index;

      if ((*bed->elf_backend_section_from_bfd_section) (abfd, asect, &retval))
	return retval;
    }

  if (sec_index == SHN_BAD)
    bfd_set_error (bfd_error_nonrepresentable_section);

  return sec_index;
}

/* Given a BFD symbol, return the index in the ELF symbol table, or -1
   on error.  */

int
_bfd_elf_symbol_from_bfd_symbol (bfd *abfd, asymbol **asym_ptr_ptr)
{
  asymbol *asym_ptr = *asym_ptr_ptr;
  int idx;
  flagword flags = asym_ptr->flags;

  /* When gas creates relocations against local labels, it creates its
     own symbol for the section, but does put the symbol into the
     symbol chain, so udata is 0.  When the linker is generating
     relocatable output, this section symbol may be for one of the
     input sections rather than the output section.  */
  if (asym_ptr->udata.i == 0
      && (flags & BSF_SECTION_SYM)
      && asym_ptr->section)
    {
      asection *sec;
      int indx;

      sec = asym_ptr->section;
      if (sec->owner != abfd && sec->output_section != NULL)
	sec = sec->output_section;
      if (sec->owner == abfd
	  && (indx = sec->index) < elf_num_section_syms (abfd)
	  && elf_section_syms (abfd)[indx] != NULL)
	asym_ptr->udata.i = elf_section_syms (abfd)[indx]->udata.i;
    }

  idx = asym_ptr->udata.i;

  if (idx == 0)
    {
      /* This case can occur when using --strip-symbol on a symbol
	 which is used in a relocation entry.  */
      _bfd_error_handler
	/* xgettext:c-format */
	(_("%B: symbol `%s' required but not present"),
	 abfd, bfd_asymbol_name (asym_ptr));
      bfd_set_error (bfd_error_no_symbols);
      return -1;
    }

#if DEBUG & 4
  {
    fprintf (stderr,
	     "elf_symbol_from_bfd_symbol 0x%.8lx, name = %s, sym num = %d, flags = 0x%.8x\n",
	     (long) asym_ptr, asym_ptr->name, idx, flags);
    fflush (stderr);
  }
#endif

  return idx;
}

/* Rewrite program header information.  */

static bfd_boolean
rewrite_elf_program_header (bfd *ibfd, bfd *obfd)
{
  Elf_Internal_Ehdr *iehdr;
  struct elf_segment_map *map;
  struct elf_segment_map *map_first;
  struct elf_segment_map **pointer_to_map;
  Elf_Internal_Phdr *segment;
  asection *section;
  unsigned int i;
  unsigned int num_segments;
  bfd_boolean phdr_included = FALSE;
  bfd_boolean p_paddr_valid;
  bfd_vma maxpagesize;
  struct elf_segment_map *phdr_adjust_seg = NULL;
  unsigned int phdr_adjust_num = 0;
  const struct elf_backend_data *bed;

  bed = get_elf_backend_data (ibfd);
  iehdr = elf_elfheader (ibfd);

  map_first = NULL;
  pointer_to_map = &map_first;

  num_segments = elf_elfheader (ibfd)->e_phnum;
  maxpagesize = get_elf_backend_data (obfd)->maxpagesize;

  /* Returns the end address of the segment + 1.  */
#define SEGMENT_END(segment, start)					\
  (start + (segment->p_memsz > segment->p_filesz			\
	    ? segment->p_memsz : segment->p_filesz))

#define SECTION_SIZE(section, segment)					\
  (((section->flags & (SEC_HAS_CONTENTS | SEC_THREAD_LOCAL))		\
    != SEC_THREAD_LOCAL || segment->p_type == PT_TLS)			\
   ? section->size : 0)

  /* Returns TRUE if the given section is contained within
     the given segment.  VMA addresses are compared.  */
#define IS_CONTAINED_BY_VMA(section, segment)				\
  (section->vma >= segment->p_vaddr					\
   && (section->vma + SECTION_SIZE (section, segment)			\
       <= (SEGMENT_END (segment, segment->p_vaddr))))

  /* Returns TRUE if the given section is contained within
     the given segment.  LMA addresses are compared.  */
#define IS_CONTAINED_BY_LMA(section, segment, base)			\
  (section->lma >= base							\
   && (section->lma + SECTION_SIZE (section, segment)			\
       <= SEGMENT_END (segment, base)))

  /* Handle PT_NOTE segment.  */
#define IS_NOTE(p, s)							\
  (p->p_type == PT_NOTE							\
   && elf_section_type (s) == SHT_NOTE					\
   && (bfd_vma) s->filepos >= p->p_offset				\
   && ((bfd_vma) s->filepos + s->size					\
       <= p->p_offset + p->p_filesz))

  /* Special case: corefile "NOTE" section containing regs, prpsinfo
     etc.  */
#define IS_COREFILE_NOTE(p, s)						\
  (IS_NOTE (p, s)							\
   && bfd_get_format (ibfd) == bfd_core					\
   && s->vma == 0							\
   && s->lma == 0)

  /* The complicated case when p_vaddr is 0 is to handle the Solaris
     linker, which generates a PT_INTERP section with p_vaddr and
     p_memsz set to 0.  */
#define IS_SOLARIS_PT_INTERP(p, s)					\
  (p->p_vaddr == 0							\
   && p->p_paddr == 0							\
   && p->p_memsz == 0							\
   && p->p_filesz > 0							\
   && (s->flags & SEC_HAS_CONTENTS) != 0				\
   && s->size > 0							\
   && (bfd_vma) s->filepos >= p->p_offset				\
   && ((bfd_vma) s->filepos + s->size					\
       <= p->p_offset + p->p_filesz))

  /* Decide if the given section should be included in the given segment.
     A section will be included if:
       1. It is within the address space of the segment -- we use the LMA
	  if that is set for the segment and the VMA otherwise,
       2. It is an allocated section or a NOTE section in a PT_NOTE
	  segment.
       3. There is an output section associated with it,
       4. The section has not already been allocated to a previous segment.
       5. PT_GNU_STACK segments do not include any sections.
       6. PT_TLS segment includes only SHF_TLS sections.
       7. SHF_TLS sections are only in PT_TLS or PT_LOAD segments.
       8. PT_DYNAMIC should not contain empty sections at the beginning
	  (with the possible exception of .dynamic).  */
#define IS_SECTION_IN_INPUT_SEGMENT(section, segment, bed)		\
  ((((segment->p_paddr							\
      ? IS_CONTAINED_BY_LMA (section, segment, segment->p_paddr)	\
      : IS_CONTAINED_BY_VMA (section, segment))				\
     && (section->flags & SEC_ALLOC) != 0)				\
    || IS_NOTE (segment, section))					\
   && segment->p_type != PT_GNU_STACK					\
   && (segment->p_type != PT_TLS					\
       || (section->flags & SEC_THREAD_LOCAL))				\
   && (segment->p_type == PT_LOAD					\
       || segment->p_type == PT_TLS					\
       || (section->flags & SEC_THREAD_LOCAL) == 0)			\
   && (segment->p_type != PT_DYNAMIC					\
       || SECTION_SIZE (section, segment) > 0				\
       || (segment->p_paddr						\
	   ? segment->p_paddr != section->lma				\
	   : segment->p_vaddr != section->vma)				\
       || (strcmp (bfd_get_section_name (ibfd, section), ".dynamic")	\
	   == 0))							\
   && !section->segment_mark)

/* If the output section of a section in the input segment is NULL,
   it is removed from the corresponding output segment.   */
#define INCLUDE_SECTION_IN_SEGMENT(section, segment, bed)		\
  (IS_SECTION_IN_INPUT_SEGMENT (section, segment, bed)		\
   && section->output_section != NULL)

  /* Returns TRUE iff seg1 starts after the end of seg2.  */
#define SEGMENT_AFTER_SEGMENT(seg1, seg2, field)			\
  (seg1->field >= SEGMENT_END (seg2, seg2->field))

  /* Returns TRUE iff seg1 and seg2 overlap. Segments overlap iff both
     their VMA address ranges and their LMA address ranges overlap.
     It is possible to have overlapping VMA ranges without overlapping LMA
     ranges.  RedBoot images for example can have both .data and .bss mapped
     to the same VMA range, but with the .data section mapped to a different
     LMA.  */
#define SEGMENT_OVERLAPS(seg1, seg2)					\
  (   !(SEGMENT_AFTER_SEGMENT (seg1, seg2, p_vaddr)			\
	|| SEGMENT_AFTER_SEGMENT (seg2, seg1, p_vaddr))			\
   && !(SEGMENT_AFTER_SEGMENT (seg1, seg2, p_paddr)			\
	|| SEGMENT_AFTER_SEGMENT (seg2, seg1, p_paddr)))

  /* Initialise the segment mark field.  */
  for (section = ibfd->sections; section != NULL; section = section->next)
    section->segment_mark = FALSE;

  /* The Solaris linker creates program headers in which all the
     p_paddr fields are zero.  When we try to objcopy or strip such a
     file, we get confused.  Check for this case, and if we find it
     don't set the p_paddr_valid fields.  */
  p_paddr_valid = FALSE;
  for (i = 0, segment = elf_tdata (ibfd)->phdr;
       i < num_segments;
       i++, segment++)
    if (segment->p_paddr != 0)
      {
	p_paddr_valid = TRUE;
	break;
      }

  /* Scan through the segments specified in the program header
     of the input BFD.  For this first scan we look for overlaps
     in the loadable segments.  These can be created by weird
     parameters to objcopy.  Also, fix some solaris weirdness.  */
  for (i = 0, segment = elf_tdata (ibfd)->phdr;
       i < num_segments;
       i++, segment++)
    {
      unsigned int j;
      Elf_Internal_Phdr *segment2;

      if (segment->p_type == PT_INTERP)
	for (section = ibfd->sections; section; section = section->next)
	  if (IS_SOLARIS_PT_INTERP (segment, section))
	    {
	      /* Mininal change so that the normal section to segment
		 assignment code will work.  */
	      segment->p_vaddr = section->vma;
	      break;
	    }

      if (segment->p_type != PT_LOAD)
	{
	  /* Remove PT_GNU_RELRO segment.  */
	  if (segment->p_type == PT_GNU_RELRO)
	    segment->p_type = PT_NULL;
	  continue;
	}

      /* Determine if this segment overlaps any previous segments.  */
      for (j = 0, segment2 = elf_tdata (ibfd)->phdr; j < i; j++, segment2++)
	{
	  bfd_signed_vma extra_length;

	  if (segment2->p_type != PT_LOAD
	      || !SEGMENT_OVERLAPS (segment, segment2))
	    continue;

	  /* Merge the two segments together.  */
	  if (segment2->p_vaddr < segment->p_vaddr)
	    {
	      /* Extend SEGMENT2 to include SEGMENT and then delete
		 SEGMENT.  */
	      extra_length = (SEGMENT_END (segment, segment->p_vaddr)
			      - SEGMENT_END (segment2, segment2->p_vaddr));

	      if (extra_length > 0)
		{
		  segment2->p_memsz += extra_length;
		  segment2->p_filesz += extra_length;
		}

	      segment->p_type = PT_NULL;

	      /* Since we have deleted P we must restart the outer loop.  */
	      i = 0;
	      segment = elf_tdata (ibfd)->phdr;
	      break;
	    }
	  else
	    {
	      /* Extend SEGMENT to include SEGMENT2 and then delete
		 SEGMENT2.  */
	      extra_length = (SEGMENT_END (segment2, segment2->p_vaddr)
			      - SEGMENT_END (segment, segment->p_vaddr));

	      if (extra_length > 0)
		{
		  segment->p_memsz += extra_length;
		  segment->p_filesz += extra_length;
		}

	      segment2->p_type = PT_NULL;
	    }
	}
    }

  /* The second scan attempts to assign sections to segments.  */
  for (i = 0, segment = elf_tdata (ibfd)->phdr;
       i < num_segments;
       i++, segment++)
    {
      unsigned int section_count;
      asection **sections;
      asection *output_section;
      unsigned int isec;
      bfd_vma matching_lma;
      bfd_vma suggested_lma;
      unsigned int j;
      bfd_size_type amt;
      asection *first_section;
      bfd_boolean first_matching_lma;
      bfd_boolean first_suggested_lma;

      if (segment->p_type == PT_NULL)
	continue;

      first_section = NULL;
      /* Compute how many sections might be placed into this segment.  */
      for (section = ibfd->sections, section_count = 0;
	   section != NULL;
	   section = section->next)
	{
	  /* Find the first section in the input segment, which may be
	     removed from the corresponding output segment.   */
	  if (IS_SECTION_IN_INPUT_SEGMENT (section, segment, bed))
	    {
	      if (first_section == NULL)
		first_section = section;
	      if (section->output_section != NULL)
		++section_count;
	    }
	}

      /* Allocate a segment map big enough to contain
	 all of the sections we have selected.  */
      amt = sizeof (struct elf_segment_map);
      amt += ((bfd_size_type) section_count - 1) * sizeof (asection *);
      map = (struct elf_segment_map *) bfd_zalloc (obfd, amt);
      if (map == NULL)
	return FALSE;

      /* Initialise the fields of the segment map.  Default to
	 using the physical address of the segment in the input BFD.  */
      map->next = NULL;
      map->p_type = segment->p_type;
      map->p_flags = segment->p_flags;
      map->p_flags_valid = 1;

      /* If the first section in the input segment is removed, there is
	 no need to preserve segment physical address in the corresponding
	 output segment.  */
      if (!first_section || first_section->output_section != NULL)
	{
	  map->p_paddr = segment->p_paddr;
	  map->p_paddr_valid = p_paddr_valid;
	}

      /* Determine if this segment contains the ELF file header
	 and if it contains the program headers themselves.  */
      map->includes_filehdr = (segment->p_offset == 0
			       && segment->p_filesz >= iehdr->e_ehsize);
      map->includes_phdrs = 0;

      if (!phdr_included || segment->p_type != PT_LOAD)
	{
	  map->includes_phdrs =
	    (segment->p_offset <= (bfd_vma) iehdr->e_phoff
	     && (segment->p_offset + segment->p_filesz
		 >= ((bfd_vma) iehdr->e_phoff
		     + iehdr->e_phnum * iehdr->e_phentsize)));

	  if (segment->p_type == PT_LOAD && map->includes_phdrs)
	    phdr_included = TRUE;
	}

      if (section_count == 0)
	{
	  /* Special segments, such as the PT_PHDR segment, may contain
	     no sections, but ordinary, loadable segments should contain
	     something.  They are allowed by the ELF spec however, so only
	     a warning is produced.
	     There is however the valid use case of embedded systems which
	     have segments with p_filesz of 0 and a p_memsz > 0 to initialize
	     flash memory with zeros.  No warning is shown for that case.  */
	  if (segment->p_type == PT_LOAD
	      && (segment->p_filesz > 0 || segment->p_memsz == 0))
	    /* xgettext:c-format */
	    _bfd_error_handler (_("%B: warning: Empty loadable segment detected"
				  " at vaddr=%#Lx, is this intentional?"),
				ibfd, segment->p_vaddr);

	  map->count = 0;
	  *pointer_to_map = map;
	  pointer_to_map = &map->next;

	  continue;
	}

      /* Now scan the sections in the input BFD again and attempt
	 to add their corresponding output sections to the segment map.
	 The problem here is how to handle an output section which has
	 been moved (ie had its LMA changed).  There are four possibilities:

	 1. None of the sections have been moved.
	    In this case we can continue to use the segment LMA from the
	    input BFD.

	 2. All of the sections have been moved by the same amount.
	    In this case we can change the segment's LMA to match the LMA
	    of the first section.

	 3. Some of the sections have been moved, others have not.
	    In this case those sections which have not been moved can be
	    placed in the current segment which will have to have its size,
	    and possibly its LMA changed, and a new segment or segments will
	    have to be created to contain the other sections.

	 4. The sections have been moved, but not by the same amount.
	    In this case we can change the segment's LMA to match the LMA
	    of the first section and we will have to create a new segment
	    or segments to contain the other sections.

	 In order to save time, we allocate an array to hold the section
	 pointers that we are interested in.  As these sections get assigned
	 to a segment, they are removed from this array.  */

      sections = (asection **) bfd_malloc2 (section_count, sizeof (asection *));
      if (sections == NULL)
	return FALSE;

      /* Step One: Scan for segment vs section LMA conflicts.
	 Also add the sections to the section array allocated above.
	 Also add the sections to the current segment.  In the common
	 case, where the sections have not been moved, this means that
	 we have completely filled the segment, and there is nothing
	 more to do.  */
      isec = 0;
      matching_lma = 0;
      suggested_lma = 0;
      first_matching_lma = TRUE;
      first_suggested_lma = TRUE;

      for (section = first_section, j = 0;
	   section != NULL;
	   section = section->next)
	{
	  if (INCLUDE_SECTION_IN_SEGMENT (section, segment, bed))
	    {
	      output_section = section->output_section;

	      sections[j++] = section;

	      /* The Solaris native linker always sets p_paddr to 0.
		 We try to catch that case here, and set it to the
		 correct value.  Note - some backends require that
		 p_paddr be left as zero.  */
	      if (!p_paddr_valid
		  && segment->p_vaddr != 0
		  && !bed->want_p_paddr_set_to_zero
		  && isec == 0
		  && output_section->lma != 0
		  && output_section->vma == (segment->p_vaddr
					     + (map->includes_filehdr
						? iehdr->e_ehsize
						: 0)
					     + (map->includes_phdrs
						? (iehdr->e_phnum
						   * iehdr->e_phentsize)
						: 0)))
		map->p_paddr = segment->p_vaddr;

	      /* Match up the physical address of the segment with the
		 LMA address of the output section.  */
	      if (IS_CONTAINED_BY_LMA (output_section, segment, map->p_paddr)
		  || IS_COREFILE_NOTE (segment, section)
		  || (bed->want_p_paddr_set_to_zero
		      && IS_CONTAINED_BY_VMA (output_section, segment)))
		{
		  if (first_matching_lma || output_section->lma < matching_lma)
		    {
		      matching_lma = output_section->lma;
		      first_matching_lma = FALSE;
		    }

		  /* We assume that if the section fits within the segment
		     then it does not overlap any other section within that
		     segment.  */
		  map->sections[isec++] = output_section;
		}
	      else if (first_suggested_lma)
		{
		  suggested_lma = output_section->lma;
		  first_suggested_lma = FALSE;
		}

	      if (j == section_count)
		break;
	    }
	}

      BFD_ASSERT (j == section_count);

      /* Step Two: Adjust the physical address of the current segment,
	 if necessary.  */
      if (isec == section_count)
	{
	  /* All of the sections fitted within the segment as currently
	     specified.  This is the default case.  Add the segment to
	     the list of built segments and carry on to process the next
	     program header in the input BFD.  */
	  map->count = section_count;
	  *pointer_to_map = map;
	  pointer_to_map = &map->next;

	  if (p_paddr_valid
	      && !bed->want_p_paddr_set_to_zero
	      && matching_lma != map->p_paddr
	      && !map->includes_filehdr
	      && !map->includes_phdrs)
	    /* There is some padding before the first section in the
	       segment.  So, we must account for that in the output
	       segment's vma.  */
	    map->p_vaddr_offset = matching_lma - map->p_paddr;

	  free (sections);
	  continue;
	}
      else
	{
	  if (!first_matching_lma)
	    {
	      /* At least one section fits inside the current segment.
		 Keep it, but modify its physical address to match the
		 LMA of the first section that fitted.  */
	      map->p_paddr = matching_lma;
	    }
	  else
	    {
	      /* None of the sections fitted inside the current segment.
		 Change the current segment's physical address to match
		 the LMA of the first section.  */
	      map->p_paddr = suggested_lma;
	    }

	  /* Offset the segment physical address from the lma
	     to allow for space taken up by elf headers.  */
	  if (map->includes_filehdr)
	    {
	      if (map->p_paddr >= iehdr->e_ehsize)
		map->p_paddr -= iehdr->e_ehsize;
	      else
		{
		  map->includes_filehdr = FALSE;
		  map->includes_phdrs = FALSE;
		}
	    }

	  if (map->includes_phdrs)
	    {
	      if (map->p_paddr >= iehdr->e_phnum * iehdr->e_phentsize)
		{
		  map->p_paddr -= iehdr->e_phnum * iehdr->e_phentsize;

		  /* iehdr->e_phnum is just an estimate of the number
		     of program headers that we will need.  Make a note
		     here of the number we used and the segment we chose
		     to hold these headers, so that we can adjust the
		     offset when we know the correct value.  */
		  phdr_adjust_num = iehdr->e_phnum;
		  phdr_adjust_seg = map;
		}
	      else
		map->includes_phdrs = FALSE;
	    }
	}

      /* Step Three: Loop over the sections again, this time assigning
	 those that fit to the current segment and removing them from the
	 sections array; but making sure not to leave large gaps.  Once all
	 possible sections have been assigned to the current segment it is
	 added to the list of built segments and if sections still remain
	 to be assigned, a new segment is constructed before repeating
	 the loop.  */
      isec = 0;
      do
	{
	  map->count = 0;
	  suggested_lma = 0;
	  first_suggested_lma = TRUE;

	  /* Fill the current segment with sections that fit.  */
	  for (j = 0; j < section_count; j++)
	    {
	      section = sections[j];

	      if (section == NULL)
		continue;

	      output_section = section->output_section;

	      BFD_ASSERT (output_section != NULL);

	      if (IS_CONTAINED_BY_LMA (output_section, segment, map->p_paddr)
		  || IS_COREFILE_NOTE (segment, section))
		{
		  if (map->count == 0)
		    {
		      /* If the first section in a segment does not start at
			 the beginning of the segment, then something is
			 wrong.  */
		      if (output_section->lma
			  != (map->p_paddr
			      + (map->includes_filehdr ? iehdr->e_ehsize : 0)
			      + (map->includes_phdrs
				 ? iehdr->e_phnum * iehdr->e_phentsize
				 : 0)))
			abort ();
		    }
		  else
		    {
		      asection *prev_sec;

		      prev_sec = map->sections[map->count - 1];

		      /* If the gap between the end of the previous section
			 and the start of this section is more than
			 maxpagesize then we need to start a new segment.  */
		      if ((BFD_ALIGN (prev_sec->lma + prev_sec->size,
				      maxpagesize)
			   < BFD_ALIGN (output_section->lma, maxpagesize))
			  || (prev_sec->lma + prev_sec->size
			      > output_section->lma))
			{
			  if (first_suggested_lma)
			    {
			      suggested_lma = output_section->lma;
			      first_suggested_lma = FALSE;
			    }

			  continue;
			}
		    }

		  map->sections[map->count++] = output_section;
		  ++isec;
		  sections[j] = NULL;
		  section->segment_mark = TRUE;
		}
	      else if (first_suggested_lma)
		{
		  suggested_lma = output_section->lma;
		  first_suggested_lma = FALSE;
		}
	    }

	  BFD_ASSERT (map->count > 0);

	  /* Add the current segment to the list of built segments.  */
	  *pointer_to_map = map;
	  pointer_to_map = &map->next;

	  if (isec < section_count)
	    {
	      /* We still have not allocated all of the sections to
		 segments.  Create a new segment here, initialise it
		 and carry on looping.  */
	      amt = sizeof (struct elf_segment_map);
	      amt += ((bfd_size_type) section_count - 1) * sizeof (asection *);
	      map = (struct elf_segment_map *) bfd_zalloc (obfd, amt);
	      if (map == NULL)
		{
		  free (sections);
		  return FALSE;
		}

	      /* Initialise the fields of the segment map.  Set the physical
		 physical address to the LMA of the first section that has
		 not yet been assigned.  */
	      map->next = NULL;
	      map->p_type = segment->p_type;
	      map->p_flags = segment->p_flags;
	      map->p_flags_valid = 1;
	      map->p_paddr = suggested_lma;
	      map->p_paddr_valid = p_paddr_valid;
	      map->includes_filehdr = 0;
	      map->includes_phdrs = 0;
	    }
	}
      while (isec < section_count);

      free (sections);
    }

  elf_seg_map (obfd) = map_first;

  /* If we had to estimate the number of program headers that were
     going to be needed, then check our estimate now and adjust
     the offset if necessary.  */
  if (phdr_adjust_seg != NULL)
    {
      unsigned int count;

      for (count = 0, map = map_first; map != NULL; map = map->next)
	count++;

      if (count > phdr_adjust_num)
	phdr_adjust_seg->p_paddr
	  -= (count - phdr_adjust_num) * iehdr->e_phentsize;
    }

#undef SEGMENT_END
#undef SECTION_SIZE
#undef IS_CONTAINED_BY_VMA
#undef IS_CONTAINED_BY_LMA
#undef IS_NOTE
#undef IS_COREFILE_NOTE
#undef IS_SOLARIS_PT_INTERP
#undef IS_SECTION_IN_INPUT_SEGMENT
#undef INCLUDE_SECTION_IN_SEGMENT
#undef SEGMENT_AFTER_SEGMENT
#undef SEGMENT_OVERLAPS
  return TRUE;
}

/* Copy ELF program header information.  */

static bfd_boolean
copy_elf_program_header (bfd *ibfd, bfd *obfd)
{
  Elf_Internal_Ehdr *iehdr;
  struct elf_segment_map *map;
  struct elf_segment_map *map_first;
  struct elf_segment_map **pointer_to_map;
  Elf_Internal_Phdr *segment;
  unsigned int i;
  unsigned int num_segments;
  bfd_boolean phdr_included = FALSE;
  bfd_boolean p_paddr_valid;

  iehdr = elf_elfheader (ibfd);

  map_first = NULL;
  pointer_to_map = &map_first;

  /* If all the segment p_paddr fields are zero, don't set
     map->p_paddr_valid.  */
  p_paddr_valid = FALSE;
  num_segments = elf_elfheader (ibfd)->e_phnum;
  for (i = 0, segment = elf_tdata (ibfd)->phdr;
       i < num_segments;
       i++, segment++)
    if (segment->p_paddr != 0)
      {
	p_paddr_valid = TRUE;
	break;
      }

  for (i = 0, segment = elf_tdata (ibfd)->phdr;
       i < num_segments;
       i++, segment++)
    {
      asection *section;
      unsigned int section_count;
      bfd_size_type amt;
      Elf_Internal_Shdr *this_hdr;
      asection *first_section = NULL;
      asection *lowest_section;

      /* Compute how many sections are in this segment.  */
      for (section = ibfd->sections, section_count = 0;
	   section != NULL;
	   section = section->next)
	{
	  this_hdr = &(elf_section_data(section)->this_hdr);
	  if (ELF_SECTION_IN_SEGMENT (this_hdr, segment))
	    {
	      if (first_section == NULL)
		first_section = section;
	      section_count++;
	    }
	}

      /* Allocate a segment map big enough to contain
	 all of the sections we have selected.  */
      amt = sizeof (struct elf_segment_map);
      if (section_count != 0)
	amt += ((bfd_size_type) section_count - 1) * sizeof (asection *);
      map = (struct elf_segment_map *) bfd_zalloc (obfd, amt);
      if (map == NULL)
	return FALSE;

      /* Initialize the fields of the output segment map with the
	 input segment.  */
      map->next = NULL;
      map->p_type = segment->p_type;
      map->p_flags = segment->p_flags;
      map->p_flags_valid = 1;
      map->p_paddr = segment->p_paddr;
      map->p_paddr_valid = p_paddr_valid;
      map->p_align = segment->p_align;
      map->p_align_valid = 1;
      map->p_vaddr_offset = 0;

      if (map->p_type == PT_GNU_RELRO
	  || map->p_type == PT_GNU_STACK)
	{
	  /* The PT_GNU_RELRO segment may contain the first a few
	     bytes in the .got.plt section even if the whole .got.plt
	     section isn't in the PT_GNU_RELRO segment.  We won't
	     change the size of the PT_GNU_RELRO segment.
	     Similarly, PT_GNU_STACK size is significant on uclinux
	     systems.    */
	  map->p_size = segment->p_memsz;
	  map->p_size_valid = 1;
	}

      /* Determine if this segment contains the ELF file header
	 and if it contains the program headers themselves.  */
      map->includes_filehdr = (segment->p_offset == 0
			       && segment->p_filesz >= iehdr->e_ehsize);

      map->includes_phdrs = 0;
      if (! phdr_included || segment->p_type != PT_LOAD)
	{
	  map->includes_phdrs =
	    (segment->p_offset <= (bfd_vma) iehdr->e_phoff
	     && (segment->p_offset + segment->p_filesz
		 >= ((bfd_vma) iehdr->e_phoff
		     + iehdr->e_phnum * iehdr->e_phentsize)));

	  if (segment->p_type == PT_LOAD && map->includes_phdrs)
	    phdr_included = TRUE;
	}

      lowest_section = NULL;
      if (section_count != 0)
	{
	  unsigned int isec = 0;

	  for (section = first_section;
	       section != NULL;
	       section = section->next)
	    {
	      this_hdr = &(elf_section_data(section)->this_hdr);
	      if (ELF_SECTION_IN_SEGMENT (this_hdr, segment))
		{
		  map->sections[isec++] = section->output_section;
		  if ((section->flags & SEC_ALLOC) != 0)
		    {
		      bfd_vma seg_off;

		      if (lowest_section == NULL
			  || section->lma < lowest_section->lma)
			lowest_section = section;

		      /* Section lmas are set up from PT_LOAD header
			 p_paddr in _bfd_elf_make_section_from_shdr.
			 If this header has a p_paddr that disagrees
			 with the section lma, flag the p_paddr as
			 invalid.  */
		      if ((section->flags & SEC_LOAD) != 0)
			seg_off = this_hdr->sh_offset - segment->p_offset;
		      else
			seg_off = this_hdr->sh_addr - segment->p_vaddr;
		      if (section->lma - segment->p_paddr != seg_off)
			map->p_paddr_valid = FALSE;
		    }
		  if (isec == section_count)
		    break;
		}
	    }
	}

      if (map->includes_filehdr && lowest_section != NULL)
	/* We need to keep the space used by the headers fixed.  */
	map->header_size = lowest_section->vma - segment->p_vaddr;

      if (!map->includes_phdrs
	  && !map->includes_filehdr
	  && map->p_paddr_valid)
	/* There is some other padding before the first section.  */
	map->p_vaddr_offset = ((lowest_section ? lowest_section->lma : 0)
			       - segment->p_paddr);

      map->count = section_count;
      *pointer_to_map = map;
      pointer_to_map = &map->next;
    }

  elf_seg_map (obfd) = map_first;
  return TRUE;
}

/* Copy private BFD data.  This copies or rewrites ELF program header
   information.  */

static bfd_boolean
copy_private_bfd_data (bfd *ibfd, bfd *obfd)
{
  if (bfd_get_flavour (ibfd) != bfd_target_elf_flavour
      || bfd_get_flavour (obfd) != bfd_target_elf_flavour)
    return TRUE;

  if (elf_tdata (ibfd)->phdr == NULL)
    return TRUE;

  if (ibfd->xvec == obfd->xvec)
    {
      /* Check to see if any sections in the input BFD
	 covered by ELF program header have changed.  */
      Elf_Internal_Phdr *segment;
      asection *section, *osec;
      unsigned int i, num_segments;
      Elf_Internal_Shdr *this_hdr;
      const struct elf_backend_data *bed;

      bed = get_elf_backend_data (ibfd);

      /* Regenerate the segment map if p_paddr is set to 0.  */
      if (bed->want_p_paddr_set_to_zero)
	goto rewrite;

      /* Initialize the segment mark field.  */
      for (section = obfd->sections; section != NULL;
	   section = section->next)
	section->segment_mark = FALSE;

      num_segments = elf_elfheader (ibfd)->e_phnum;
      for (i = 0, segment = elf_tdata (ibfd)->phdr;
	   i < num_segments;
	   i++, segment++)
	{
	  /* PR binutils/3535.  The Solaris linker always sets the p_paddr
	     and p_memsz fields of special segments (DYNAMIC, INTERP) to 0
	     which severly confuses things, so always regenerate the segment
	     map in this case.  */
	  if (segment->p_paddr == 0
	      && segment->p_memsz == 0
	      && (segment->p_type == PT_INTERP || segment->p_type == PT_DYNAMIC))
	    goto rewrite;

	  for (section = ibfd->sections;
	       section != NULL; section = section->next)
	    {
	      /* We mark the output section so that we know it comes
		 from the input BFD.  */
	      osec = section->output_section;
	      if (osec)
		osec->segment_mark = TRUE;

	      /* Check if this section is covered by the segment.  */
	      this_hdr = &(elf_section_data(section)->this_hdr);
	      if (ELF_SECTION_IN_SEGMENT (this_hdr, segment))
		{
		  /* FIXME: Check if its output section is changed or
		     removed.  What else do we need to check?  */
		  if (osec == NULL
		      || section->flags != osec->flags
		      || section->lma != osec->lma
		      || section->vma != osec->vma
		      || section->size != osec->size
		      || section->rawsize != osec->rawsize
		      || section->alignment_power != osec->alignment_power)
		    goto rewrite;
		}
	    }
	}

      /* Check to see if any output section do not come from the
	 input BFD.  */
      for (section = obfd->sections; section != NULL;
	   section = section->next)
	{
	  if (!section->segment_mark)
	    goto rewrite;
	  else
	    section->segment_mark = FALSE;
	}

      return copy_elf_program_header (ibfd, obfd);
    }

rewrite:
  if (ibfd->xvec == obfd->xvec)
    {
      /* When rewriting program header, set the output maxpagesize to
	 the maximum alignment of input PT_LOAD segments.  */
      Elf_Internal_Phdr *segment;
      unsigned int i;
      unsigned int num_segments = elf_elfheader (ibfd)->e_phnum;
      bfd_vma maxpagesize = 0;

      for (i = 0, segment = elf_tdata (ibfd)->phdr;
	   i < num_segments;
	   i++, segment++)
	if (segment->p_type == PT_LOAD
	    && maxpagesize < segment->p_align)
	  {
	    /* PR 17512: file: f17299af.  */
	    if (segment->p_align > (bfd_vma) 1 << ((sizeof (bfd_vma) * 8) - 2))
	      /* xgettext:c-format */
	      _bfd_error_handler (_("%B: warning: segment alignment of %#Lx"
				    " is too large"),
				  ibfd, segment->p_align);
	    else
	      maxpagesize = segment->p_align;
	  }

      if (maxpagesize != get_elf_backend_data (obfd)->maxpagesize)
	bfd_emul_set_maxpagesize (bfd_get_target (obfd), maxpagesize);
    }

  return rewrite_elf_program_header (ibfd, obfd);
}

/* Initialize private output section information from input section.  */

bfd_boolean
_bfd_elf_init_private_section_data (bfd *ibfd,
				    asection *isec,
				    bfd *obfd,
				    asection *osec,
				    struct bfd_link_info *link_info)

{
  Elf_Internal_Shdr *ihdr, *ohdr;
  bfd_boolean final_link = (link_info != NULL
			    && !bfd_link_relocatable (link_info));

  if (ibfd->xvec->flavour != bfd_target_elf_flavour
      || obfd->xvec->flavour != bfd_target_elf_flavour)
    return TRUE;

  BFD_ASSERT (elf_section_data (osec) != NULL);

  /* For objcopy and relocatable link, don't copy the output ELF
     section type from input if the output BFD section flags have been
     set to something different.  For a final link allow some flags
     that the linker clears to differ.  */
  if (elf_section_type (osec) == SHT_NULL
      && (osec->flags == isec->flags
	  || (final_link
	      && ((osec->flags ^ isec->flags)
		  & ~(SEC_LINK_ONCE | SEC_LINK_DUPLICATES | SEC_RELOC)) == 0)))
    elf_section_type (osec) = elf_section_type (isec);

  /* FIXME: Is this correct for all OS/PROC specific flags?  */
  elf_section_flags (osec) |= (elf_section_flags (isec)
			       & (SHF_MASKOS | SHF_MASKPROC));

  /* Copy sh_info from input for mbind section.  */
  if (elf_section_flags (isec) & SHF_GNU_MBIND)
    elf_section_data (osec)->this_hdr.sh_info
      = elf_section_data (isec)->this_hdr.sh_info;

  /* Set things up for objcopy and relocatable link.  The output
     SHT_GROUP section will have its elf_next_in_group pointing back
     to the input group members.  Ignore linker created group section.
     See elfNN_ia64_object_p in elfxx-ia64.c.  */
  if ((link_info == NULL
       || !link_info->resolve_section_groups)
      && (elf_sec_group (isec) == NULL
	  || (elf_sec_group (isec)->flags & SEC_LINKER_CREATED) == 0))
    {
      if (elf_section_flags (isec) & SHF_GROUP)
	elf_section_flags (osec) |= SHF_GROUP;
      elf_next_in_group (osec) = elf_next_in_group (isec);
      elf_section_data (osec)->group = elf_section_data (isec)->group;
    }

  /* If not decompress, preserve SHF_COMPRESSED.  */
  if (!final_link && (ibfd->flags & BFD_DECOMPRESS) == 0)
    elf_section_flags (osec) |= (elf_section_flags (isec)
				 & SHF_COMPRESSED);

  ihdr = &elf_section_data (isec)->this_hdr;

  /* We need to handle elf_linked_to_section for SHF_LINK_ORDER. We
     don't use the output section of the linked-to section since it
     may be NULL at this point.  */
  if ((ihdr->sh_flags & SHF_LINK_ORDER) != 0)
    {
      ohdr = &elf_section_data (osec)->this_hdr;
      ohdr->sh_flags |= SHF_LINK_ORDER;
      elf_linked_to_section (osec) = elf_linked_to_section (isec);
    }

  osec->use_rela_p = isec->use_rela_p;

  return TRUE;
}

/* Copy private section information.  This copies over the entsize
   field, and sometimes the info field.  */

bfd_boolean
_bfd_elf_copy_private_section_data (bfd *ibfd,
				    asection *isec,
				    bfd *obfd,
				    asection *osec)
{
  Elf_Internal_Shdr *ihdr, *ohdr;

  if (ibfd->xvec->flavour != bfd_target_elf_flavour
      || obfd->xvec->flavour != bfd_target_elf_flavour)
    return TRUE;

  ihdr = &elf_section_data (isec)->this_hdr;
  ohdr = &elf_section_data (osec)->this_hdr;

  ohdr->sh_entsize = ihdr->sh_entsize;

  if (ihdr->sh_type == SHT_SYMTAB
      || ihdr->sh_type == SHT_DYNSYM
      || ihdr->sh_type == SHT_GNU_verneed
      || ihdr->sh_type == SHT_GNU_verdef)
    ohdr->sh_info = ihdr->sh_info;

  return _bfd_elf_init_private_section_data (ibfd, isec, obfd, osec,
					     NULL);
}

/* Look at all the SHT_GROUP sections in IBFD, making any adjustments
   necessary if we are removing either the SHT_GROUP section or any of
   the group member sections.  DISCARDED is the value that a section's
   output_section has if the section will be discarded, NULL when this
   function is called from objcopy, bfd_abs_section_ptr when called
   from the linker.  */

bfd_boolean
_bfd_elf_fixup_group_sections (bfd *ibfd, asection *discarded)
{
  asection *isec;

  for (isec = ibfd->sections; isec != NULL; isec = isec->next)
    if (elf_section_type (isec) == SHT_GROUP)
      {
	asection *first = elf_next_in_group (isec);
	asection *s = first;
	bfd_size_type removed = 0;

	while (s != NULL)
	  {
	    /* If this member section is being output but the
	       SHT_GROUP section is not, then clear the group info
	       set up by _bfd_elf_copy_private_section_data.  */
	    if (s->output_section != discarded
		&& isec->output_section == discarded)
	      {
		elf_section_flags (s->output_section) &= ~SHF_GROUP;
		elf_group_name (s->output_section) = NULL;
	      }
	    /* Conversely, if the member section is not being output
	       but the SHT_GROUP section is, then adjust its size.  */
	    else if (s->output_section == discarded
		     && isec->output_section != discarded)
	      removed += 4;
	    s = elf_next_in_group (s);
	    if (s == first)
	      break;
	  }
	if (removed != 0)
	  {
	    if (discarded != NULL)
	      {
		/* If we've been called for ld -r, then we need to
		   adjust the input section size.  This function may
		   be called multiple times, so save the original
		   size.  */
		if (isec->rawsize == 0)
		  isec->rawsize = isec->size;
		isec->size = isec->rawsize - removed;
	      }
	    else
	      {
		/* Adjust the output section size when called from
		   objcopy. */
		isec->output_section->size -= removed;
	      }
	  }
      }

  return TRUE;
}

/* Copy private header information.  */

bfd_boolean
_bfd_elf_copy_private_header_data (bfd *ibfd, bfd *obfd)
{
  if (bfd_get_flavour (ibfd) != bfd_target_elf_flavour
      || bfd_get_flavour (obfd) != bfd_target_elf_flavour)
    return TRUE;

  /* Copy over private BFD data if it has not already been copied.
     This must be done here, rather than in the copy_private_bfd_data
     entry point, because the latter is called after the section
     contents have been set, which means that the program headers have
     already been worked out.  */
  if (elf_seg_map (obfd) == NULL && elf_tdata (ibfd)->phdr != NULL)
    {
      if (! copy_private_bfd_data (ibfd, obfd))
	return FALSE;
    }

  return _bfd_elf_fixup_group_sections (ibfd, NULL);
}

/* Copy private symbol information.  If this symbol is in a section
   which we did not map into a BFD section, try to map the section
   index correctly.  We use special macro definitions for the mapped
   section indices; these definitions are interpreted by the
   swap_out_syms function.  */

#define MAP_ONESYMTAB (SHN_HIOS + 1)
#define MAP_DYNSYMTAB (SHN_HIOS + 2)
#define MAP_STRTAB    (SHN_HIOS + 3)
#define MAP_SHSTRTAB  (SHN_HIOS + 4)
#define MAP_SYM_SHNDX (SHN_HIOS + 5)

bfd_boolean
_bfd_elf_copy_private_symbol_data (bfd *ibfd,
				   asymbol *isymarg,
				   bfd *obfd,
				   asymbol *osymarg)
{
  elf_symbol_type *isym, *osym;

  if (bfd_get_flavour (ibfd) != bfd_target_elf_flavour
      || bfd_get_flavour (obfd) != bfd_target_elf_flavour)
    return TRUE;

  isym = elf_symbol_from (ibfd, isymarg);
  osym = elf_symbol_from (obfd, osymarg);

  if (isym != NULL
      && isym->internal_elf_sym.st_shndx != 0
      && osym != NULL
      && bfd_is_abs_section (isym->symbol.section))
    {
      unsigned int shndx;

      shndx = isym->internal_elf_sym.st_shndx;
      if (shndx == elf_onesymtab (ibfd))
	shndx = MAP_ONESYMTAB;
      else if (shndx == elf_dynsymtab (ibfd))
	shndx = MAP_DYNSYMTAB;
      else if (shndx == elf_strtab_sec (ibfd))
	shndx = MAP_STRTAB;
      else if (shndx == elf_shstrtab_sec (ibfd))
	shndx = MAP_SHSTRTAB;
      else if (find_section_in_list (shndx, elf_symtab_shndx_list (ibfd)))
	shndx = MAP_SYM_SHNDX;
      osym->internal_elf_sym.st_shndx = shndx;
    }

  return TRUE;
}

/* Swap out the symbols.  */

static bfd_boolean
swap_out_syms (bfd *abfd,
	       struct elf_strtab_hash **sttp,
	       int relocatable_p)
{
  const struct elf_backend_data *bed;
  int symcount;
  asymbol **syms;
  struct elf_strtab_hash *stt;
  Elf_Internal_Shdr *symtab_hdr;
  Elf_Internal_Shdr *symtab_shndx_hdr;
  Elf_Internal_Shdr *symstrtab_hdr;
  struct elf_sym_strtab *symstrtab;
  bfd_byte *outbound_syms;
  bfd_byte *outbound_shndx;
  unsigned long outbound_syms_index;
  unsigned long outbound_shndx_index;
  int idx;
  unsigned int num_locals;
  bfd_size_type amt;
  bfd_boolean name_local_sections;

  if (!elf_map_symbols (abfd, &num_locals))
    return FALSE;

  /* Dump out the symtabs.  */
  stt = _bfd_elf_strtab_init ();
  if (stt == NULL)
    return FALSE;

  bed = get_elf_backend_data (abfd);
  symcount = bfd_get_symcount (abfd);
  symtab_hdr = &elf_tdata (abfd)->symtab_hdr;
  symtab_hdr->sh_type = SHT_SYMTAB;
  symtab_hdr->sh_entsize = bed->s->sizeof_sym;
  symtab_hdr->sh_size = symtab_hdr->sh_entsize * (symcount + 1);
  symtab_hdr->sh_info = num_locals + 1;
  symtab_hdr->sh_addralign = (bfd_vma) 1 << bed->s->log_file_align;

  symstrtab_hdr = &elf_tdata (abfd)->strtab_hdr;
  symstrtab_hdr->sh_type = SHT_STRTAB;

  /* Allocate buffer to swap out the .strtab section.  */
  symstrtab = (struct elf_sym_strtab *) bfd_malloc ((symcount + 1)
						    * sizeof (*symstrtab));
  if (symstrtab == NULL)
    {
      _bfd_elf_strtab_free (stt);
      return FALSE;
    }

  outbound_syms = (bfd_byte *) bfd_alloc2 (abfd, 1 + symcount,
					   bed->s->sizeof_sym);
  if (outbound_syms == NULL)
    {
error_return:
      _bfd_elf_strtab_free (stt);
      free (symstrtab);
      return FALSE;
    }
  symtab_hdr->contents = outbound_syms;
  outbound_syms_index = 0;

  outbound_shndx = NULL;
  outbound_shndx_index = 0;

  if (elf_symtab_shndx_list (abfd))
    {
      symtab_shndx_hdr = & elf_symtab_shndx_list (abfd)->hdr;
      if (symtab_shndx_hdr->sh_name != 0)
	{
	  amt = (bfd_size_type) (1 + symcount) * sizeof (Elf_External_Sym_Shndx);
	  outbound_shndx =  (bfd_byte *)
	    bfd_zalloc2 (abfd, 1 + symcount, sizeof (Elf_External_Sym_Shndx));
	  if (outbound_shndx == NULL)
	    goto error_return;

	  symtab_shndx_hdr->contents = outbound_shndx;
	  symtab_shndx_hdr->sh_type = SHT_SYMTAB_SHNDX;
	  symtab_shndx_hdr->sh_size = amt;
	  symtab_shndx_hdr->sh_addralign = sizeof (Elf_External_Sym_Shndx);
	  symtab_shndx_hdr->sh_entsize = sizeof (Elf_External_Sym_Shndx);
	}
      /* FIXME: What about any other headers in the list ?  */
    }

  /* Now generate the data (for "contents").  */
  {
    /* Fill in zeroth symbol and swap it out.  */
    Elf_Internal_Sym sym;
    sym.st_name = 0;
    sym.st_value = 0;
    sym.st_size = 0;
    sym.st_info = 0;
    sym.st_other = 0;
    sym.st_shndx = SHN_UNDEF;
    sym.st_target_internal = 0;
    symstrtab[0].sym = sym;
    symstrtab[0].dest_index = outbound_syms_index;
    symstrtab[0].destshndx_index = outbound_shndx_index;
    outbound_syms_index++;
    if (outbound_shndx != NULL)
      outbound_shndx_index++;
  }

  name_local_sections
    = (bed->elf_backend_name_local_section_symbols
       && bed->elf_backend_name_local_section_symbols (abfd));

  syms = bfd_get_outsymbols (abfd);
  for (idx = 0; idx < symcount;)
    {
      Elf_Internal_Sym sym;
      bfd_vma value = syms[idx]->value;
      elf_symbol_type *type_ptr;
      flagword flags = syms[idx]->flags;
      int type;

      if (!name_local_sections
	  && (flags & (BSF_SECTION_SYM | BSF_GLOBAL)) == BSF_SECTION_SYM)
	{
	  /* Local section symbols have no name.  */
	  sym.st_name = (unsigned long) -1;
	}
      else
	{
	  /* Call _bfd_elf_strtab_offset after _bfd_elf_strtab_finalize
	     to get the final offset for st_name.  */
	  sym.st_name
	    = (unsigned long) _bfd_elf_strtab_add (stt, syms[idx]->name,
						   FALSE);
	  if (sym.st_name == (unsigned long) -1)
	    goto error_return;
	}

      type_ptr = elf_symbol_from (abfd, syms[idx]);

      if ((flags & BSF_SECTION_SYM) == 0
	  && bfd_is_com_section (syms[idx]->section))
	{
	  /* ELF common symbols put the alignment into the `value' field,
	     and the size into the `size' field.  This is backwards from
	     how BFD handles it, so reverse it here.  */
	  sym.st_size = value;
	  if (type_ptr == NULL
	      || type_ptr->internal_elf_sym.st_value == 0)
	    sym.st_value = value >= 16 ? 16 : (1 << bfd_log2 (value));
	  else
	    sym.st_value = type_ptr->internal_elf_sym.st_value;
	  sym.st_shndx = _bfd_elf_section_from_bfd_section
	    (abfd, syms[idx]->section);
	}
      else
	{
	  asection *sec = syms[idx]->section;
	  unsigned int shndx;

	  if (sec->output_section)
	    {
	      value += sec->output_offset;
	      sec = sec->output_section;
	    }

	  /* Don't add in the section vma for relocatable output.  */
	  if (! relocatable_p)
	    value += sec->vma;
	  sym.st_value = value;
	  sym.st_size = type_ptr ? type_ptr->internal_elf_sym.st_size : 0;

	  if (bfd_is_abs_section (sec)
	      && type_ptr != NULL
	      && type_ptr->internal_elf_sym.st_shndx != 0)
	    {
	      /* This symbol is in a real ELF section which we did
		 not create as a BFD section.  Undo the mapping done
		 by copy_private_symbol_data.  */
	      shndx = type_ptr->internal_elf_sym.st_shndx;
	      switch (shndx)
		{
		case MAP_ONESYMTAB:
		  shndx = elf_onesymtab (abfd);
		  break;
		case MAP_DYNSYMTAB:
		  shndx = elf_dynsymtab (abfd);
		  break;
		case MAP_STRTAB:
		  shndx = elf_strtab_sec (abfd);
		  break;
		case MAP_SHSTRTAB:
		  shndx = elf_shstrtab_sec (abfd);
		  break;
		case MAP_SYM_SHNDX:
		  if (elf_symtab_shndx_list (abfd))
		    shndx = elf_symtab_shndx_list (abfd)->ndx;
		  break;
		default:
		  shndx = SHN_ABS;
		  break;
		}
	    }
	  else
	    {
	      shndx = _bfd_elf_section_from_bfd_section (abfd, sec);

	      if (shndx == SHN_BAD)
		{
		  asection *sec2;

		  /* Writing this would be a hell of a lot easier if
		     we had some decent documentation on bfd, and
		     knew what to expect of the library, and what to
		     demand of applications.  For example, it
		     appears that `objcopy' might not set the
		     section of a symbol to be a section that is
		     actually in the output file.  */
		  sec2 = bfd_get_section_by_name (abfd, sec->name);
		  if (sec2 != NULL)
		    shndx = _bfd_elf_section_from_bfd_section (abfd, sec2);
		  if (shndx == SHN_BAD)
		    {
		      /* xgettext:c-format */
		      _bfd_error_handler (_("\
Unable to find equivalent output section for symbol '%s' from section '%s'"),
					  syms[idx]->name ? syms[idx]->name : "<Local sym>",
					  sec->name);
		      bfd_set_error (bfd_error_invalid_operation);
		      goto error_return;
		    }
		}
	    }

	  sym.st_shndx = shndx;
	}

      if ((flags & BSF_THREAD_LOCAL) != 0)
	type = STT_TLS;
      else if ((flags & BSF_GNU_INDIRECT_FUNCTION) != 0)
	type = STT_GNU_IFUNC;
      else if ((flags & BSF_FUNCTION) != 0)
	type = STT_FUNC;
      else if ((flags & BSF_OBJECT) != 0)
	type = STT_OBJECT;
      else if ((flags & BSF_RELC) != 0)
	type = STT_RELC;
      else if ((flags & BSF_SRELC) != 0)
	type = STT_SRELC;
      else
	type = STT_NOTYPE;

      if (syms[idx]->section->flags & SEC_THREAD_LOCAL)
	type = STT_TLS;

      /* Processor-specific types.  */
      if (type_ptr != NULL
	  && bed->elf_backend_get_symbol_type)
	type = ((*bed->elf_backend_get_symbol_type)
		(&type_ptr->internal_elf_sym, type));

      if (flags & BSF_SECTION_SYM)
	{
	  if (flags & BSF_GLOBAL)
	    sym.st_info = ELF_ST_INFO (STB_GLOBAL, STT_SECTION);
	  else
	    sym.st_info = ELF_ST_INFO (STB_LOCAL, STT_SECTION);
	}
      else if (bfd_is_com_section (syms[idx]->section))
	{
	  if (type != STT_TLS)
	    {
	      if ((abfd->flags & BFD_CONVERT_ELF_COMMON))
		type = ((abfd->flags & BFD_USE_ELF_STT_COMMON)
			? STT_COMMON : STT_OBJECT);
	      else
		type = ((flags & BSF_ELF_COMMON) != 0
			? STT_COMMON : STT_OBJECT);
	    }
	  sym.st_info = ELF_ST_INFO (STB_GLOBAL, type);
	}
      /* Output undefined secondary symbols as weak.  */
      else if (bfd_is_und_section (syms[idx]->section))
	sym.st_info = ELF_ST_INFO (((flags & (BSF_WEAK | BSF_SECONDARY))
				    ? STB_WEAK
				    : STB_GLOBAL),
				   type);
      else if (flags & BSF_FILE)
	sym.st_info = ELF_ST_INFO (STB_LOCAL, STT_FILE);
      else
	{
	  int bind = STB_LOCAL;

	  if (flags & BSF_LOCAL)
	    bind = STB_LOCAL;
	  else if (flags & BSF_GNU_UNIQUE)
	    bind = STB_GNU_UNIQUE;
	  else if (flags & BSF_SECONDARY)
	    bind = STB_SECONDARY;
	  else if (flags & BSF_WEAK)
	    bind = STB_WEAK;
	  else if (flags & BSF_GLOBAL)
	    bind = STB_GLOBAL;

	  sym.st_info = ELF_ST_INFO (bind, type);
	}

      if (type_ptr != NULL)
	{
	  sym.st_other = type_ptr->internal_elf_sym.st_other;
	  sym.st_target_internal
	    = type_ptr->internal_elf_sym.st_target_internal;
	}
      else
	{
	  sym.st_other = 0;
	  sym.st_target_internal = 0;
	}

      idx++;
      symstrtab[idx].sym = sym;
      symstrtab[idx].dest_index = outbound_syms_index;
      symstrtab[idx].destshndx_index = outbound_shndx_index;

      outbound_syms_index++;
      if (outbound_shndx != NULL)
	outbound_shndx_index++;
    }

  /* Finalize the .strtab section.  */
  _bfd_elf_strtab_finalize (stt);

  /* Swap out the .strtab section.  */
  for (idx = 0; idx <= symcount; idx++)
    {
      struct elf_sym_strtab *elfsym = &symstrtab[idx];
      if (elfsym->sym.st_name == (unsigned long) -1)
	elfsym->sym.st_name = 0;
      else
	elfsym->sym.st_name = _bfd_elf_strtab_offset (stt,
						      elfsym->sym.st_name);
      bed->s->swap_symbol_out (abfd, &elfsym->sym,
			       (outbound_syms
				+ (elfsym->dest_index
				   * bed->s->sizeof_sym)),
			       (outbound_shndx
				+ (elfsym->destshndx_index
				   * sizeof (Elf_External_Sym_Shndx))));
    }
  free (symstrtab);

  *sttp = stt;
  symstrtab_hdr->sh_size = _bfd_elf_strtab_size (stt);
  symstrtab_hdr->sh_type = SHT_STRTAB;
  symstrtab_hdr->sh_flags = bed->elf_strtab_flags;
  symstrtab_hdr->sh_addr = 0;
  symstrtab_hdr->sh_entsize = 0;
  symstrtab_hdr->sh_link = 0;
  symstrtab_hdr->sh_info = 0;
  symstrtab_hdr->sh_addralign = 1;

  return TRUE;
}

/* Return the number of bytes required to hold the symtab vector.

   Note that we base it on the count plus 1, since we will null terminate
   the vector allocated based on this size.  However, the ELF symbol table
   always has a dummy entry as symbol #0, so it ends up even.  */

long
_bfd_elf_get_symtab_upper_bound (bfd *abfd)
{
  long symcount;
  long symtab_size;
  Elf_Internal_Shdr *hdr = &elf_tdata (abfd)->symtab_hdr;

  symcount = hdr->sh_size / get_elf_backend_data (abfd)->s->sizeof_sym;
  symtab_size = (symcount + 1) * (sizeof (asymbol *));
  if (symcount > 0)
    symtab_size -= sizeof (asymbol *);

  return symtab_size;
}

long
_bfd_elf_get_dynamic_symtab_upper_bound (bfd *abfd)
{
  long symcount;
  long symtab_size;
  Elf_Internal_Shdr *hdr = &elf_tdata (abfd)->dynsymtab_hdr;

  if (elf_dynsymtab (abfd) == 0)
    {
      bfd_set_error (bfd_error_invalid_operation);
      return -1;
    }

  symcount = hdr->sh_size / get_elf_backend_data (abfd)->s->sizeof_sym;
  symtab_size = (symcount + 1) * (sizeof (asymbol *));
  if (symcount > 0)
    symtab_size -= sizeof (asymbol *);

  return symtab_size;
}

long
_bfd_elf_get_reloc_upper_bound (bfd *abfd ATTRIBUTE_UNUSED,
				sec_ptr asect)
{
  return (asect->reloc_count + 1) * sizeof (arelent *);
}

/* Canonicalize the relocs.  */

long
_bfd_elf_canonicalize_reloc (bfd *abfd,
			     sec_ptr section,
			     arelent **relptr,
			     asymbol **symbols)
{
  arelent *tblptr;
  unsigned int i;
  const struct elf_backend_data *bed = get_elf_backend_data (abfd);

  if (! bed->s->slurp_reloc_table (abfd, section, symbols, FALSE))
    return -1;

  tblptr = section->relocation;
  for (i = 0; i < section->reloc_count; i++)
    *relptr++ = tblptr++;

  *relptr = NULL;

  return section->reloc_count;
}

long
_bfd_elf_canonicalize_symtab (bfd *abfd, asymbol **allocation)
{
  const struct elf_backend_data *bed = get_elf_backend_data (abfd);
  long symcount = bed->s->slurp_symbol_table (abfd, allocation, FALSE);

  if (symcount >= 0)
    bfd_get_symcount (abfd) = symcount;
  return symcount;
}

long
_bfd_elf_canonicalize_dynamic_symtab (bfd *abfd,
				      asymbol **allocation)
{
  const struct elf_backend_data *bed = get_elf_backend_data (abfd);
  long symcount = bed->s->slurp_symbol_table (abfd, allocation, TRUE);

  if (symcount >= 0)
    bfd_get_dynamic_symcount (abfd) = symcount;
  return symcount;
}

/* Return the size required for the dynamic reloc entries.  Any loadable
   section that was actually installed in the BFD, and has type SHT_REL
   or SHT_RELA, and uses the dynamic symbol table, is considered to be a
   dynamic reloc section.  */

long
_bfd_elf_get_dynamic_reloc_upper_bound (bfd *abfd)
{
  long ret;
  asection *s;

  if (elf_dynsymtab (abfd) == 0)
    {
      bfd_set_error (bfd_error_invalid_operation);
      return -1;
    }

  ret = sizeof (arelent *);
  for (s = abfd->sections; s != NULL; s = s->next)
    if (elf_section_data (s)->this_hdr.sh_link == elf_dynsymtab (abfd)
	&& (elf_section_data (s)->this_hdr.sh_type == SHT_REL
	    || elf_section_data (s)->this_hdr.sh_type == SHT_RELA))
      ret += ((s->size / elf_section_data (s)->this_hdr.sh_entsize)
	      * sizeof (arelent *));

  return ret;
}

/* Canonicalize the dynamic relocation entries.  Note that we return the
   dynamic relocations as a single block, although they are actually
   associated with particular sections; the interface, which was
   designed for SunOS style shared libraries, expects that there is only
   one set of dynamic relocs.  Any loadable section that was actually
   installed in the BFD, and has type SHT_REL or SHT_RELA, and uses the
   dynamic symbol table, is considered to be a dynamic reloc section.  */

long
_bfd_elf_canonicalize_dynamic_reloc (bfd *abfd,
				     arelent **storage,
				     asymbol **syms)
{
  bfd_boolean (*slurp_relocs) (bfd *, asection *, asymbol **, bfd_boolean);
  asection *s;
  long ret;

  if (elf_dynsymtab (abfd) == 0)
    {
      bfd_set_error (bfd_error_invalid_operation);
      return -1;
    }

  slurp_relocs = get_elf_backend_data (abfd)->s->slurp_reloc_table;
  ret = 0;
  for (s = abfd->sections; s != NULL; s = s->next)
    {
      if (elf_section_data (s)->this_hdr.sh_link == elf_dynsymtab (abfd)
	  && (elf_section_data (s)->this_hdr.sh_type == SHT_REL
	      || elf_section_data (s)->this_hdr.sh_type == SHT_RELA))
	{
	  arelent *p;
	  long count, i;

	  if (! (*slurp_relocs) (abfd, s, syms, TRUE))
	    return -1;
	  count = s->size / elf_section_data (s)->this_hdr.sh_entsize;
	  p = s->relocation;
	  for (i = 0; i < count; i++)
	    *storage++ = p++;
	  ret += count;
	}
    }

  *storage = NULL;

  return ret;
}

/* Read in the version information.  */

bfd_boolean
_bfd_elf_slurp_version_tables (bfd *abfd, bfd_boolean default_imported_symver)
{
  bfd_byte *contents = NULL;
  unsigned int freeidx = 0;

  if (elf_dynverref (abfd) != 0)
    {
      Elf_Internal_Shdr *hdr;
      Elf_External_Verneed *everneed;
      Elf_Internal_Verneed *iverneed;
      unsigned int i;
      bfd_byte *contents_end;

      hdr = &elf_tdata (abfd)->dynverref_hdr;

      if (hdr->sh_info == 0
	  || hdr->sh_info > hdr->sh_size / sizeof (Elf_External_Verneed))
	{
error_return_bad_verref:
	  _bfd_error_handler
	    (_("%B: .gnu.version_r invalid entry"), abfd);
	  bfd_set_error (bfd_error_bad_value);
error_return_verref:
	  elf_tdata (abfd)->verref = NULL;
	  elf_tdata (abfd)->cverrefs = 0;
	  goto error_return;
	}

      contents = (bfd_byte *) bfd_malloc (hdr->sh_size);
      if (contents == NULL)
	goto error_return_verref;

      if (bfd_seek (abfd, hdr->sh_offset, SEEK_SET) != 0
	  || bfd_bread (contents, hdr->sh_size, abfd) != hdr->sh_size)
	goto error_return_verref;

      elf_tdata (abfd)->verref = (Elf_Internal_Verneed *)
	bfd_alloc2 (abfd, hdr->sh_info, sizeof (Elf_Internal_Verneed));

      if (elf_tdata (abfd)->verref == NULL)
	goto error_return_verref;

      BFD_ASSERT (sizeof (Elf_External_Verneed)
		  == sizeof (Elf_External_Vernaux));
      contents_end = contents + hdr->sh_size - sizeof (Elf_External_Verneed);
      everneed = (Elf_External_Verneed *) contents;
      iverneed = elf_tdata (abfd)->verref;
      for (i = 0; i < hdr->sh_info; i++, iverneed++)
	{
	  Elf_External_Vernaux *evernaux;
	  Elf_Internal_Vernaux *ivernaux;
	  unsigned int j;

	  _bfd_elf_swap_verneed_in (abfd, everneed, iverneed);

	  iverneed->vn_bfd = abfd;

	  iverneed->vn_filename =
	    bfd_elf_string_from_elf_section (abfd, hdr->sh_link,
					     iverneed->vn_file);
	  if (iverneed->vn_filename == NULL)
	    goto error_return_bad_verref;

	  if (iverneed->vn_cnt == 0)
	    iverneed->vn_auxptr = NULL;
	  else
	    {
	      iverneed->vn_auxptr = (struct elf_internal_vernaux *)
		  bfd_alloc2 (abfd, iverneed->vn_cnt,
			      sizeof (Elf_Internal_Vernaux));
	      if (iverneed->vn_auxptr == NULL)
		goto error_return_verref;
	    }

	  if (iverneed->vn_aux
	      > (size_t) (contents_end - (bfd_byte *) everneed))
	    goto error_return_bad_verref;

	  evernaux = ((Elf_External_Vernaux *)
		      ((bfd_byte *) everneed + iverneed->vn_aux));
	  ivernaux = iverneed->vn_auxptr;
	  for (j = 0; j < iverneed->vn_cnt; j++, ivernaux++)
	    {
	      _bfd_elf_swap_vernaux_in (abfd, evernaux, ivernaux);

	      ivernaux->vna_nodename =
		bfd_elf_string_from_elf_section (abfd, hdr->sh_link,
						 ivernaux->vna_name);
	      if (ivernaux->vna_nodename == NULL)
		goto error_return_bad_verref;

	      if (ivernaux->vna_other > freeidx)
		freeidx = ivernaux->vna_other;

	      ivernaux->vna_nextptr = NULL;
	      if (ivernaux->vna_next == 0)
		{
		  iverneed->vn_cnt = j + 1;
		  break;
		}
	      if (j + 1 < iverneed->vn_cnt)
		ivernaux->vna_nextptr = ivernaux + 1;

	      if (ivernaux->vna_next
		  > (size_t) (contents_end - (bfd_byte *) evernaux))
		goto error_return_bad_verref;

	      evernaux = ((Elf_External_Vernaux *)
			  ((bfd_byte *) evernaux + ivernaux->vna_next));
	    }

	  iverneed->vn_nextref = NULL;
	  if (iverneed->vn_next == 0)
	    break;
	  if (i + 1 < hdr->sh_info)
	    iverneed->vn_nextref = iverneed + 1;

	  if (iverneed->vn_next
	      > (size_t) (contents_end - (bfd_byte *) everneed))
	    goto error_return_bad_verref;

	  everneed = ((Elf_External_Verneed *)
		      ((bfd_byte *) everneed + iverneed->vn_next));
	}
      elf_tdata (abfd)->cverrefs = i;

      free (contents);
      contents = NULL;
    }

  if (elf_dynverdef (abfd) != 0)
    {
      Elf_Internal_Shdr *hdr;
      Elf_External_Verdef *everdef;
      Elf_Internal_Verdef *iverdef;
      Elf_Internal_Verdef *iverdefarr;
      Elf_Internal_Verdef iverdefmem;
      unsigned int i;
      unsigned int maxidx;
      bfd_byte *contents_end_def, *contents_end_aux;

      hdr = &elf_tdata (abfd)->dynverdef_hdr;

      if (hdr->sh_info == 0 || hdr->sh_size < sizeof (Elf_External_Verdef))
	{
	error_return_bad_verdef:
	  _bfd_error_handler
	    (_("%B: .gnu.version_d invalid entry"), abfd);
	  bfd_set_error (bfd_error_bad_value);
	error_return_verdef:
	  elf_tdata (abfd)->verdef = NULL;
	  elf_tdata (abfd)->cverdefs = 0;
	  goto error_return;
	}

      contents = (bfd_byte *) bfd_malloc (hdr->sh_size);
      if (contents == NULL)
	goto error_return_verdef;
      if (bfd_seek (abfd, hdr->sh_offset, SEEK_SET) != 0
	  || bfd_bread (contents, hdr->sh_size, abfd) != hdr->sh_size)
	goto error_return_verdef;

      BFD_ASSERT (sizeof (Elf_External_Verdef)
		  >= sizeof (Elf_External_Verdaux));
      contents_end_def = contents + hdr->sh_size
			 - sizeof (Elf_External_Verdef);
      contents_end_aux = contents + hdr->sh_size
			 - sizeof (Elf_External_Verdaux);

      /* We know the number of entries in the section but not the maximum
	 index.  Therefore we have to run through all entries and find
	 the maximum.  */
      everdef = (Elf_External_Verdef *) contents;
      maxidx = 0;
      for (i = 0; i < hdr->sh_info; ++i)
	{
	  _bfd_elf_swap_verdef_in (abfd, everdef, &iverdefmem);

	  if ((iverdefmem.vd_ndx & ((unsigned) VERSYM_VERSION)) == 0)
	    goto error_return_bad_verdef;
	  if ((iverdefmem.vd_ndx & ((unsigned) VERSYM_VERSION)) > maxidx)
	    maxidx = iverdefmem.vd_ndx & ((unsigned) VERSYM_VERSION);

	  if (iverdefmem.vd_next == 0)
	    break;

	  if (iverdefmem.vd_next
	      > (size_t) (contents_end_def - (bfd_byte *) everdef))
	    goto error_return_bad_verdef;

	  everdef = ((Elf_External_Verdef *)
		     ((bfd_byte *) everdef + iverdefmem.vd_next));
	}

      if (default_imported_symver)
	{
	  if (freeidx > maxidx)
	    maxidx = ++freeidx;
	  else
	    freeidx = ++maxidx;
	}

      elf_tdata (abfd)->verdef = (Elf_Internal_Verdef *)
	bfd_zalloc2 (abfd, maxidx, sizeof (Elf_Internal_Verdef));
      if (elf_tdata (abfd)->verdef == NULL)
	goto error_return_verdef;

      elf_tdata (abfd)->cverdefs = maxidx;

      everdef = (Elf_External_Verdef *) contents;
      iverdefarr = elf_tdata (abfd)->verdef;
      for (i = 0; i < hdr->sh_info; i++)
	{
	  Elf_External_Verdaux *everdaux;
	  Elf_Internal_Verdaux *iverdaux;
	  unsigned int j;

	  _bfd_elf_swap_verdef_in (abfd, everdef, &iverdefmem);

	  if ((iverdefmem.vd_ndx & VERSYM_VERSION) == 0)
	    goto error_return_bad_verdef;

	  iverdef = &iverdefarr[(iverdefmem.vd_ndx & VERSYM_VERSION) - 1];
	  memcpy (iverdef, &iverdefmem, offsetof (Elf_Internal_Verdef, vd_bfd));

	  iverdef->vd_bfd = abfd;

	  if (iverdef->vd_cnt == 0)
	    iverdef->vd_auxptr = NULL;
	  else
	    {
	      iverdef->vd_auxptr = (struct elf_internal_verdaux *)
		  bfd_alloc2 (abfd, iverdef->vd_cnt,
			      sizeof (Elf_Internal_Verdaux));
	      if (iverdef->vd_auxptr == NULL)
		goto error_return_verdef;
	    }

	  if (iverdef->vd_aux
	      > (size_t) (contents_end_aux - (bfd_byte *) everdef))
	    goto error_return_bad_verdef;

	  everdaux = ((Elf_External_Verdaux *)
		      ((bfd_byte *) everdef + iverdef->vd_aux));
	  iverdaux = iverdef->vd_auxptr;
	  for (j = 0; j < iverdef->vd_cnt; j++, iverdaux++)
	    {
	      _bfd_elf_swap_verdaux_in (abfd, everdaux, iverdaux);

	      iverdaux->vda_nodename =
		bfd_elf_string_from_elf_section (abfd, hdr->sh_link,
						 iverdaux->vda_name);
	      if (iverdaux->vda_nodename == NULL)
		goto error_return_bad_verdef;

	      iverdaux->vda_nextptr = NULL;
	      if (iverdaux->vda_next == 0)
		{
		  iverdef->vd_cnt = j + 1;
		  break;
		}
	      if (j + 1 < iverdef->vd_cnt)
		iverdaux->vda_nextptr = iverdaux + 1;

	      if (iverdaux->vda_next
		  > (size_t) (contents_end_aux - (bfd_byte *) everdaux))
		goto error_return_bad_verdef;

	      everdaux = ((Elf_External_Verdaux *)
			  ((bfd_byte *) everdaux + iverdaux->vda_next));
	    }

	  iverdef->vd_nodename = NULL;
	  if (iverdef->vd_cnt)
	    iverdef->vd_nodename = iverdef->vd_auxptr->vda_nodename;

	  iverdef->vd_nextdef = NULL;
	  if (iverdef->vd_next == 0)
	    break;
	  if ((size_t) (iverdef - iverdefarr) + 1 < maxidx)
	    iverdef->vd_nextdef = iverdef + 1;

	  everdef = ((Elf_External_Verdef *)
		     ((bfd_byte *) everdef + iverdef->vd_next));
	}

      free (contents);
      contents = NULL;
    }
  else if (default_imported_symver)
    {
      if (freeidx < 3)
	freeidx = 3;
      else
	freeidx++;

      elf_tdata (abfd)->verdef = (Elf_Internal_Verdef *)
	  bfd_zalloc2 (abfd, freeidx, sizeof (Elf_Internal_Verdef));
      if (elf_tdata (abfd)->verdef == NULL)
	goto error_return;

      elf_tdata (abfd)->cverdefs = freeidx;
    }

  /* Create a default version based on the soname.  */
  if (default_imported_symver)
    {
      Elf_Internal_Verdef *iverdef;
      Elf_Internal_Verdaux *iverdaux;

      iverdef = &elf_tdata (abfd)->verdef[freeidx - 1];

      iverdef->vd_version = VER_DEF_CURRENT;
      iverdef->vd_flags = 0;
      iverdef->vd_ndx = freeidx;
      iverdef->vd_cnt = 1;

      iverdef->vd_bfd = abfd;

      iverdef->vd_nodename = bfd_elf_get_dt_soname (abfd);
      if (iverdef->vd_nodename == NULL)
	goto error_return_verdef;
      iverdef->vd_nextdef = NULL;
      iverdef->vd_auxptr = ((struct elf_internal_verdaux *)
			    bfd_zalloc (abfd, sizeof (Elf_Internal_Verdaux)));
      if (iverdef->vd_auxptr == NULL)
	goto error_return_verdef;

      iverdaux = iverdef->vd_auxptr;
      iverdaux->vda_nodename = iverdef->vd_nodename;
    }

  return TRUE;

 error_return:
  if (contents != NULL)
    free (contents);
  return FALSE;
}

asymbol *
_bfd_elf_make_empty_symbol (bfd *abfd)
{
  elf_symbol_type *newsym;

  newsym = (elf_symbol_type *) bfd_zalloc (abfd, sizeof * newsym);
  if (!newsym)
    return NULL;
  newsym->symbol.the_bfd = abfd;
  return &newsym->symbol;
}

void
_bfd_elf_get_symbol_info (bfd *abfd ATTRIBUTE_UNUSED,
			  asymbol *symbol,
			  symbol_info *ret)
{
  bfd_symbol_info (symbol, ret);
}

/* Return whether a symbol name implies a local symbol.  Most targets
   use this function for the is_local_label_name entry point, but some
   override it.  */

bfd_boolean
_bfd_elf_is_local_label_name (bfd *abfd ATTRIBUTE_UNUSED,
			      const char *name)
{
  /* Normal local symbols start with ``.L''.  */
  if (name[0] == '.' && name[1] == 'L')
    return TRUE;

  /* At least some SVR4 compilers (e.g., UnixWare 2.1 cc) generate
     DWARF debugging symbols starting with ``..''.  */
  if (name[0] == '.' && name[1] == '.')
    return TRUE;

  /* gcc will sometimes generate symbols beginning with ``_.L_'' when
     emitting DWARF debugging output.  I suspect this is actually a
     small bug in gcc (it calls ASM_OUTPUT_LABEL when it should call
     ASM_GENERATE_INTERNAL_LABEL, and this causes the leading
     underscore to be emitted on some ELF targets).  For ease of use,
     we treat such symbols as local.  */
  if (name[0] == '_' && name[1] == '.' && name[2] == 'L' && name[3] == '_')
    return TRUE;

  /* Treat assembler generated fake symbols, dollar local labels and
     forward-backward labels (aka local labels) as locals.
     These labels have the form:

       L0^A.*				       (fake symbols)

       [.]?L[0123456789]+{^A|^B}[0123456789]*  (local labels)

     Versions which start with .L will have already been matched above,
     so we only need to match the rest.  */
  if (name[0] == 'L' && ISDIGIT (name[1]))
    {
      bfd_boolean ret = FALSE;
      const char * p;
      char c;

      for (p = name + 2; (c = *p); p++)
	{
	  if (c == 1 || c == 2)
	    {
	      if (c == 1 && p == name + 2)
		/* A fake symbol.  */
		return TRUE;

	      /* FIXME: We are being paranoid here and treating symbols like
		 L0^Bfoo as if there were non-local, on the grounds that the
		 assembler will never generate them.  But can any symbol
		 containing an ASCII value in the range 1-31 ever be anything
		 other than some kind of local ?  */
	      ret = TRUE;
	    }

	  if (! ISDIGIT (c))
	    {
	      ret = FALSE;
	      break;
	    }
	}
      return ret;
    }

  return FALSE;
}

alent *
_bfd_elf_get_lineno (bfd *abfd ATTRIBUTE_UNUSED,
		     asymbol *symbol ATTRIBUTE_UNUSED)
{
  abort ();
  return NULL;
}

bfd_boolean
_bfd_elf_set_arch_mach (bfd *abfd,
			enum bfd_architecture arch,
			unsigned long machine)
{
  /* If this isn't the right architecture for this backend, and this
     isn't the generic backend, fail.  */
  if (arch != get_elf_backend_data (abfd)->arch
      && arch != bfd_arch_unknown
      && get_elf_backend_data (abfd)->arch != bfd_arch_unknown)
    return FALSE;

  return bfd_default_set_arch_mach (abfd, arch, machine);
}

/* Find the nearest line to a particular section and offset,
   for error reporting.  */

bfd_boolean
_bfd_elf_find_nearest_line (bfd *abfd,
			    asymbol **symbols,
			    asection *section,
			    bfd_vma offset,
			    const char **filename_ptr,
			    const char **functionname_ptr,
			    unsigned int *line_ptr,
			    unsigned int *discriminator_ptr)
{
  bfd_boolean found;

  if (_bfd_dwarf2_find_nearest_line (abfd, symbols, NULL, section, offset,
				     filename_ptr, functionname_ptr,
				     line_ptr, discriminator_ptr,
				     dwarf_debug_sections, 0,
				     &elf_tdata (abfd)->dwarf2_find_line_info)
      || _bfd_dwarf1_find_nearest_line (abfd, symbols, section, offset,
					filename_ptr, functionname_ptr,
					line_ptr))
    {
      if (!*functionname_ptr)
	_bfd_elf_find_function (abfd, symbols, section, offset,
				*filename_ptr ? NULL : filename_ptr,
				functionname_ptr);
      return TRUE;
    }

  if (! _bfd_stab_section_find_nearest_line (abfd, symbols, section, offset,
					     &found, filename_ptr,
					     functionname_ptr, line_ptr,
					     &elf_tdata (abfd)->line_info))
    return FALSE;
  if (found && (*functionname_ptr || *line_ptr))
    return TRUE;

  if (symbols == NULL)
    return FALSE;

  if (! _bfd_elf_find_function (abfd, symbols, section, offset,
				filename_ptr, functionname_ptr))
    return FALSE;

  *line_ptr = 0;
  return TRUE;
}

/* Find the line for a symbol.  */

bfd_boolean
_bfd_elf_find_line (bfd *abfd, asymbol **symbols, asymbol *symbol,
		    const char **filename_ptr, unsigned int *line_ptr)
{
  return _bfd_dwarf2_find_nearest_line (abfd, symbols, symbol, NULL, 0,
					filename_ptr, NULL, line_ptr, NULL,
					dwarf_debug_sections, 0,
					&elf_tdata (abfd)->dwarf2_find_line_info);
}

/* After a call to bfd_find_nearest_line, successive calls to
   bfd_find_inliner_info can be used to get source information about
   each level of function inlining that terminated at the address
   passed to bfd_find_nearest_line.  Currently this is only supported
   for DWARF2 with appropriate DWARF3 extensions. */

bfd_boolean
_bfd_elf_find_inliner_info (bfd *abfd,
			    const char **filename_ptr,
			    const char **functionname_ptr,
			    unsigned int *line_ptr)
{
  bfd_boolean found;
  found = _bfd_dwarf2_find_inliner_info (abfd, filename_ptr,
					 functionname_ptr, line_ptr,
					 & elf_tdata (abfd)->dwarf2_find_line_info);
  return found;
}

int
_bfd_elf_sizeof_headers (bfd *abfd, struct bfd_link_info *info)
{
  const struct elf_backend_data *bed = get_elf_backend_data (abfd);
  int ret = bed->s->sizeof_ehdr;

  if (!bfd_link_relocatable (info))
    {
      bfd_size_type phdr_size = elf_program_header_size (abfd);

      if (phdr_size == (bfd_size_type) -1)
	{
	  struct elf_segment_map *m;

	  phdr_size = 0;
	  for (m = elf_seg_map (abfd); m != NULL; m = m->next)
	    phdr_size += bed->s->sizeof_phdr;

	  if (phdr_size == 0)
	    phdr_size = get_program_header_size (abfd, info);
	}

      elf_program_header_size (abfd) = phdr_size;
      ret += phdr_size;
    }

  return ret;
}

bfd_boolean
_bfd_elf_set_section_contents (bfd *abfd,
			       sec_ptr section,
			       const void *location,
			       file_ptr offset,
			       bfd_size_type count)
{
  Elf_Internal_Shdr *hdr;
  file_ptr pos;

  if (! abfd->output_has_begun
      && ! _bfd_elf_compute_section_file_positions (abfd, NULL))
    return FALSE;

  if (!count)
    return TRUE;

  hdr = &elf_section_data (section)->this_hdr;
  if (hdr->sh_offset == (file_ptr) -1)
    {
      /* We must compress this section.  Write output to the buffer.  */
      unsigned char *contents = hdr->contents;
      if ((offset + count) > hdr->sh_size
	  || (section->flags & SEC_ELF_COMPRESS) == 0
	  || contents == NULL)
	abort ();
      memcpy (contents + offset, location, count);
      return TRUE;
    }
  pos = hdr->sh_offset + offset;
  if (bfd_seek (abfd, pos, SEEK_SET) != 0
      || bfd_bwrite (location, count, abfd) != count)
    return FALSE;

  return TRUE;
}

void
_bfd_elf_no_info_to_howto (bfd *abfd ATTRIBUTE_UNUSED,
			   arelent *cache_ptr ATTRIBUTE_UNUSED,
			   Elf_Internal_Rela *dst ATTRIBUTE_UNUSED)
{
  abort ();
}

/* Try to convert a non-ELF reloc into an ELF one.  */

bfd_boolean
_bfd_elf_validate_reloc (bfd *abfd, arelent *areloc)
{
  /* Check whether we really have an ELF howto.  */

  if ((*areloc->sym_ptr_ptr)->the_bfd->xvec != abfd->xvec)
    {
      bfd_reloc_code_real_type code;
      reloc_howto_type *howto;

      /* Alien reloc: Try to determine its type to replace it with an
	 equivalent ELF reloc.  */

      if (areloc->howto->pc_relative)
	{
	  switch (areloc->howto->bitsize)
	    {
	    case 8:
	      code = BFD_RELOC_8_PCREL;
	      break;
	    case 12:
	      code = BFD_RELOC_12_PCREL;
	      break;
	    case 16:
	      code = BFD_RELOC_16_PCREL;
	      break;
	    case 24:
	      code = BFD_RELOC_24_PCREL;
	      break;
	    case 32:
	      code = BFD_RELOC_32_PCREL;
	      break;
	    case 64:
	      code = BFD_RELOC_64_PCREL;
	      break;
	    default:
	      goto fail;
	    }

	  howto = bfd_reloc_type_lookup (abfd, code);

	  if (areloc->howto->pcrel_offset != howto->pcrel_offset)
	    {
	      if (howto->pcrel_offset)
		areloc->addend += areloc->address;
	      else
		areloc->addend -= areloc->address; /* addend is unsigned!! */
	    }
	}
      else
	{
	  switch (areloc->howto->bitsize)
	    {
	    case 8:
	      code = BFD_RELOC_8;
	      break;
	    case 14:
	      code = BFD_RELOC_14;
	      break;
	    case 16:
	      code = BFD_RELOC_16;
	      break;
	    case 26:
	      code = BFD_RELOC_26;
	      break;
	    case 32:
	      code = BFD_RELOC_32;
	      break;
	    case 64:
	      code = BFD_RELOC_64;
	      break;
	    default:
	      goto fail;
	    }

	  howto = bfd_reloc_type_lookup (abfd, code);
	}

      if (howto)
	areloc->howto = howto;
      else
	goto fail;
    }

  return TRUE;

 fail:
  _bfd_error_handler
    /* xgettext:c-format */
    (_("%B: unsupported relocation type %s"),
     abfd, areloc->howto->name);
  bfd_set_error (bfd_error_bad_value);
  return FALSE;
}

bfd_boolean
_bfd_elf_close_and_cleanup (bfd *abfd)
{
  struct elf_obj_tdata *tdata = elf_tdata (abfd);
  if (bfd_get_format (abfd) == bfd_object && tdata != NULL)
    {
      if (elf_tdata (abfd)->o != NULL && elf_shstrtab (abfd) != NULL)
	_bfd_elf_strtab_free (elf_shstrtab (abfd));
      _bfd_dwarf2_cleanup_debug_info (abfd, &tdata->dwarf2_find_line_info);
    }

  return _bfd_generic_close_and_cleanup (abfd);
}

/* For Rel targets, we encode meaningful data for BFD_RELOC_VTABLE_ENTRY
   in the relocation's offset.  Thus we cannot allow any sort of sanity
   range-checking to interfere.  There is nothing else to do in processing
   this reloc.  */

bfd_reloc_status_type
_bfd_elf_rel_vtable_reloc_fn
  (bfd *abfd ATTRIBUTE_UNUSED, arelent *re ATTRIBUTE_UNUSED,
   struct bfd_symbol *symbol ATTRIBUTE_UNUSED,
   void *data ATTRIBUTE_UNUSED, asection *is ATTRIBUTE_UNUSED,
   bfd *obfd ATTRIBUTE_UNUSED, char **errmsg ATTRIBUTE_UNUSED)
{
  return bfd_reloc_ok;
}

/* Elf core file support.  Much of this only works on native
   toolchains, since we rely on knowing the
   machine-dependent procfs structure in order to pick
   out details about the corefile.  */

#ifdef HAVE_SYS_PROCFS_H
/* Needed for new procfs interface on sparc-solaris.  */
# define _STRUCTURED_PROC 1
# include <sys/procfs.h>
#endif

/* Return a PID that identifies a "thread" for threaded cores, or the
   PID of the main process for non-threaded cores.  */

static int
elfcore_make_pid (bfd *abfd)
{
  int pid;

  pid = elf_tdata (abfd)->core->lwpid;
  if (pid == 0)
    pid = elf_tdata (abfd)->core->pid;

  return pid;
}

/* If there isn't a section called NAME, make one, using
   data from SECT.  Note, this function will generate a
   reference to NAME, so you shouldn't deallocate or
   overwrite it.  */

static bfd_boolean
elfcore_maybe_make_sect (bfd *abfd, char *name, asection *sect)
{
  asection *sect2;

  if (bfd_get_section_by_name (abfd, name) != NULL)
    return TRUE;

  sect2 = bfd_make_section_with_flags (abfd, name, sect->flags);
  if (sect2 == NULL)
    return FALSE;

  sect2->size = sect->size;
  sect2->filepos = sect->filepos;
  sect2->alignment_power = sect->alignment_power;
  return TRUE;
}

/* Create a pseudosection containing SIZE bytes at FILEPOS.  This
   actually creates up to two pseudosections:
   - For the single-threaded case, a section named NAME, unless
     such a section already exists.
   - For the multi-threaded case, a section named "NAME/PID", where
     PID is elfcore_make_pid (abfd).
   Both pseudosections have identical contents.  */
bfd_boolean
_bfd_elfcore_make_pseudosection (bfd *abfd,
				 char *name,
				 size_t size,
				 ufile_ptr filepos)
{
  char buf[100];
  char *threaded_name;
  size_t len;
  asection *sect;

  /* Build the section name.  */

  sprintf (buf, "%s/%d", name, elfcore_make_pid (abfd));
  len = strlen (buf) + 1;
  threaded_name = (char *) bfd_alloc (abfd, len);
  if (threaded_name == NULL)
    return FALSE;
  memcpy (threaded_name, buf, len);

  sect = bfd_make_section_anyway_with_flags (abfd, threaded_name,
					     SEC_HAS_CONTENTS);
  if (sect == NULL)
    return FALSE;
  sect->size = size;
  sect->filepos = filepos;
  sect->alignment_power = 2;

  return elfcore_maybe_make_sect (abfd, name, sect);
}

/* prstatus_t exists on:
     solaris 2.5+
     linux 2.[01] + glibc
     unixware 4.2
*/

#if defined (HAVE_PRSTATUS_T)

static bfd_boolean
elfcore_grok_prstatus (bfd *abfd, Elf_Internal_Note *note)
{
  size_t size;
  int offset;

  if (note->descsz == sizeof (prstatus_t))
    {
      prstatus_t prstat;

      size = sizeof (prstat.pr_reg);
      offset   = offsetof (prstatus_t, pr_reg);
      memcpy (&prstat, note->descdata, sizeof (prstat));

      /* Do not overwrite the core signal if it
	 has already been set by another thread.  */
      if (elf_tdata (abfd)->core->signal == 0)
	elf_tdata (abfd)->core->signal = prstat.pr_cursig;
      if (elf_tdata (abfd)->core->pid == 0)
	elf_tdata (abfd)->core->pid = prstat.pr_pid;

      /* pr_who exists on:
	 solaris 2.5+
	 unixware 4.2
	 pr_who doesn't exist on:
	 linux 2.[01]
	 */
#if defined (HAVE_PRSTATUS_T_PR_WHO)
      elf_tdata (abfd)->core->lwpid = prstat.pr_who;
#else
      elf_tdata (abfd)->core->lwpid = prstat.pr_pid;
#endif
    }
#if defined (HAVE_PRSTATUS32_T)
  else if (note->descsz == sizeof (prstatus32_t))
    {
      /* 64-bit host, 32-bit corefile */
      prstatus32_t prstat;

      size = sizeof (prstat.pr_reg);
      offset   = offsetof (prstatus32_t, pr_reg);
      memcpy (&prstat, note->descdata, sizeof (prstat));

      /* Do not overwrite the core signal if it
	 has already been set by another thread.  */
      if (elf_tdata (abfd)->core->signal == 0)
	elf_tdata (abfd)->core->signal = prstat.pr_cursig;
      if (elf_tdata (abfd)->core->pid == 0)
	elf_tdata (abfd)->core->pid = prstat.pr_pid;

      /* pr_who exists on:
	 solaris 2.5+
	 unixware 4.2
	 pr_who doesn't exist on:
	 linux 2.[01]
	 */
#if defined (HAVE_PRSTATUS32_T_PR_WHO)
      elf_tdata (abfd)->core->lwpid = prstat.pr_who;
#else
      elf_tdata (abfd)->core->lwpid = prstat.pr_pid;
#endif
    }
#endif /* HAVE_PRSTATUS32_T */
  else
    {
      /* Fail - we don't know how to handle any other
	 note size (ie. data object type).  */
      return TRUE;
    }

  /* Make a ".reg/999" section and a ".reg" section.  */
  return _bfd_elfcore_make_pseudosection (abfd, ".reg",
					  size, note->descpos + offset);
}
#endif /* defined (HAVE_PRSTATUS_T) */

/* Create a pseudosection containing the exact contents of NOTE.  */
static bfd_boolean
elfcore_make_note_pseudosection (bfd *abfd,
				 char *name,
				 Elf_Internal_Note *note)
{
  return _bfd_elfcore_make_pseudosection (abfd, name,
					  note->descsz, note->descpos);
}

/* There isn't a consistent prfpregset_t across platforms,
   but it doesn't matter, because we don't have to pick this
   data structure apart.  */

static bfd_boolean
elfcore_grok_prfpreg (bfd *abfd, Elf_Internal_Note *note)
{
  return elfcore_make_note_pseudosection (abfd, ".reg2", note);
}

/* Linux dumps the Intel SSE regs in a note named "LINUX" with a note
   type of NT_PRXFPREG.  Just include the whole note's contents
   literally.  */

static bfd_boolean
elfcore_grok_prxfpreg (bfd *abfd, Elf_Internal_Note *note)
{
  return elfcore_make_note_pseudosection (abfd, ".reg-xfp", note);
}

/* Linux dumps the Intel XSAVE extended state in a note named "LINUX"
   with a note type of NT_X86_XSTATE.  Just include the whole note's
   contents literally.  */

static bfd_boolean
elfcore_grok_xstatereg (bfd *abfd, Elf_Internal_Note *note)
{
  return elfcore_make_note_pseudosection (abfd, ".reg-xstate", note);
}

static bfd_boolean
elfcore_grok_ppc_vmx (bfd *abfd, Elf_Internal_Note *note)
{
  return elfcore_make_note_pseudosection (abfd, ".reg-ppc-vmx", note);
}

static bfd_boolean
elfcore_grok_ppc_vsx (bfd *abfd, Elf_Internal_Note *note)
{
  return elfcore_make_note_pseudosection (abfd, ".reg-ppc-vsx", note);
}

static bfd_boolean
elfcore_grok_s390_high_gprs (bfd *abfd, Elf_Internal_Note *note)
{
  return elfcore_make_note_pseudosection (abfd, ".reg-s390-high-gprs", note);
}

static bfd_boolean
elfcore_grok_s390_timer (bfd *abfd, Elf_Internal_Note *note)
{
  return elfcore_make_note_pseudosection (abfd, ".reg-s390-timer", note);
}

static bfd_boolean
elfcore_grok_s390_todcmp (bfd *abfd, Elf_Internal_Note *note)
{
  return elfcore_make_note_pseudosection (abfd, ".reg-s390-todcmp", note);
}

static bfd_boolean
elfcore_grok_s390_todpreg (bfd *abfd, Elf_Internal_Note *note)
{
  return elfcore_make_note_pseudosection (abfd, ".reg-s390-todpreg", note);
}

static bfd_boolean
elfcore_grok_s390_ctrs (bfd *abfd, Elf_Internal_Note *note)
{
  return elfcore_make_note_pseudosection (abfd, ".reg-s390-ctrs", note);
}

static bfd_boolean
elfcore_grok_s390_prefix (bfd *abfd, Elf_Internal_Note *note)
{
  return elfcore_make_note_pseudosection (abfd, ".reg-s390-prefix", note);
}

static bfd_boolean
elfcore_grok_s390_last_break (bfd *abfd, Elf_Internal_Note *note)
{
  return elfcore_make_note_pseudosection (abfd, ".reg-s390-last-break", note);
}

static bfd_boolean
elfcore_grok_s390_system_call (bfd *abfd, Elf_Internal_Note *note)
{
  return elfcore_make_note_pseudosection (abfd, ".reg-s390-system-call", note);
}

static bfd_boolean
elfcore_grok_s390_tdb (bfd *abfd, Elf_Internal_Note *note)
{
  return elfcore_make_note_pseudosection (abfd, ".reg-s390-tdb", note);
}

static bfd_boolean
elfcore_grok_s390_vxrs_low (bfd *abfd, Elf_Internal_Note *note)
{
  return elfcore_make_note_pseudosection (abfd, ".reg-s390-vxrs-low", note);
}

static bfd_boolean
elfcore_grok_s390_vxrs_high (bfd *abfd, Elf_Internal_Note *note)
{
  return elfcore_make_note_pseudosection (abfd, ".reg-s390-vxrs-high", note);
}

static bfd_boolean
elfcore_grok_s390_gs_cb (bfd *abfd, Elf_Internal_Note *note)
{
  return elfcore_make_note_pseudosection (abfd, ".reg-s390-gs-cb", note);
}

static bfd_boolean
elfcore_grok_s390_gs_bc (bfd *abfd, Elf_Internal_Note *note)
{
  return elfcore_make_note_pseudosection (abfd, ".reg-s390-gs-bc", note);
}

static bfd_boolean
elfcore_grok_arm_vfp (bfd *abfd, Elf_Internal_Note *note)
{
  return elfcore_make_note_pseudosection (abfd, ".reg-arm-vfp", note);
}

static bfd_boolean
elfcore_grok_aarch_tls (bfd *abfd, Elf_Internal_Note *note)
{
  return elfcore_make_note_pseudosection (abfd, ".reg-aarch-tls", note);
}

static bfd_boolean
elfcore_grok_aarch_hw_break (bfd *abfd, Elf_Internal_Note *note)
{
  return elfcore_make_note_pseudosection (abfd, ".reg-aarch-hw-break", note);
}

static bfd_boolean
elfcore_grok_aarch_hw_watch (bfd *abfd, Elf_Internal_Note *note)
{
  return elfcore_make_note_pseudosection (abfd, ".reg-aarch-hw-watch", note);
}

#if defined (HAVE_PRPSINFO_T)
typedef prpsinfo_t   elfcore_psinfo_t;
#if defined (HAVE_PRPSINFO32_T)		/* Sparc64 cross Sparc32 */
typedef prpsinfo32_t elfcore_psinfo32_t;
#endif
#endif

#if defined (HAVE_PSINFO_T)
typedef psinfo_t   elfcore_psinfo_t;
#if defined (HAVE_PSINFO32_T)		/* Sparc64 cross Sparc32 */
typedef psinfo32_t elfcore_psinfo32_t;
#endif
#endif

/* return a malloc'ed copy of a string at START which is at
   most MAX bytes long, possibly without a terminating '\0'.
   the copy will always have a terminating '\0'.  */

char *
_bfd_elfcore_strndup (bfd *abfd, char *start, size_t max)
{
  char *dups;
  char *end = (char *) memchr (start, '\0', max);
  size_t len;

  if (end == NULL)
    len = max;
  else
    len = end - start;

  dups = (char *) bfd_alloc (abfd, len + 1);
  if (dups == NULL)
    return NULL;

  memcpy (dups, start, len);
  dups[len] = '\0';

  return dups;
}

#if defined (HAVE_PRPSINFO_T) || defined (HAVE_PSINFO_T)
static bfd_boolean
elfcore_grok_psinfo (bfd *abfd, Elf_Internal_Note *note)
{
  if (note->descsz == sizeof (elfcore_psinfo_t))
    {
      elfcore_psinfo_t psinfo;

      memcpy (&psinfo, note->descdata, sizeof (psinfo));

#if defined (HAVE_PSINFO_T_PR_PID) || defined (HAVE_PRPSINFO_T_PR_PID)
      elf_tdata (abfd)->core->pid = psinfo.pr_pid;
#endif
      elf_tdata (abfd)->core->program
	= _bfd_elfcore_strndup (abfd, psinfo.pr_fname,
				sizeof (psinfo.pr_fname));

      elf_tdata (abfd)->core->command
	= _bfd_elfcore_strndup (abfd, psinfo.pr_psargs,
				sizeof (psinfo.pr_psargs));
    }
#if defined (HAVE_PRPSINFO32_T) || defined (HAVE_PSINFO32_T)
  else if (note->descsz == sizeof (elfcore_psinfo32_t))
    {
      /* 64-bit host, 32-bit corefile */
      elfcore_psinfo32_t psinfo;

      memcpy (&psinfo, note->descdata, sizeof (psinfo));

#if defined (HAVE_PSINFO32_T_PR_PID) || defined (HAVE_PRPSINFO32_T_PR_PID)
      elf_tdata (abfd)->core->pid = psinfo.pr_pid;
#endif
      elf_tdata (abfd)->core->program
	= _bfd_elfcore_strndup (abfd, psinfo.pr_fname,
				sizeof (psinfo.pr_fname));

      elf_tdata (abfd)->core->command
	= _bfd_elfcore_strndup (abfd, psinfo.pr_psargs,
				sizeof (psinfo.pr_psargs));
    }
#endif

  else
    {
      /* Fail - we don't know how to handle any other
	 note size (ie. data object type).  */
      return TRUE;
    }

  /* Note that for some reason, a spurious space is tacked
     onto the end of the args in some (at least one anyway)
     implementations, so strip it off if it exists.  */

  {
    char *command = elf_tdata (abfd)->core->command;
    int n = strlen (command);

    if (0 < n && command[n - 1] == ' ')
      command[n - 1] = '\0';
  }

  return TRUE;
}
#endif /* defined (HAVE_PRPSINFO_T) || defined (HAVE_PSINFO_T) */

#if defined (HAVE_PSTATUS_T)
static bfd_boolean
elfcore_grok_pstatus (bfd *abfd, Elf_Internal_Note *note)
{
  if (note->descsz == sizeof (pstatus_t)
#if defined (HAVE_PXSTATUS_T)
      || note->descsz == sizeof (pxstatus_t)
#endif
      )
    {
      pstatus_t pstat;

      memcpy (&pstat, note->descdata, sizeof (pstat));

      elf_tdata (abfd)->core->pid = pstat.pr_pid;
    }
#if defined (HAVE_PSTATUS32_T)
  else if (note->descsz == sizeof (pstatus32_t))
    {
      /* 64-bit host, 32-bit corefile */
      pstatus32_t pstat;

      memcpy (&pstat, note->descdata, sizeof (pstat));

      elf_tdata (abfd)->core->pid = pstat.pr_pid;
    }
#endif
  /* Could grab some more details from the "representative"
     lwpstatus_t in pstat.pr_lwp, but we'll catch it all in an
     NT_LWPSTATUS note, presumably.  */

  return TRUE;
}
#endif /* defined (HAVE_PSTATUS_T) */

#if defined (HAVE_LWPSTATUS_T)
static bfd_boolean
elfcore_grok_lwpstatus (bfd *abfd, Elf_Internal_Note *note)
{
  lwpstatus_t lwpstat;
  char buf[100];
  char *name;
  size_t len;
  asection *sect;

  if (note->descsz != sizeof (lwpstat)
#if defined (HAVE_LWPXSTATUS_T)
      && note->descsz != sizeof (lwpxstatus_t)
#endif
      )
    return TRUE;

  memcpy (&lwpstat, note->descdata, sizeof (lwpstat));

  elf_tdata (abfd)->core->lwpid = lwpstat.pr_lwpid;
  /* Do not overwrite the core signal if it has already been set by
     another thread.  */
  if (elf_tdata (abfd)->core->signal == 0)
    elf_tdata (abfd)->core->signal = lwpstat.pr_cursig;

  /* Make a ".reg/999" section.  */

  sprintf (buf, ".reg/%d", elfcore_make_pid (abfd));
  len = strlen (buf) + 1;
  name = bfd_alloc (abfd, len);
  if (name == NULL)
    return FALSE;
  memcpy (name, buf, len);

  sect = bfd_make_section_anyway_with_flags (abfd, name, SEC_HAS_CONTENTS);
  if (sect == NULL)
    return FALSE;

#if defined (HAVE_LWPSTATUS_T_PR_CONTEXT)
  sect->size = sizeof (lwpstat.pr_context.uc_mcontext.gregs);
  sect->filepos = note->descpos
    + offsetof (lwpstatus_t, pr_context.uc_mcontext.gregs);
#endif

#if defined (HAVE_LWPSTATUS_T_PR_REG)
  sect->size = sizeof (lwpstat.pr_reg);
  sect->filepos = note->descpos + offsetof (lwpstatus_t, pr_reg);
#endif

  sect->alignment_power = 2;

  if (!elfcore_maybe_make_sect (abfd, ".reg", sect))
    return FALSE;

  /* Make a ".reg2/999" section */

  sprintf (buf, ".reg2/%d", elfcore_make_pid (abfd));
  len = strlen (buf) + 1;
  name = bfd_alloc (abfd, len);
  if (name == NULL)
    return FALSE;
  memcpy (name, buf, len);

  sect = bfd_make_section_anyway_with_flags (abfd, name, SEC_HAS_CONTENTS);
  if (sect == NULL)
    return FALSE;

#if defined (HAVE_LWPSTATUS_T_PR_CONTEXT)
  sect->size = sizeof (lwpstat.pr_context.uc_mcontext.fpregs);
  sect->filepos = note->descpos
    + offsetof (lwpstatus_t, pr_context.uc_mcontext.fpregs);
#endif

#if defined (HAVE_LWPSTATUS_T_PR_FPREG)
  sect->size = sizeof (lwpstat.pr_fpreg);
  sect->filepos = note->descpos + offsetof (lwpstatus_t, pr_fpreg);
#endif

  sect->alignment_power = 2;

  return elfcore_maybe_make_sect (abfd, ".reg2", sect);
}
#endif /* defined (HAVE_LWPSTATUS_T) */

static bfd_boolean
elfcore_grok_win32pstatus (bfd *abfd, Elf_Internal_Note *note)
{
  char buf[30];
  char *name;
  size_t len;
  asection *sect;
  int type;
  int is_active_thread;
  bfd_vma base_addr;

  if (note->descsz < 728)
    return TRUE;

  if (! CONST_STRNEQ (note->namedata, "win32"))
    return TRUE;

  type = bfd_get_32 (abfd, note->descdata);

  switch (type)
    {
    case 1 /* NOTE_INFO_PROCESS */:
      /* FIXME: need to add ->core->command.  */
      /* process_info.pid */
      elf_tdata (abfd)->core->pid = bfd_get_32 (abfd, note->descdata + 8);
      /* process_info.signal */
      elf_tdata (abfd)->core->signal = bfd_get_32 (abfd, note->descdata + 12);
      break;

    case 2 /* NOTE_INFO_THREAD */:
      /* Make a ".reg/999" section.  */
      /* thread_info.tid */
      sprintf (buf, ".reg/%ld", (long) bfd_get_32 (abfd, note->descdata + 8));

      len = strlen (buf) + 1;
      name = (char *) bfd_alloc (abfd, len);
      if (name == NULL)
	return FALSE;

      memcpy (name, buf, len);

      sect = bfd_make_section_anyway_with_flags (abfd, name, SEC_HAS_CONTENTS);
      if (sect == NULL)
	return FALSE;

      /* sizeof (thread_info.thread_context) */
      sect->size = 716;
      /* offsetof (thread_info.thread_context) */
      sect->filepos = note->descpos + 12;
      sect->alignment_power = 2;

      /* thread_info.is_active_thread */
      is_active_thread = bfd_get_32 (abfd, note->descdata + 8);

      if (is_active_thread)
	if (! elfcore_maybe_make_sect (abfd, ".reg", sect))
	  return FALSE;
      break;

    case 3 /* NOTE_INFO_MODULE */:
      /* Make a ".module/xxxxxxxx" section.  */
      /* module_info.base_address */
      base_addr = bfd_get_32 (abfd, note->descdata + 4);
      sprintf (buf, ".module/%08lx", (unsigned long) base_addr);

      len = strlen (buf) + 1;
      name = (char *) bfd_alloc (abfd, len);
      if (name == NULL)
	return FALSE;

      memcpy (name, buf, len);

      sect = bfd_make_section_anyway_with_flags (abfd, name, SEC_HAS_CONTENTS);

      if (sect == NULL)
	return FALSE;

      sect->size = note->descsz;
      sect->filepos = note->descpos;
      sect->alignment_power = 2;
      break;

    default:
      return TRUE;
    }

  return TRUE;
}

static bfd_boolean
elfcore_grok_note (bfd *abfd, Elf_Internal_Note *note)
{
  const struct elf_backend_data *bed = get_elf_backend_data (abfd);

  switch (note->type)
    {
    default:
      return TRUE;

    case NT_PRSTATUS:
      if (bed->elf_backend_grok_prstatus)
	if ((*bed->elf_backend_grok_prstatus) (abfd, note))
	  return TRUE;
#if defined (HAVE_PRSTATUS_T)
      return elfcore_grok_prstatus (abfd, note);
#else
      return TRUE;
#endif

#if defined (HAVE_PSTATUS_T)
    case NT_PSTATUS:
      return elfcore_grok_pstatus (abfd, note);
#endif

#if defined (HAVE_LWPSTATUS_T)
    case NT_LWPSTATUS:
      return elfcore_grok_lwpstatus (abfd, note);
#endif

    case NT_FPREGSET:		/* FIXME: rename to NT_PRFPREG */
      return elfcore_grok_prfpreg (abfd, note);

    case NT_WIN32PSTATUS:
      return elfcore_grok_win32pstatus (abfd, note);

    case NT_PRXFPREG:		/* Linux SSE extension */
      if (note->namesz == 6
	  && strcmp (note->namedata, "LINUX") == 0)
	return elfcore_grok_prxfpreg (abfd, note);
      else
	return TRUE;

    case NT_X86_XSTATE:		/* Linux XSAVE extension */
      if (note->namesz == 6
	  && strcmp (note->namedata, "LINUX") == 0)
	return elfcore_grok_xstatereg (abfd, note);
      else
	return TRUE;

    case NT_PPC_VMX:
      if (note->namesz == 6
	  && strcmp (note->namedata, "LINUX") == 0)
	return elfcore_grok_ppc_vmx (abfd, note);
      else
	return TRUE;

    case NT_PPC_VSX:
      if (note->namesz == 6
	  && strcmp (note->namedata, "LINUX") == 0)
	return elfcore_grok_ppc_vsx (abfd, note);
      else
	return TRUE;

    case NT_S390_HIGH_GPRS:
      if (note->namesz == 6
	  && strcmp (note->namedata, "LINUX") == 0)
	return elfcore_grok_s390_high_gprs (abfd, note);
      else
	return TRUE;

    case NT_S390_TIMER:
      if (note->namesz == 6
	  && strcmp (note->namedata, "LINUX") == 0)
	return elfcore_grok_s390_timer (abfd, note);
      else
	return TRUE;

    case NT_S390_TODCMP:
      if (note->namesz == 6
	  && strcmp (note->namedata, "LINUX") == 0)
	return elfcore_grok_s390_todcmp (abfd, note);
      else
	return TRUE;

    case NT_S390_TODPREG:
      if (note->namesz == 6
	  && strcmp (note->namedata, "LINUX") == 0)
	return elfcore_grok_s390_todpreg (abfd, note);
      else
	return TRUE;

    case NT_S390_CTRS:
      if (note->namesz == 6
	  && strcmp (note->namedata, "LINUX") == 0)
	return elfcore_grok_s390_ctrs (abfd, note);
      else
	return TRUE;

    case NT_S390_PREFIX:
      if (note->namesz == 6
	  && strcmp (note->namedata, "LINUX") == 0)
	return elfcore_grok_s390_prefix (abfd, note);
      else
	return TRUE;

    case NT_S390_LAST_BREAK:
      if (note->namesz == 6
	  && strcmp (note->namedata, "LINUX") == 0)
	return elfcore_grok_s390_last_break (abfd, note);
      else
	return TRUE;

    case NT_S390_SYSTEM_CALL:
      if (note->namesz == 6
	  && strcmp (note->namedata, "LINUX") == 0)
	return elfcore_grok_s390_system_call (abfd, note);
      else
	return TRUE;

    case NT_S390_TDB:
      if (note->namesz == 6
	  && strcmp (note->namedata, "LINUX") == 0)
	return elfcore_grok_s390_tdb (abfd, note);
      else
	return TRUE;

    case NT_S390_VXRS_LOW:
      if (note->namesz == 6
	  && strcmp (note->namedata, "LINUX") == 0)
	return elfcore_grok_s390_vxrs_low (abfd, note);
      else
	return TRUE;

    case NT_S390_VXRS_HIGH:
      if (note->namesz == 6
	  && strcmp (note->namedata, "LINUX") == 0)
	return elfcore_grok_s390_vxrs_high (abfd, note);
      else
	return TRUE;

    case NT_S390_GS_CB:
      if (note->namesz == 6
	  && strcmp (note->namedata, "LINUX") == 0)
	return elfcore_grok_s390_gs_cb (abfd, note);
      else
	return TRUE;

    case NT_S390_GS_BC:
      if (note->namesz == 6
	  && strcmp (note->namedata, "LINUX") == 0)
	return elfcore_grok_s390_gs_bc (abfd, note);
      else
	return TRUE;

    case NT_ARM_VFP:
      if (note->namesz == 6
	  && strcmp (note->namedata, "LINUX") == 0)
	return elfcore_grok_arm_vfp (abfd, note);
      else
	return TRUE;

    case NT_ARM_TLS:
      if (note->namesz == 6
	  && strcmp (note->namedata, "LINUX") == 0)
	return elfcore_grok_aarch_tls (abfd, note);
      else
	return TRUE;

    case NT_ARM_HW_BREAK:
      if (note->namesz == 6
	  && strcmp (note->namedata, "LINUX") == 0)
	return elfcore_grok_aarch_hw_break (abfd, note);
      else
	return TRUE;

    case NT_ARM_HW_WATCH:
      if (note->namesz == 6
	  && strcmp (note->namedata, "LINUX") == 0)
	return elfcore_grok_aarch_hw_watch (abfd, note);
      else
	return TRUE;

    case NT_PRPSINFO:
    case NT_PSINFO:
      if (bed->elf_backend_grok_psinfo)
	if ((*bed->elf_backend_grok_psinfo) (abfd, note))
	  return TRUE;
#if defined (HAVE_PRPSINFO_T) || defined (HAVE_PSINFO_T)
      return elfcore_grok_psinfo (abfd, note);
#else
      return TRUE;
#endif

    case NT_AUXV:
      {
	asection *sect = bfd_make_section_anyway_with_flags (abfd, ".auxv",
							     SEC_HAS_CONTENTS);

	if (sect == NULL)
	  return FALSE;
	sect->size = note->descsz;
	sect->filepos = note->descpos;
	sect->alignment_power = 1 + bfd_get_arch_size (abfd) / 32;

	return TRUE;
      }

    case NT_FILE:
      return elfcore_make_note_pseudosection (abfd, ".note.linuxcore.file",
					      note);

    case NT_SIGINFO:
      return elfcore_make_note_pseudosection (abfd, ".note.linuxcore.siginfo",
					      note);

    }
}

static bfd_boolean
elfobj_grok_gnu_build_id (bfd *abfd, Elf_Internal_Note *note)
{
  struct bfd_build_id* build_id;

  if (note->descsz == 0)
    return FALSE;

  build_id = bfd_alloc (abfd, sizeof (struct bfd_build_id) - 1 + note->descsz);
  if (build_id == NULL)
    return FALSE;

  build_id->size = note->descsz;
  memcpy (build_id->data, note->descdata, note->descsz);
  abfd->build_id = build_id;

  return TRUE;
}

static bfd_boolean
elfobj_grok_gnu_note (bfd *abfd, Elf_Internal_Note *note)
{
  switch (note->type)
    {
    default:
      return TRUE;

    case NT_GNU_PROPERTY_TYPE_0:
      return _bfd_elf_parse_gnu_properties (abfd, note);

    case NT_GNU_BUILD_ID:
      return elfobj_grok_gnu_build_id (abfd, note);
    }
}

static bfd_boolean
elfobj_grok_stapsdt_note_1 (bfd *abfd, Elf_Internal_Note *note)
{
  struct sdt_note *cur =
    (struct sdt_note *) bfd_alloc (abfd, sizeof (struct sdt_note)
				   + note->descsz);

  cur->next = (struct sdt_note *) (elf_tdata (abfd))->sdt_note_head;
  cur->size = (bfd_size_type) note->descsz;
  memcpy (cur->data, note->descdata, note->descsz);

  elf_tdata (abfd)->sdt_note_head = cur;

  return TRUE;
}

static bfd_boolean
elfobj_grok_stapsdt_note (bfd *abfd, Elf_Internal_Note *note)
{
  switch (note->type)
    {
    case NT_STAPSDT:
      return elfobj_grok_stapsdt_note_1 (abfd, note);

    default:
      return TRUE;
    }
}

static bfd_boolean
elfcore_grok_freebsd_psinfo (bfd *abfd, Elf_Internal_Note *note)
{
  size_t offset;

  switch (elf_elfheader (abfd)->e_ident[EI_CLASS])
    {
    case ELFCLASS32:
      if (note->descsz < 108)
	return FALSE;
      break;

    case ELFCLASS64:
      if (note->descsz < 120)
	return FALSE;
      break;

    default:
      return FALSE;
    }

  /* Check for version 1 in pr_version.  */
  if (bfd_h_get_32 (abfd, (bfd_byte *) note->descdata) != 1)
    return FALSE;

  offset = 4;

  /* Skip over pr_psinfosz. */
  if (elf_elfheader (abfd)->e_ident[EI_CLASS] == ELFCLASS32)
    offset += 4;
  else
    {
      offset += 4;	/* Padding before pr_psinfosz. */
      offset += 8;
    }

  /* pr_fname is PRFNAMESZ (16) + 1 bytes in size.  */
  elf_tdata (abfd)->core->program
    = _bfd_elfcore_strndup (abfd, note->descdata + offset, 17);
  offset += 17;

  /* pr_psargs is PRARGSZ (80) + 1 bytes in size.  */
  elf_tdata (abfd)->core->command
    = _bfd_elfcore_strndup (abfd, note->descdata + offset, 81);
  offset += 81;

  /* Padding before pr_pid.  */
  offset += 2;

  /* The pr_pid field was added in version "1a".  */
  if (note->descsz < offset + 4)
    return TRUE;

  elf_tdata (abfd)->core->pid
    = bfd_h_get_32 (abfd, (bfd_byte *) note->descdata + offset);

  return TRUE;
}

static bfd_boolean
elfcore_grok_freebsd_prstatus (bfd *abfd, Elf_Internal_Note *note)
{
  size_t offset;
  size_t size;
  size_t min_size;

  /* Compute offset of pr_getregsz, skipping over pr_statussz.
     Also compute minimum size of this note.  */
  switch (elf_elfheader (abfd)->e_ident[EI_CLASS])
    {
    case ELFCLASS32:
      offset = 4 + 4;
      min_size = offset + (4 * 2) + 4 + 4 + 4;
      break;

    case ELFCLASS64:
      offset = 4 + 4 + 8;	/* Includes padding before pr_statussz.  */
      min_size = offset + (8 * 2) + 4 + 4 + 4 + 4;
      break;

    default:
      return FALSE;
    }

  if (note->descsz < min_size)
    return FALSE;

  /* Check for version 1 in pr_version.  */
  if (bfd_h_get_32 (abfd, (bfd_byte *) note->descdata) != 1)
    return FALSE;

  /* Extract size of pr_reg from pr_gregsetsz.  */
  /* Skip over pr_gregsetsz and pr_fpregsetsz.  */
  if (elf_elfheader (abfd)->e_ident[EI_CLASS] == ELFCLASS32)
    {
      size = bfd_h_get_32 (abfd, (bfd_byte *) note->descdata + offset);
      offset += 4 * 2;
    }
  else
    {
      size = bfd_h_get_64 (abfd, (bfd_byte *) note->descdata + offset);
      offset += 8 * 2;
    }

  /* Skip over pr_osreldate.  */
  offset += 4;

  /* Read signal from pr_cursig.  */
  if (elf_tdata (abfd)->core->signal == 0)
    elf_tdata (abfd)->core->signal
      = bfd_h_get_32 (abfd, (bfd_byte *) note->descdata + offset);
  offset += 4;

  /* Read TID from pr_pid.  */
  elf_tdata (abfd)->core->lwpid
      = bfd_h_get_32 (abfd, (bfd_byte *) note->descdata + offset);
  offset += 4;

  /* Padding before pr_reg.  */
  if (elf_elfheader (abfd)->e_ident[EI_CLASS] == ELFCLASS64)
    offset += 4;

  /* Make sure that there is enough data remaining in the note.  */
  if ((note->descsz - offset) < size)
    return FALSE;

  /* Make a ".reg/999" section and a ".reg" section.  */
  return _bfd_elfcore_make_pseudosection (abfd, ".reg",
					  size, note->descpos + offset);
}

static bfd_boolean
elfcore_grok_freebsd_note (bfd *abfd, Elf_Internal_Note *note)
{
  const struct elf_backend_data *bed = get_elf_backend_data (abfd);

  switch (note->type)
    {
    case NT_PRSTATUS:
      if (bed->elf_backend_grok_freebsd_prstatus)
	if ((*bed->elf_backend_grok_freebsd_prstatus) (abfd, note))
	  return TRUE;
      return elfcore_grok_freebsd_prstatus (abfd, note);

    case NT_FPREGSET:
      return elfcore_grok_prfpreg (abfd, note);

    case NT_PRPSINFO:
      return elfcore_grok_freebsd_psinfo (abfd, note);

    case NT_FREEBSD_THRMISC:
      if (note->namesz == 8)
	return elfcore_make_note_pseudosection (abfd, ".thrmisc", note);
      else
	return TRUE;

    case NT_FREEBSD_PROCSTAT_PROC:
      return elfcore_make_note_pseudosection (abfd, ".note.freebsdcore.proc",
					      note);

    case NT_FREEBSD_PROCSTAT_FILES:
      return elfcore_make_note_pseudosection (abfd, ".note.freebsdcore.files",
					      note);

    case NT_FREEBSD_PROCSTAT_VMMAP:
      return elfcore_make_note_pseudosection (abfd, ".note.freebsdcore.vmmap",
					      note);

    case NT_FREEBSD_PROCSTAT_AUXV:
      {
	asection *sect = bfd_make_section_anyway_with_flags (abfd, ".auxv",
							     SEC_HAS_CONTENTS);

	if (sect == NULL)
	  return FALSE;
	sect->size = note->descsz - 4;
	sect->filepos = note->descpos + 4;
	sect->alignment_power = 1 + bfd_get_arch_size (abfd) / 32;

	return TRUE;
      }

    case NT_X86_XSTATE:
      if (note->namesz == 8)
	return elfcore_grok_xstatereg (abfd, note);
      else
	return TRUE;

    case NT_FREEBSD_PTLWPINFO:
      return elfcore_make_note_pseudosection (abfd, ".note.freebsdcore.lwpinfo",
					      note);

    case NT_ARM_VFP:
      return elfcore_grok_arm_vfp (abfd, note);

    default:
      return TRUE;
    }
}

static bfd_boolean
elfcore_netbsd_get_lwpid (Elf_Internal_Note *note, int *lwpidp)
{
  char *cp;

  cp = strchr (note->namedata, '@');
  if (cp != NULL)
    {
      *lwpidp = atoi(cp + 1);
      return TRUE;
    }
  return FALSE;
}

static bfd_boolean
elfcore_grok_netbsd_procinfo (bfd *abfd, Elf_Internal_Note *note)
{
  if (note->descsz <= 0x7c + 31)
    return FALSE;

  /* Signal number at offset 0x08. */
  elf_tdata (abfd)->core->signal
    = bfd_h_get_32 (abfd, (bfd_byte *) note->descdata + 0x08);

  /* Process ID at offset 0x50. */
  elf_tdata (abfd)->core->pid
    = bfd_h_get_32 (abfd, (bfd_byte *) note->descdata + 0x50);

  /* Command name at 0x7c (max 32 bytes, including nul). */
  elf_tdata (abfd)->core->command
    = _bfd_elfcore_strndup (abfd, note->descdata + 0x7c, 31);

  return elfcore_make_note_pseudosection (abfd, ".note.netbsdcore.procinfo",
					  note);
}

static bfd_boolean
elfcore_grok_netbsd_note (bfd *abfd, Elf_Internal_Note *note)
{
  int lwp;

  if (elfcore_netbsd_get_lwpid (note, &lwp))
    elf_tdata (abfd)->core->lwpid = lwp;

  if (note->type == NT_NETBSDCORE_PROCINFO)
    {
      /* NetBSD-specific core "procinfo".  Note that we expect to
	 find this note before any of the others, which is fine,
	 since the kernel writes this note out first when it
	 creates a core file.  */

      return elfcore_grok_netbsd_procinfo (abfd, note);
    }

  /* As of Jan 2002 there are no other machine-independent notes
     defined for NetBSD core files.  If the note type is less
     than the start of the machine-dependent note types, we don't
     understand it.  */

  if (note->type < NT_NETBSDCORE_FIRSTMACH)
    return TRUE;


  switch (bfd_get_arch (abfd))
    {
      /* On the Alpha, SPARC (32-bit and 64-bit), PT_GETREGS == mach+0 and
	 PT_GETFPREGS == mach+2.  */

    case bfd_arch_alpha:
    case bfd_arch_sparc:
      switch (note->type)
	{
	case NT_NETBSDCORE_FIRSTMACH+0:
	  return elfcore_make_note_pseudosection (abfd, ".reg", note);

	case NT_NETBSDCORE_FIRSTMACH+2:
	  return elfcore_make_note_pseudosection (abfd, ".reg2", note);

	default:
	  return TRUE;
	}

      /* On all other arch's, PT_GETREGS == mach+1 and
	 PT_GETFPREGS == mach+3.  */

    default:
      switch (note->type)
	{
	case NT_NETBSDCORE_FIRSTMACH+1:
	  return elfcore_make_note_pseudosection (abfd, ".reg", note);

	case NT_NETBSDCORE_FIRSTMACH+3:
	  return elfcore_make_note_pseudosection (abfd, ".reg2", note);

	default:
	  return TRUE;
	}
    }
    /* NOTREACHED */
}

static bfd_boolean
elfcore_grok_openbsd_procinfo (bfd *abfd, Elf_Internal_Note *note)
{
  if (note->descsz <= 0x48 + 31)
    return FALSE;

  /* Signal number at offset 0x08. */
  elf_tdata (abfd)->core->signal
    = bfd_h_get_32 (abfd, (bfd_byte *) note->descdata + 0x08);

  /* Process ID at offset 0x20. */
  elf_tdata (abfd)->core->pid
    = bfd_h_get_32 (abfd, (bfd_byte *) note->descdata + 0x20);

  /* Command name at 0x48 (max 32 bytes, including nul). */
  elf_tdata (abfd)->core->command
    = _bfd_elfcore_strndup (abfd, note->descdata + 0x48, 31);

  return TRUE;
}

static bfd_boolean
elfcore_grok_openbsd_note (bfd *abfd, Elf_Internal_Note *note)
{
  if (note->type == NT_OPENBSD_PROCINFO)
    return elfcore_grok_openbsd_procinfo (abfd, note);

  if (note->type == NT_OPENBSD_REGS)
    return elfcore_make_note_pseudosection (abfd, ".reg", note);

  if (note->type == NT_OPENBSD_FPREGS)
    return elfcore_make_note_pseudosection (abfd, ".reg2", note);

  if (note->type == NT_OPENBSD_XFPREGS)
    return elfcore_make_note_pseudosection (abfd, ".reg-xfp", note);

  if (note->type == NT_OPENBSD_AUXV)
    {
      asection *sect = bfd_make_section_anyway_with_flags (abfd, ".auxv",
							   SEC_HAS_CONTENTS);

      if (sect == NULL)
	return FALSE;
      sect->size = note->descsz;
      sect->filepos = note->descpos;
      sect->alignment_power = 1 + bfd_get_arch_size (abfd) / 32;

      return TRUE;
    }

  if (note->type == NT_OPENBSD_WCOOKIE)
    {
      asection *sect = bfd_make_section_anyway_with_flags (abfd, ".wcookie",
							   SEC_HAS_CONTENTS);

      if (sect == NULL)
	return FALSE;
      sect->size = note->descsz;
      sect->filepos = note->descpos;
      sect->alignment_power = 1 + bfd_get_arch_size (abfd) / 32;

      return TRUE;
    }

  return TRUE;
}

static bfd_boolean
elfcore_grok_nto_status (bfd *abfd, Elf_Internal_Note *note, long *tid)
{
  void *ddata = note->descdata;
  char buf[100];
  char *name;
  asection *sect;
  short sig;
  unsigned flags;

  if (note->descsz < 16)
    return FALSE;

  /* nto_procfs_status 'pid' field is at offset 0.  */
  elf_tdata (abfd)->core->pid = bfd_get_32 (abfd, (bfd_byte *) ddata);

  /* nto_procfs_status 'tid' field is at offset 4.  Pass it back.  */
  *tid = bfd_get_32 (abfd, (bfd_byte *) ddata + 4);

  /* nto_procfs_status 'flags' field is at offset 8.  */
  flags = bfd_get_32 (abfd, (bfd_byte *) ddata + 8);

  /* nto_procfs_status 'what' field is at offset 14.  */
  if ((sig = bfd_get_16 (abfd, (bfd_byte *) ddata + 14)) > 0)
    {
      elf_tdata (abfd)->core->signal = sig;
      elf_tdata (abfd)->core->lwpid = *tid;
    }

  /* _DEBUG_FLAG_CURTID (current thread) is 0x80.  Some cores
     do not come from signals so we make sure we set the current
     thread just in case.  */
  if (flags & 0x00000080)
    elf_tdata (abfd)->core->lwpid = *tid;

  /* Make a ".qnx_core_status/%d" section.  */
  sprintf (buf, ".qnx_core_status/%ld", *tid);

  name = (char *) bfd_alloc (abfd, strlen (buf) + 1);
  if (name == NULL)
    return FALSE;
  strcpy (name, buf);

  sect = bfd_make_section_anyway_with_flags (abfd, name, SEC_HAS_CONTENTS);
  if (sect == NULL)
    return FALSE;

  sect->size		= note->descsz;
  sect->filepos		= note->descpos;
  sect->alignment_power = 2;

  return (elfcore_maybe_make_sect (abfd, ".qnx_core_status", sect));
}

static bfd_boolean
elfcore_grok_nto_regs (bfd *abfd,
		       Elf_Internal_Note *note,
		       long tid,
		       char *base)
{
  char buf[100];
  char *name;
  asection *sect;

  /* Make a "(base)/%d" section.  */
  sprintf (buf, "%s/%ld", base, tid);

  name = (char *) bfd_alloc (abfd, strlen (buf) + 1);
  if (name == NULL)
    return FALSE;
  strcpy (name, buf);

  sect = bfd_make_section_anyway_with_flags (abfd, name, SEC_HAS_CONTENTS);
  if (sect == NULL)
    return FALSE;

  sect->size		= note->descsz;
  sect->filepos		= note->descpos;
  sect->alignment_power = 2;

  /* This is the current thread.  */
  if (elf_tdata (abfd)->core->lwpid == tid)
    return elfcore_maybe_make_sect (abfd, base, sect);

  return TRUE;
}

#define BFD_QNT_CORE_INFO	7
#define BFD_QNT_CORE_STATUS	8
#define BFD_QNT_CORE_GREG	9
#define BFD_QNT_CORE_FPREG	10

static bfd_boolean
elfcore_grok_nto_note (bfd *abfd, Elf_Internal_Note *note)
{
  /* Every GREG section has a STATUS section before it.  Store the
     tid from the previous call to pass down to the next gregs
     function.  */
  static long tid = 1;

  switch (note->type)
    {
    case BFD_QNT_CORE_INFO:
      return elfcore_make_note_pseudosection (abfd, ".qnx_core_info", note);
    case BFD_QNT_CORE_STATUS:
      return elfcore_grok_nto_status (abfd, note, &tid);
    case BFD_QNT_CORE_GREG:
      return elfcore_grok_nto_regs (abfd, note, tid, ".reg");
    case BFD_QNT_CORE_FPREG:
      return elfcore_grok_nto_regs (abfd, note, tid, ".reg2");
    default:
      return TRUE;
    }
}

static bfd_boolean
elfcore_grok_spu_note (bfd *abfd, Elf_Internal_Note *note)
{
  char *name;
  asection *sect;
  size_t len;

  /* Use note name as section name.  */
  len = note->namesz;
  name = (char *) bfd_alloc (abfd, len);
  if (name == NULL)
    return FALSE;
  memcpy (name, note->namedata, len);
  name[len - 1] = '\0';

  sect = bfd_make_section_anyway_with_flags (abfd, name, SEC_HAS_CONTENTS);
  if (sect == NULL)
    return FALSE;

  sect->size		= note->descsz;
  sect->filepos		= note->descpos;
  sect->alignment_power = 1;

  return TRUE;
}

/* Function: elfcore_write_note

   Inputs:
     buffer to hold note, and current size of buffer
     name of note
     type of note
     data for note
     size of data for note

   Writes note to end of buffer.  ELF64 notes are written exactly as
   for ELF32, despite the current (as of 2006) ELF gabi specifying
   that they ought to have 8-byte namesz and descsz field, and have
   8-byte alignment.  Other writers, eg. Linux kernel, do the same.

   Return:
   Pointer to realloc'd buffer, *BUFSIZ updated.  */

char *
elfcore_write_note (bfd *abfd,
		    char *buf,
		    int *bufsiz,
		    const char *name,
		    int type,
		    const void *input,
		    int size)
{
  Elf_External_Note *xnp;
  size_t namesz;
  size_t newspace;
  char *dest;

  namesz = 0;
  if (name != NULL)
    namesz = strlen (name) + 1;

  newspace = 12 + ((namesz + 3) & -4) + ((size + 3) & -4);

  buf = (char *) realloc (buf, *bufsiz + newspace);
  if (buf == NULL)
    return buf;
  dest = buf + *bufsiz;
  *bufsiz += newspace;
  xnp = (Elf_External_Note *) dest;
  H_PUT_32 (abfd, namesz, xnp->namesz);
  H_PUT_32 (abfd, size, xnp->descsz);
  H_PUT_32 (abfd, type, xnp->type);
  dest = xnp->name;
  if (name != NULL)
    {
      memcpy (dest, name, namesz);
      dest += namesz;
      while (namesz & 3)
	{
	  *dest++ = '\0';
	  ++namesz;
	}
    }
  memcpy (dest, input, size);
  dest += size;
  while (size & 3)
    {
      *dest++ = '\0';
      ++size;
    }
  return buf;
}

char *
elfcore_write_prpsinfo (bfd  *abfd,
			char *buf,
			int  *bufsiz,
			const char *fname,
			const char *psargs)
{
  const struct elf_backend_data *bed = get_elf_backend_data (abfd);

  if (bed->elf_backend_write_core_note != NULL)
    {
      char *ret;
      ret = (*bed->elf_backend_write_core_note) (abfd, buf, bufsiz,
						 NT_PRPSINFO, fname, psargs);
      if (ret != NULL)
	return ret;
    }

#if defined (HAVE_PRPSINFO_T) || defined (HAVE_PSINFO_T)
#if defined (HAVE_PRPSINFO32_T) || defined (HAVE_PSINFO32_T)
  if (bed->s->elfclass == ELFCLASS32)
    {
#if defined (HAVE_PSINFO32_T)
      psinfo32_t data;
      int note_type = NT_PSINFO;
#else
      prpsinfo32_t data;
      int note_type = NT_PRPSINFO;
#endif

      memset (&data, 0, sizeof (data));
      strncpy (data.pr_fname, fname, sizeof (data.pr_fname));
      strncpy (data.pr_psargs, psargs, sizeof (data.pr_psargs));
      return elfcore_write_note (abfd, buf, bufsiz,
				 "CORE", note_type, &data, sizeof (data));
    }
  else
#endif
    {
#if defined (HAVE_PSINFO_T)
      psinfo_t data;
      int note_type = NT_PSINFO;
#else
      prpsinfo_t data;
      int note_type = NT_PRPSINFO;
#endif

      memset (&data, 0, sizeof (data));
      strncpy (data.pr_fname, fname, sizeof (data.pr_fname));
      strncpy (data.pr_psargs, psargs, sizeof (data.pr_psargs));
      return elfcore_write_note (abfd, buf, bufsiz,
				 "CORE", note_type, &data, sizeof (data));
    }
#endif	/* PSINFO_T or PRPSINFO_T */

  free (buf);
  return NULL;
}

char *
elfcore_write_linux_prpsinfo32
  (bfd *abfd, char *buf, int *bufsiz,
   const struct elf_internal_linux_prpsinfo *prpsinfo)
{
  if (get_elf_backend_data (abfd)->linux_prpsinfo32_ugid16)
    {
      struct elf_external_linux_prpsinfo32_ugid16 data;

      swap_linux_prpsinfo32_ugid16_out (abfd, prpsinfo, &data);
      return elfcore_write_note (abfd, buf, bufsiz, "CORE", NT_PRPSINFO,
				 &data, sizeof (data));
    }
  else
    {
      struct elf_external_linux_prpsinfo32_ugid32 data;

      swap_linux_prpsinfo32_ugid32_out (abfd, prpsinfo, &data);
      return elfcore_write_note (abfd, buf, bufsiz, "CORE", NT_PRPSINFO,
				 &data, sizeof (data));
    }
}

char *
elfcore_write_linux_prpsinfo64
  (bfd *abfd, char *buf, int *bufsiz,
   const struct elf_internal_linux_prpsinfo *prpsinfo)
{
  if (get_elf_backend_data (abfd)->linux_prpsinfo64_ugid16)
    {
      struct elf_external_linux_prpsinfo64_ugid16 data;

      swap_linux_prpsinfo64_ugid16_out (abfd, prpsinfo, &data);
      return elfcore_write_note (abfd, buf, bufsiz,
				 "CORE", NT_PRPSINFO, &data, sizeof (data));
    }
  else
    {
      struct elf_external_linux_prpsinfo64_ugid32 data;

      swap_linux_prpsinfo64_ugid32_out (abfd, prpsinfo, &data);
      return elfcore_write_note (abfd, buf, bufsiz,
				 "CORE", NT_PRPSINFO, &data, sizeof (data));
    }
}

char *
elfcore_write_prstatus (bfd *abfd,
			char *buf,
			int *bufsiz,
			long pid,
			int cursig,
			const void *gregs)
{
  const struct elf_backend_data *bed = get_elf_backend_data (abfd);

  if (bed->elf_backend_write_core_note != NULL)
    {
      char *ret;
      ret = (*bed->elf_backend_write_core_note) (abfd, buf, bufsiz,
						 NT_PRSTATUS,
						 pid, cursig, gregs);
      if (ret != NULL)
	return ret;
    }

#if defined (HAVE_PRSTATUS_T)
#if defined (HAVE_PRSTATUS32_T)
  if (bed->s->elfclass == ELFCLASS32)
    {
      prstatus32_t prstat;

      memset (&prstat, 0, sizeof (prstat));
      prstat.pr_pid = pid;
      prstat.pr_cursig = cursig;
      memcpy (&prstat.pr_reg, gregs, sizeof (prstat.pr_reg));
      return elfcore_write_note (abfd, buf, bufsiz, "CORE",
				 NT_PRSTATUS, &prstat, sizeof (prstat));
    }
  else
#endif
    {
      prstatus_t prstat;

      memset (&prstat, 0, sizeof (prstat));
      prstat.pr_pid = pid;
      prstat.pr_cursig = cursig;
      memcpy (&prstat.pr_reg, gregs, sizeof (prstat.pr_reg));
      return elfcore_write_note (abfd, buf, bufsiz, "CORE",
				 NT_PRSTATUS, &prstat, sizeof (prstat));
    }
#endif /* HAVE_PRSTATUS_T */

  free (buf);
  return NULL;
}

#if defined (HAVE_LWPSTATUS_T)
char *
elfcore_write_lwpstatus (bfd *abfd,
			 char *buf,
			 int *bufsiz,
			 long pid,
			 int cursig,
			 const void *gregs)
{
  lwpstatus_t lwpstat;
  const char *note_name = "CORE";

  memset (&lwpstat, 0, sizeof (lwpstat));
  lwpstat.pr_lwpid  = pid >> 16;
  lwpstat.pr_cursig = cursig;
#if defined (HAVE_LWPSTATUS_T_PR_REG)
  memcpy (&lwpstat.pr_reg, gregs, sizeof (lwpstat.pr_reg));
#elif defined (HAVE_LWPSTATUS_T_PR_CONTEXT)
#if !defined(gregs)
  memcpy (lwpstat.pr_context.uc_mcontext.gregs,
	  gregs, sizeof (lwpstat.pr_context.uc_mcontext.gregs));
#else
  memcpy (lwpstat.pr_context.uc_mcontext.__gregs,
	  gregs, sizeof (lwpstat.pr_context.uc_mcontext.__gregs));
#endif
#endif
  return elfcore_write_note (abfd, buf, bufsiz, note_name,
			     NT_LWPSTATUS, &lwpstat, sizeof (lwpstat));
}
#endif /* HAVE_LWPSTATUS_T */

#if defined (HAVE_PSTATUS_T)
char *
elfcore_write_pstatus (bfd *abfd,
		       char *buf,
		       int *bufsiz,
		       long pid,
		       int cursig ATTRIBUTE_UNUSED,
		       const void *gregs ATTRIBUTE_UNUSED)
{
  const char *note_name = "CORE";
#if defined (HAVE_PSTATUS32_T)
  const struct elf_backend_data *bed = get_elf_backend_data (abfd);

  if (bed->s->elfclass == ELFCLASS32)
    {
      pstatus32_t pstat;

      memset (&pstat, 0, sizeof (pstat));
      pstat.pr_pid = pid & 0xffff;
      buf = elfcore_write_note (abfd, buf, bufsiz, note_name,
				NT_PSTATUS, &pstat, sizeof (pstat));
      return buf;
    }
  else
#endif
    {
      pstatus_t pstat;

      memset (&pstat, 0, sizeof (pstat));
      pstat.pr_pid = pid & 0xffff;
      buf = elfcore_write_note (abfd, buf, bufsiz, note_name,
				NT_PSTATUS, &pstat, sizeof (pstat));
      return buf;
    }
}
#endif /* HAVE_PSTATUS_T */

char *
elfcore_write_prfpreg (bfd *abfd,
		       char *buf,
		       int *bufsiz,
		       const void *fpregs,
		       int size)
{
  const char *note_name = "CORE";
  return elfcore_write_note (abfd, buf, bufsiz,
			     note_name, NT_FPREGSET, fpregs, size);
}

char *
elfcore_write_prxfpreg (bfd *abfd,
			char *buf,
			int *bufsiz,
			const void *xfpregs,
			int size)
{
  char *note_name = "LINUX";
  return elfcore_write_note (abfd, buf, bufsiz,
			     note_name, NT_PRXFPREG, xfpregs, size);
}

char *
elfcore_write_xstatereg (bfd *abfd, char *buf, int *bufsiz,
			 const void *xfpregs, int size)
{
  char *note_name;
  if (get_elf_backend_data (abfd)->elf_osabi == ELFOSABI_FREEBSD)
    note_name = "FreeBSD";
  else
    note_name = "LINUX";
  return elfcore_write_note (abfd, buf, bufsiz,
			     note_name, NT_X86_XSTATE, xfpregs, size);
}

char *
elfcore_write_ppc_vmx (bfd *abfd,
		       char *buf,
		       int *bufsiz,
		       const void *ppc_vmx,
		       int size)
{
  char *note_name = "LINUX";
  return elfcore_write_note (abfd, buf, bufsiz,
			     note_name, NT_PPC_VMX, ppc_vmx, size);
}

char *
elfcore_write_ppc_vsx (bfd *abfd,
		       char *buf,
		       int *bufsiz,
		       const void *ppc_vsx,
		       int size)
{
  char *note_name = "LINUX";
  return elfcore_write_note (abfd, buf, bufsiz,
			     note_name, NT_PPC_VSX, ppc_vsx, size);
}

static char *
elfcore_write_s390_high_gprs (bfd *abfd,
			      char *buf,
			      int *bufsiz,
			      const void *s390_high_gprs,
			      int size)
{
  char *note_name = "LINUX";
  return elfcore_write_note (abfd, buf, bufsiz,
			     note_name, NT_S390_HIGH_GPRS,
			     s390_high_gprs, size);
}

char *
elfcore_write_s390_timer (bfd *abfd,
			  char *buf,
			  int *bufsiz,
			  const void *s390_timer,
			  int size)
{
  char *note_name = "LINUX";
  return elfcore_write_note (abfd, buf, bufsiz,
			     note_name, NT_S390_TIMER, s390_timer, size);
}

char *
elfcore_write_s390_todcmp (bfd *abfd,
			   char *buf,
			   int *bufsiz,
			   const void *s390_todcmp,
			   int size)
{
  char *note_name = "LINUX";
  return elfcore_write_note (abfd, buf, bufsiz,
			     note_name, NT_S390_TODCMP, s390_todcmp, size);
}

char *
elfcore_write_s390_todpreg (bfd *abfd,
			    char *buf,
			    int *bufsiz,
			    const void *s390_todpreg,
			    int size)
{
  char *note_name = "LINUX";
  return elfcore_write_note (abfd, buf, bufsiz,
			     note_name, NT_S390_TODPREG, s390_todpreg, size);
}

char *
elfcore_write_s390_ctrs (bfd *abfd,
			 char *buf,
			 int *bufsiz,
			 const void *s390_ctrs,
			 int size)
{
  char *note_name = "LINUX";
  return elfcore_write_note (abfd, buf, bufsiz,
			     note_name, NT_S390_CTRS, s390_ctrs, size);
}

char *
elfcore_write_s390_prefix (bfd *abfd,
			   char *buf,
			   int *bufsiz,
			   const void *s390_prefix,
			   int size)
{
  char *note_name = "LINUX";
  return elfcore_write_note (abfd, buf, bufsiz,
			     note_name, NT_S390_PREFIX, s390_prefix, size);
}

char *
elfcore_write_s390_last_break (bfd *abfd,
			       char *buf,
			       int *bufsiz,
			       const void *s390_last_break,
			       int size)
{
  char *note_name = "LINUX";
  return elfcore_write_note (abfd, buf, bufsiz,
			     note_name, NT_S390_LAST_BREAK,
			     s390_last_break, size);
}

char *
elfcore_write_s390_system_call (bfd *abfd,
				char *buf,
				int *bufsiz,
				const void *s390_system_call,
				int size)
{
  char *note_name = "LINUX";
  return elfcore_write_note (abfd, buf, bufsiz,
			     note_name, NT_S390_SYSTEM_CALL,
			     s390_system_call, size);
}

char *
elfcore_write_s390_tdb (bfd *abfd,
			char *buf,
			int *bufsiz,
			const void *s390_tdb,
			int size)
{
  char *note_name = "LINUX";
  return elfcore_write_note (abfd, buf, bufsiz,
			     note_name, NT_S390_TDB, s390_tdb, size);
}

char *
elfcore_write_s390_vxrs_low (bfd *abfd,
			     char *buf,
			     int *bufsiz,
			     const void *s390_vxrs_low,
			     int size)
{
  char *note_name = "LINUX";
  return elfcore_write_note (abfd, buf, bufsiz,
			     note_name, NT_S390_VXRS_LOW, s390_vxrs_low, size);
}

char *
elfcore_write_s390_vxrs_high (bfd *abfd,
			     char *buf,
			     int *bufsiz,
			     const void *s390_vxrs_high,
			     int size)
{
  char *note_name = "LINUX";
  return elfcore_write_note (abfd, buf, bufsiz,
			     note_name, NT_S390_VXRS_HIGH,
			     s390_vxrs_high, size);
}

char *
elfcore_write_s390_gs_cb (bfd *abfd,
			  char *buf,
			  int *bufsiz,
			  const void *s390_gs_cb,
			  int size)
{
  char *note_name = "LINUX";
  return elfcore_write_note (abfd, buf, bufsiz,
			     note_name, NT_S390_GS_CB,
			     s390_gs_cb, size);
}

char *
elfcore_write_s390_gs_bc (bfd *abfd,
			  char *buf,
			  int *bufsiz,
			  const void *s390_gs_bc,
			  int size)
{
  char *note_name = "LINUX";
  return elfcore_write_note (abfd, buf, bufsiz,
			     note_name, NT_S390_GS_BC,
			     s390_gs_bc, size);
}

char *
elfcore_write_arm_vfp (bfd *abfd,
		       char *buf,
		       int *bufsiz,
		       const void *arm_vfp,
		       int size)
{
  char *note_name = "LINUX";
  return elfcore_write_note (abfd, buf, bufsiz,
			     note_name, NT_ARM_VFP, arm_vfp, size);
}

char *
elfcore_write_aarch_tls (bfd *abfd,
		       char *buf,
		       int *bufsiz,
		       const void *aarch_tls,
		       int size)
{
  char *note_name = "LINUX";
  return elfcore_write_note (abfd, buf, bufsiz,
			     note_name, NT_ARM_TLS, aarch_tls, size);
}

char *
elfcore_write_aarch_hw_break (bfd *abfd,
			    char *buf,
			    int *bufsiz,
			    const void *aarch_hw_break,
			    int size)
{
  char *note_name = "LINUX";
  return elfcore_write_note (abfd, buf, bufsiz,
			     note_name, NT_ARM_HW_BREAK, aarch_hw_break, size);
}

char *
elfcore_write_aarch_hw_watch (bfd *abfd,
			    char *buf,
			    int *bufsiz,
			    const void *aarch_hw_watch,
			    int size)
{
  char *note_name = "LINUX";
  return elfcore_write_note (abfd, buf, bufsiz,
			     note_name, NT_ARM_HW_WATCH, aarch_hw_watch, size);
}

char *
elfcore_write_register_note (bfd *abfd,
			     char *buf,
			     int *bufsiz,
			     const char *section,
			     const void *data,
			     int size)
{
  if (strcmp (section, ".reg2") == 0)
    return elfcore_write_prfpreg (abfd, buf, bufsiz, data, size);
  if (strcmp (section, ".reg-xfp") == 0)
    return elfcore_write_prxfpreg (abfd, buf, bufsiz, data, size);
  if (strcmp (section, ".reg-xstate") == 0)
    return elfcore_write_xstatereg (abfd, buf, bufsiz, data, size);
  if (strcmp (section, ".reg-ppc-vmx") == 0)
    return elfcore_write_ppc_vmx (abfd, buf, bufsiz, data, size);
  if (strcmp (section, ".reg-ppc-vsx") == 0)
    return elfcore_write_ppc_vsx (abfd, buf, bufsiz, data, size);
  if (strcmp (section, ".reg-s390-high-gprs") == 0)
    return elfcore_write_s390_high_gprs (abfd, buf, bufsiz, data, size);
  if (strcmp (section, ".reg-s390-timer") == 0)
    return elfcore_write_s390_timer (abfd, buf, bufsiz, data, size);
  if (strcmp (section, ".reg-s390-todcmp") == 0)
    return elfcore_write_s390_todcmp (abfd, buf, bufsiz, data, size);
  if (strcmp (section, ".reg-s390-todpreg") == 0)
    return elfcore_write_s390_todpreg (abfd, buf, bufsiz, data, size);
  if (strcmp (section, ".reg-s390-ctrs") == 0)
    return elfcore_write_s390_ctrs (abfd, buf, bufsiz, data, size);
  if (strcmp (section, ".reg-s390-prefix") == 0)
    return elfcore_write_s390_prefix (abfd, buf, bufsiz, data, size);
  if (strcmp (section, ".reg-s390-last-break") == 0)
    return elfcore_write_s390_last_break (abfd, buf, bufsiz, data, size);
  if (strcmp (section, ".reg-s390-system-call") == 0)
    return elfcore_write_s390_system_call (abfd, buf, bufsiz, data, size);
  if (strcmp (section, ".reg-s390-tdb") == 0)
    return elfcore_write_s390_tdb (abfd, buf, bufsiz, data, size);
  if (strcmp (section, ".reg-s390-vxrs-low") == 0)
    return elfcore_write_s390_vxrs_low (abfd, buf, bufsiz, data, size);
  if (strcmp (section, ".reg-s390-vxrs-high") == 0)
    return elfcore_write_s390_vxrs_high (abfd, buf, bufsiz, data, size);
  if (strcmp (section, ".reg-s390-gs-cb") == 0)
    return elfcore_write_s390_gs_cb (abfd, buf, bufsiz, data, size);
  if (strcmp (section, ".reg-s390-gs-bc") == 0)
    return elfcore_write_s390_gs_bc (abfd, buf, bufsiz, data, size);
  if (strcmp (section, ".reg-arm-vfp") == 0)
    return elfcore_write_arm_vfp (abfd, buf, bufsiz, data, size);
  if (strcmp (section, ".reg-aarch-tls") == 0)
    return elfcore_write_aarch_tls (abfd, buf, bufsiz, data, size);
  if (strcmp (section, ".reg-aarch-hw-break") == 0)
    return elfcore_write_aarch_hw_break (abfd, buf, bufsiz, data, size);
  if (strcmp (section, ".reg-aarch-hw-watch") == 0)
    return elfcore_write_aarch_hw_watch (abfd, buf, bufsiz, data, size);
  return NULL;
}

static bfd_boolean
elf_parse_notes (bfd *abfd, char *buf, size_t size, file_ptr offset,
		 size_t align)
{
  char *p;

  /* NB: CORE PT_NOTE segments may have p_align values of 0 or 1.
     gABI specifies that PT_NOTE alignment should be aligned to 4
     bytes for 32-bit objects and to 8 bytes for 64-bit objects.  If
     align is less than 4, we use 4 byte alignment.   */
  if (align < 4)
    align = 4;

  p = buf;
  while (p < buf + size)
    {
      Elf_External_Note *xnp = (Elf_External_Note *) p;
      Elf_Internal_Note in;

      if (offsetof (Elf_External_Note, name) > buf - p + size)
	return FALSE;

      in.type = H_GET_32 (abfd, xnp->type);

      in.namesz = H_GET_32 (abfd, xnp->namesz);
      in.namedata = xnp->name;
      if (in.namesz > buf - in.namedata + size)
	return FALSE;

      in.descsz = H_GET_32 (abfd, xnp->descsz);
      in.descdata = p + ELF_NOTE_DESC_OFFSET (in.namesz, align);
      in.descpos = offset + (in.descdata - buf);
      if (in.descsz != 0
	  && (in.descdata >= buf + size
	      || in.descsz > buf - in.descdata + size))
	return FALSE;

      switch (bfd_get_format (abfd))
	{
	default:
	  return TRUE;

	case bfd_core:
	  {
#define GROKER_ELEMENT(S,F) {S, sizeof (S) - 1, F}
	    struct
	    {
	      const char * string;
	      size_t len;
	      bfd_boolean (* func)(bfd *, Elf_Internal_Note *);
	    }
	    grokers[] =
	    {
	      GROKER_ELEMENT ("", elfcore_grok_note),
	      GROKER_ELEMENT ("FreeBSD", elfcore_grok_freebsd_note),
	      GROKER_ELEMENT ("NetBSD-CORE", elfcore_grok_netbsd_note),
	      GROKER_ELEMENT ( "OpenBSD", elfcore_grok_openbsd_note),
	      GROKER_ELEMENT ("QNX", elfcore_grok_nto_note),
	      GROKER_ELEMENT ("SPU/", elfcore_grok_spu_note)
	    };
#undef GROKER_ELEMENT
	    int i;

	    for (i = ARRAY_SIZE (grokers); i--;)
	      {
		if (in.namesz >= grokers[i].len
		    && strncmp (in.namedata, grokers[i].string,
				grokers[i].len) == 0)
		  {
		    if (! grokers[i].func (abfd, & in))
		      return FALSE;
		    break;
		  }
	      }
	    break;
	  }

	case bfd_object:
	  if (in.namesz == sizeof "GNU" && strcmp (in.namedata, "GNU") == 0)
	    {
	      if (! elfobj_grok_gnu_note (abfd, &in))
		return FALSE;
	    }
	  else if (in.namesz == sizeof "stapsdt"
		   && strcmp (in.namedata, "stapsdt") == 0)
	    {
	      if (! elfobj_grok_stapsdt_note (abfd, &in))
		return FALSE;
	    }
	  break;
	}

      p += ELF_NOTE_NEXT_OFFSET (in.namesz, in.descsz, align);
    }

  return TRUE;
}

static bfd_boolean
elf_read_notes (bfd *abfd, file_ptr offset, bfd_size_type size,
		size_t align)
{
  char *buf;

  if (size == 0 || (size + 1) == 0)
    return TRUE;

  if (bfd_seek (abfd, offset, SEEK_SET) != 0)
    return FALSE;

  buf = (char *) bfd_malloc (size + 1);
  if (buf == NULL)
    return FALSE;

  /* PR 17512: file: ec08f814
     0-termintate the buffer so that string searches will not overflow.  */
  buf[size] = 0;

  if (bfd_bread (buf, size, abfd) != size
      || !elf_parse_notes (abfd, buf, size, offset, align))
    {
      free (buf);
      return FALSE;
    }

  free (buf);
  return TRUE;
}

/* Providing external access to the ELF program header table.  */

/* Return an upper bound on the number of bytes required to store a
   copy of ABFD's program header table entries.  Return -1 if an error
   occurs; bfd_get_error will return an appropriate code.  */

long
bfd_get_elf_phdr_upper_bound (bfd *abfd)
{
  if (abfd->xvec->flavour != bfd_target_elf_flavour)
    {
      bfd_set_error (bfd_error_wrong_format);
      return -1;
    }

  return elf_elfheader (abfd)->e_phnum * sizeof (Elf_Internal_Phdr);
}

/* Copy ABFD's program header table entries to *PHDRS.  The entries
   will be stored as an array of Elf_Internal_Phdr structures, as
   defined in include/elf/internal.h.  To find out how large the
   buffer needs to be, call bfd_get_elf_phdr_upper_bound.

   Return the number of program header table entries read, or -1 if an
   error occurs; bfd_get_error will return an appropriate code.  */

int
bfd_get_elf_phdrs (bfd *abfd, void *phdrs)
{
  int num_phdrs;

  if (abfd->xvec->flavour != bfd_target_elf_flavour)
    {
      bfd_set_error (bfd_error_wrong_format);
      return -1;
    }

  num_phdrs = elf_elfheader (abfd)->e_phnum;
  memcpy (phdrs, elf_tdata (abfd)->phdr,
	  num_phdrs * sizeof (Elf_Internal_Phdr));

  return num_phdrs;
}

enum elf_reloc_type_class
_bfd_elf_reloc_type_class (const struct bfd_link_info *info ATTRIBUTE_UNUSED,
			   const asection *rel_sec ATTRIBUTE_UNUSED,
			   const Elf_Internal_Rela *rela ATTRIBUTE_UNUSED)
{
  return reloc_class_normal;
}

/* For RELA architectures, return the relocation value for a
   relocation against a local symbol.  */

bfd_vma
_bfd_elf_rela_local_sym (bfd *abfd,
			 Elf_Internal_Sym *sym,
			 asection **psec,
			 Elf_Internal_Rela *rel)
{
  asection *sec = *psec;
  bfd_vma relocation;

  relocation = (sec->output_section->vma
		+ sec->output_offset
		+ sym->st_value);
  if ((sec->flags & SEC_MERGE)
      && ELF_ST_TYPE (sym->st_info) == STT_SECTION
      && sec->sec_info_type == SEC_INFO_TYPE_MERGE)
    {
      rel->r_addend =
	_bfd_merged_section_offset (abfd, psec,
				    elf_section_data (sec)->sec_info,
				    sym->st_value + rel->r_addend);
      if (sec != *psec)
	{
	  /* If we have changed the section, and our original section is
	     marked with SEC_EXCLUDE, it means that the original
	     SEC_MERGE section has been completely subsumed in some
	     other SEC_MERGE section.  In this case, we need to leave
	     some info around for --emit-relocs.  */
	  if ((sec->flags & SEC_EXCLUDE) != 0)
	    sec->kept_section = *psec;
	  sec = *psec;
	}
      rel->r_addend -= relocation;
      rel->r_addend += sec->output_section->vma + sec->output_offset;
    }
  return relocation;
}

bfd_vma
_bfd_elf_rel_local_sym (bfd *abfd,
			Elf_Internal_Sym *sym,
			asection **psec,
			bfd_vma addend)
{
  asection *sec = *psec;

  if (sec->sec_info_type != SEC_INFO_TYPE_MERGE)
    return sym->st_value + addend;

  return _bfd_merged_section_offset (abfd, psec,
				     elf_section_data (sec)->sec_info,
				     sym->st_value + addend);
}

/* Adjust an address within a section.  Given OFFSET within SEC, return
   the new offset within the section, based upon changes made to the
   section.  Returns -1 if the offset is now invalid.
   The offset (in abnd out) is in target sized bytes, however big a
   byte may be.  */

bfd_vma
_bfd_elf_section_offset (bfd *abfd,
			 struct bfd_link_info *info,
			 asection *sec,
			 bfd_vma offset)
{
  switch (sec->sec_info_type)
    {
    case SEC_INFO_TYPE_STABS:
      return _bfd_stab_section_offset (sec, elf_section_data (sec)->sec_info,
				       offset);
    case SEC_INFO_TYPE_EH_FRAME:
      return _bfd_elf_eh_frame_section_offset (abfd, info, sec, offset);

    default:
      if ((sec->flags & SEC_ELF_REVERSE_COPY) != 0)
	{
	  /* Reverse the offset.  */
	  const struct elf_backend_data *bed = get_elf_backend_data (abfd);
	  bfd_size_type address_size = bed->s->arch_size / 8;

	  /* address_size and sec->size are in octets.  Convert
	     to bytes before subtracting the original offset.  */
	  offset = (sec->size - address_size) / bfd_octets_per_byte (abfd) - offset;
	}
      return offset;
    }
}

/* Create a new BFD as if by bfd_openr.  Rather than opening a file,
   reconstruct an ELF file by reading the segments out of remote memory
   based on the ELF file header at EHDR_VMA and the ELF program headers it
   points to.  If not null, *LOADBASEP is filled in with the difference
   between the VMAs from which the segments were read, and the VMAs the
   file headers (and hence BFD's idea of each section's VMA) put them at.

   The function TARGET_READ_MEMORY is called to copy LEN bytes from the
   remote memory at target address VMA into the local buffer at MYADDR; it
   should return zero on success or an `errno' code on failure.  TEMPL must
   be a BFD for an ELF target with the word size and byte order found in
   the remote memory.  */

bfd *
bfd_elf_bfd_from_remote_memory
  (bfd *templ,
   bfd_vma ehdr_vma,
   bfd_size_type size,
   bfd_vma *loadbasep,
   int (*target_read_memory) (bfd_vma, bfd_byte *, bfd_size_type))
{
  return (*get_elf_backend_data (templ)->elf_backend_bfd_from_remote_memory)
    (templ, ehdr_vma, size, loadbasep, target_read_memory);
}

long
_bfd_elf_get_synthetic_symtab (bfd *abfd,
			       long symcount ATTRIBUTE_UNUSED,
			       asymbol **syms ATTRIBUTE_UNUSED,
			       long dynsymcount,
			       asymbol **dynsyms,
			       asymbol **ret)
{
  const struct elf_backend_data *bed = get_elf_backend_data (abfd);
  asection *relplt;
  asymbol *s;
  const char *relplt_name;
  bfd_boolean (*slurp_relocs) (bfd *, asection *, asymbol **, bfd_boolean);
  arelent *p;
  long count, i, n;
  size_t size;
  Elf_Internal_Shdr *hdr;
  char *names;
  asection *plt;

  *ret = NULL;

  if ((abfd->flags & (DYNAMIC | EXEC_P)) == 0)
    return 0;

  if (dynsymcount <= 0)
    return 0;

  if (!bed->plt_sym_val)
    return 0;

  relplt_name = bed->relplt_name;
  if (relplt_name == NULL)
    relplt_name = bed->rela_plts_and_copies_p ? ".rela.plt" : ".rel.plt";
  relplt = bfd_get_section_by_name (abfd, relplt_name);
  if (relplt == NULL)
    return 0;

  hdr = &elf_section_data (relplt)->this_hdr;
  if (hdr->sh_link != elf_dynsymtab (abfd)
      || (hdr->sh_type != SHT_REL && hdr->sh_type != SHT_RELA))
    return 0;

  plt = bfd_get_section_by_name (abfd, ".plt");
  if (plt == NULL)
    return 0;

  slurp_relocs = get_elf_backend_data (abfd)->s->slurp_reloc_table;
  if (! (*slurp_relocs) (abfd, relplt, dynsyms, TRUE))
    return -1;

  count = relplt->size / hdr->sh_entsize;
  size = count * sizeof (asymbol);
  p = relplt->relocation;
  for (i = 0; i < count; i++, p += bed->s->int_rels_per_ext_rel)
    {
      size += strlen ((*p->sym_ptr_ptr)->name) + sizeof ("@plt");
      if (p->addend != 0)
	{
#ifdef BFD64
	  size += sizeof ("+0x") - 1 + 8 + 8 * (bed->s->elfclass == ELFCLASS64);
#else
	  size += sizeof ("+0x") - 1 + 8;
#endif
	}
    }

  s = *ret = (asymbol *) bfd_malloc (size);
  if (s == NULL)
    return -1;

  names = (char *) (s + count);
  p = relplt->relocation;
  n = 0;
  for (i = 0; i < count; i++, p += bed->s->int_rels_per_ext_rel)
    {
      size_t len;
      bfd_vma addr;

      addr = bed->plt_sym_val (i, plt, p);
      if (addr == (bfd_vma) -1)
	continue;

      *s = **p->sym_ptr_ptr;
      /* Undefined syms won't have BSF_LOCAL or BSF_GLOBAL set.  Since
	 we are defining a symbol, ensure one of them is set.  */
      if ((s->flags & BSF_LOCAL) == 0)
	s->flags |= BSF_GLOBAL;
      s->flags |= BSF_SYNTHETIC;
      s->section = plt;
      s->value = addr - plt->vma;
      s->name = names;
      s->udata.p = NULL;
      len = strlen ((*p->sym_ptr_ptr)->name);
      memcpy (names, (*p->sym_ptr_ptr)->name, len);
      names += len;
      if (p->addend != 0)
	{
	  char buf[30], *a;

	  memcpy (names, "+0x", sizeof ("+0x") - 1);
	  names += sizeof ("+0x") - 1;
	  bfd_sprintf_vma (abfd, buf, p->addend);
	  for (a = buf; *a == '0'; ++a)
	    ;
	  len = strlen (a);
	  memcpy (names, a, len);
	  names += len;
	}
      memcpy (names, "@plt", sizeof ("@plt"));
      names += sizeof ("@plt");
      ++s, ++n;
    }

  return n;
}

/* It is only used by x86-64 so far.
   ??? This repeats *COM* id of zero.  sec->id is supposed to be unique,
   but current usage would allow all of _bfd_std_section to be zero.  */
static const asymbol lcomm_sym
  = GLOBAL_SYM_INIT ("LARGE_COMMON", &_bfd_elf_large_com_section);
asection _bfd_elf_large_com_section
  = BFD_FAKE_SECTION (_bfd_elf_large_com_section, &lcomm_sym,
		      "LARGE_COMMON", 0, SEC_IS_COMMON);

void
_bfd_elf_post_process_headers (bfd * abfd,
			       struct bfd_link_info * link_info ATTRIBUTE_UNUSED)
{
  Elf_Internal_Ehdr * i_ehdrp;	/* ELF file header, internal form.  */

  i_ehdrp = elf_elfheader (abfd);

  i_ehdrp->e_ident[EI_OSABI] = get_elf_backend_data (abfd)->elf_osabi;

  /* To make things simpler for the loader on Linux systems we set the
     osabi field to ELFOSABI_GNU if the binary contains symbols of
     the STT_GNU_IFUNC type or STB_GNU_UNIQUE binding.  */
  if (i_ehdrp->e_ident[EI_OSABI] == ELFOSABI_NONE
      && elf_tdata (abfd)->has_gnu_symbols)
    i_ehdrp->e_ident[EI_OSABI] = ELFOSABI_GNU;
}


/* Return TRUE for ELF symbol types that represent functions.
   This is the default version of this function, which is sufficient for
   most targets.  It returns true if TYPE is STT_FUNC or STT_GNU_IFUNC.  */

bfd_boolean
_bfd_elf_is_function_type (unsigned int type)
{
  return (type == STT_FUNC
	  || type == STT_GNU_IFUNC);
}

/* If the ELF symbol SYM might be a function in SEC, return the
   function size and set *CODE_OFF to the function's entry point,
   otherwise return zero.  */

bfd_size_type
_bfd_elf_maybe_function_sym (const asymbol *sym, asection *sec,
			     bfd_vma *code_off)
{
  bfd_size_type size;

  if ((sym->flags & (BSF_SECTION_SYM | BSF_FILE | BSF_OBJECT
		     | BSF_THREAD_LOCAL | BSF_RELC | BSF_SRELC)) != 0
      || sym->section != sec)
    return 0;

  *code_off = sym->value;
  size = 0;
  if (!(sym->flags & BSF_SYNTHETIC))
    size = ((elf_symbol_type *) sym)->internal_elf_sym.st_size;
  if (size == 0)
    size = 1;
  return size;
}<|MERGE_RESOLUTION|>--- conflicted
+++ resolved
@@ -2619,16 +2619,10 @@
 static const struct bfd_elf_special_section special_sections_g[] =
 {
   { STRING_COMMA_LEN (".gnu.linkonce.b"), -2, SHT_NOBITS,      SHF_ALLOC + SHF_WRITE },
-<<<<<<< HEAD
-  { STRING_COMMA_LEN (".gnu.lto_"),       -1, SHT_PROGBITS,    SHF_EXCLUDE },
-  { STRING_COMMA_LEN (".got"),             0, SHT_PROGBITS,    SHF_ALLOC + SHF_WRITE },
-  { STRING_COMMA_LEN (".gnu_object_only"), 0, SHT_GNU_OBJECT_ONLY, SHF_EXCLUDE },
-  { STRING_COMMA_LEN (".gnu.version"),     0, SHT_GNU_versym,  0 },
-=======
   { STRING_COMMA_LEN (".gnu.lto_"),	  -1, SHT_PROGBITS,    SHF_EXCLUDE },
   { STRING_COMMA_LEN (".got"),		   0, SHT_PROGBITS,    SHF_ALLOC + SHF_WRITE },
+  { STRING_COMMA_LEN (".gnu_object_only"), 0, SHT_GNU_OBJECT_ONLY, SHF_EXCLUDE },
   { STRING_COMMA_LEN (".gnu.version"),	   0, SHT_GNU_versym,  0 },
->>>>>>> c935ff02
   { STRING_COMMA_LEN (".gnu.version_d"),   0, SHT_GNU_verdef,  0 },
   { STRING_COMMA_LEN (".gnu.version_r"),   0, SHT_GNU_verneed, 0 },
   { STRING_COMMA_LEN (".gnu.liblist"),	   0, SHT_GNU_LIBLIST, SHF_ALLOC },
